--- conflicted
+++ resolved
@@ -4,7 +4,7 @@
 
 /**
  * Collections Store
- * 
+ *
  * Manages state for Collections (CMS) feature using EAV architecture.
  * Handles collections, fields, and items with their values.
  */
@@ -12,15 +12,9 @@
 interface CollectionsState {
   collections: Collection[];
   fields: Record<string, CollectionField[]>; // keyed by collection_id (UUID)
-<<<<<<< HEAD
-  items: Record<string, CollectionItemWithValues[]>; // keyed by collection_id (UUID, current page only)
+  items: Record<string, CollectionItemWithValues[]>; // keyed by collection_id (UUID, current page only, UUID)
   itemsTotalCount: Record<string, number>; // keyed by collection_id (UUID) - total count for pagination
   selectedCollectionId: string | null; // UUID
-=======
-  items: Record<string, CollectionItemWithValues[]>; // keyed by collection_id (current page only, UUID)
-  itemsTotalCount: Record<string, number>; // keyed by collection_id (UUID) - total count for pagination
-  selectedCollectionId: string | null;
->>>>>>> d8dedfdb
   isLoading: boolean;
   error: string | null;
 }
@@ -36,7 +30,7 @@
   updateCollection: (id: string, data: Partial<Collection>) => Promise<void>;
   deleteCollection: (id: string) => Promise<void>;
   setSelectedCollectionId: (id: string | null) => void;
-  
+
   // Fields
   loadFields: (collectionId: string, search?: string) => Promise<void>;
   createField: (collectionId: string, data: {
@@ -51,37 +45,22 @@
     hidden?: boolean;
     data?: Record<string, any>;
   }) => Promise<CollectionField>;
-<<<<<<< HEAD
-  updateField: (collectionId: string, fieldId: number, data: Partial<CollectionField>) => Promise<void>;
-  deleteField: (collectionId: string, fieldId: number) => Promise<void>;
-=======
   updateField: (collectionId: string, fieldId: string, data: Partial<CollectionField>) => Promise<void>;
   deleteField: (collectionId: string, fieldId: string) => Promise<void>;
->>>>>>> d8dedfdb
-  
+
   // Items
   loadItems: (collectionId: string, page?: number, limit?: number) => Promise<void>;
   loadPublishedItems: (collectionId: string) => Promise<void>;
   createItem: (collectionId: string, values: Record<string, any>) => Promise<CollectionItemWithValues>;
-<<<<<<< HEAD
-  updateItem: (collectionId: string, itemId: number, values: Record<string, any>) => Promise<void>;
-  deleteItem: (collectionId: string, itemId: number) => Promise<void>;
-  duplicateItem: (collectionId: string, itemId: number) => Promise<CollectionItemWithValues | undefined>;
-=======
   updateItem: (collectionId: string, itemId: string, values: Record<string, any>) => Promise<void>;
   deleteItem: (collectionId: string, itemId: string) => Promise<void>;
   duplicateItem: (collectionId: string, itemId: string) => Promise<CollectionItemWithValues | undefined>;
->>>>>>> d8dedfdb
   searchItems: (collectionId: string, query: string, page?: number, limit?: number) => Promise<void>;
-  
+
   // Sorting
   updateCollectionSorting: (collectionId: string, sorting: { field: string; direction: 'asc' | 'desc' | 'manual' }) => Promise<void>;
-<<<<<<< HEAD
-  reorderItems: (collectionId: string, updates: Array<{ id: number; manual_order: number }>) => Promise<void>;
-=======
   reorderItems: (collectionId: string, updates: Array<{ id: string; manual_order: number }>) => Promise<void>;
->>>>>>> d8dedfdb
-  
+
   // Utility
   clearError: () => void;
 
@@ -100,18 +79,18 @@
   selectedCollectionId: null,
   isLoading: false,
   error: null,
-  
+
   // Collections
   loadCollections: async () => {
     set({ isLoading: true, error: null });
-    
+
     try {
       const response = await collectionsApi.getAll();
-      
-      if (response.error) {
-        throw new Error(response.error);
-      }
-      
+
+      if (response.error) {
+        throw new Error(response.error);
+      }
+
       set({ collections: response.data || [], isLoading: false });
     } catch (error) {
       const errorMessage = error instanceof Error ? error.message : 'Failed to load collections';
@@ -119,19 +98,19 @@
       throw error;
     }
   },
-  
+
   createCollection: async (data) => {
     set({ isLoading: true, error: null });
-    
+
     try {
       const response = await collectionsApi.create(data);
-      
-      if (response.error) {
-        throw new Error(response.error);
-      }
-      
+
+      if (response.error) {
+        throw new Error(response.error);
+      }
+
       const newCollection = response.data!;
-      
+
       // Automatically create built-in fields
       try {
         const builtInFields = [
@@ -181,7 +160,7 @@
             hidden: false,
           },
         ];
-        
+
         // Create all built-in fields
         for (const field of builtInFields) {
           await collectionsApi.createField(newCollection.id, field);
@@ -190,12 +169,12 @@
         console.error('Failed to create built-in fields:', fieldError);
         // Continue anyway - collection was created successfully
       }
-      
+
       set(state => ({
         collections: [...state.collections, newCollection],
         isLoading: false,
       }));
-      
+
       return newCollection;
     } catch (error) {
       const errorMessage = error instanceof Error ? error.message : 'Failed to create collection';
@@ -203,19 +182,19 @@
       throw error;
     }
   },
-  
+
   updateCollection: async (id, data) => {
     set({ isLoading: true, error: null });
-    
+
     try {
       const response = await collectionsApi.update(id, data);
-      
-      if (response.error) {
-        throw new Error(response.error);
-      }
-      
+
+      if (response.error) {
+        throw new Error(response.error);
+      }
+
       const updated = response.data!;
-      
+
       set(state => ({
         collections: state.collections.map(c => c.id === id ? updated : c),
         isLoading: false,
@@ -226,26 +205,26 @@
       throw error;
     }
   },
-  
+
   deleteCollection: async (id) => {
     set({ isLoading: true, error: null });
-    
+
     try {
       const response = await collectionsApi.delete(id);
-      
-      if (response.error) {
-        throw new Error(response.error);
-      }
-      
+
+      if (response.error) {
+        throw new Error(response.error);
+      }
+
       set(state => {
         const remainingCollections = state.collections.filter(c => c.id !== id);
         const wasSelected = state.selectedCollectionId === id;
-        
+
         // If the deleted collection was selected, select the first remaining collection
         const newSelectedId = wasSelected && remainingCollections.length > 0
           ? remainingCollections[0].id
           : (state.selectedCollectionId === id ? null : state.selectedCollectionId);
-        
+
         return {
           collections: remainingCollections,
           selectedCollectionId: newSelectedId,
@@ -258,22 +237,22 @@
       throw error;
     }
   },
-  
+
   setSelectedCollectionId: (id) => {
     set({ selectedCollectionId: id });
   },
-  
+
   // Fields
   loadFields: async (collectionId: string, search?: string) => {
     set({ isLoading: true, error: null });
-    
+
     try {
       const response = await collectionsApi.getFields(collectionId, search);
-      
-      if (response.error) {
-        throw new Error(response.error);
-      }
-      
+
+      if (response.error) {
+        throw new Error(response.error);
+      }
+
       set(state => ({
         fields: {
           ...state.fields,
@@ -287,19 +266,19 @@
       throw error;
     }
   },
-  
+
   createField: async (collectionId, data) => {
     set({ isLoading: true, error: null });
-    
+
     try {
       const response = await collectionsApi.createField(collectionId, data);
-      
-      if (response.error) {
-        throw new Error(response.error);
-      }
-      
+
+      if (response.error) {
+        throw new Error(response.error);
+      }
+
       const newField = response.data!;
-      
+
       set(state => ({
         fields: {
           ...state.fields,
@@ -307,7 +286,7 @@
         },
         isLoading: false,
       }));
-      
+
       return newField;
     } catch (error) {
       const errorMessage = error instanceof Error ? error.message : 'Failed to create field';
@@ -315,19 +294,19 @@
       throw error;
     }
   },
-  
+
   updateField: async (collectionId, fieldId, data) => {
     set({ isLoading: true, error: null });
-    
+
     try {
       const response = await collectionsApi.updateField(collectionId, fieldId, data);
-      
-      if (response.error) {
-        throw new Error(response.error);
-      }
-      
+
+      if (response.error) {
+        throw new Error(response.error);
+      }
+
       const updated = response.data!;
-      
+
       set(state => ({
         fields: {
           ...state.fields,
@@ -341,17 +320,17 @@
       throw error;
     }
   },
-  
+
   deleteField: async (collectionId, fieldId) => {
     set({ isLoading: true, error: null });
-    
+
     try {
       const response = await collectionsApi.deleteField(collectionId, fieldId);
-      
-      if (response.error) {
-        throw new Error(response.error);
-      }
-      
+
+      if (response.error) {
+        throw new Error(response.error);
+      }
+
       set(state => ({
         fields: {
           ...state.fields,
@@ -365,18 +344,18 @@
       throw error;
     }
   },
-  
+
   // Items
   loadItems: async (collectionId: string, page?: number, limit?: number) => {
     set({ isLoading: true, error: null });
-    
+
     try {
       const response = await collectionsApi.getItems(collectionId, { page, limit });
-      
-      if (response.error) {
-        throw new Error(response.error);
-      }
-      
+
+      if (response.error) {
+        throw new Error(response.error);
+      }
+
       set(state => ({
         items: {
           ...state.items,
@@ -397,14 +376,14 @@
 
   loadPublishedItems: async (collectionId) => {
     set({ isLoading: true, error: null });
-    
+
     try {
       const response = await collectionsApi.getPublishedItems(collectionId);
-      
-      if (response.error) {
-        throw new Error(response.error);
-      }
-      
+
+      if (response.error) {
+        throw new Error(response.error);
+      }
+
       set(state => ({
         items: {
           ...state.items,
@@ -418,19 +397,19 @@
       throw error;
     }
   },
-  
+
   createItem: async (collectionId, values) => {
     set({ isLoading: true, error: null });
-    
+
     try {
       const response = await collectionsApi.createItem(collectionId, values);
-      
-      if (response.error) {
-        throw new Error(response.error);
-      }
-      
+
+      if (response.error) {
+        throw new Error(response.error);
+      }
+
       const newItem = response.data!;
-      
+
       set(state => ({
         items: {
           ...state.items,
@@ -438,7 +417,7 @@
         },
         isLoading: false,
       }));
-      
+
       return newItem;
     } catch (error) {
       const errorMessage = error instanceof Error ? error.message : 'Failed to create item';
@@ -446,19 +425,19 @@
       throw error;
     }
   },
-  
+
   updateItem: async (collectionId, itemId, values) => {
     set({ isLoading: true, error: null });
-    
+
     try {
       const response = await collectionsApi.updateItem(collectionId, itemId, values);
-      
-      if (response.error) {
-        throw new Error(response.error);
-      }
-      
+
+      if (response.error) {
+        throw new Error(response.error);
+      }
+
       const updated = response.data!;
-      
+
       set(state => ({
         items: {
           ...state.items,
@@ -472,17 +451,17 @@
       throw error;
     }
   },
-  
+
   deleteItem: async (collectionId, itemId) => {
     set({ isLoading: true, error: null });
-    
+
     try {
       const response = await collectionsApi.deleteItem(collectionId, itemId);
-      
-      if (response.error) {
-        throw new Error(response.error);
-      }
-      
+
+      if (response.error) {
+        throw new Error(response.error);
+      }
+
       set(state => ({
         items: {
           ...state.items,
@@ -497,20 +476,16 @@
     }
   },
 
-<<<<<<< HEAD
-  duplicateItem: async (collectionId: string, itemId: number) => {
-=======
   duplicateItem: async (collectionId: string, itemId: string) => {
->>>>>>> d8dedfdb
-    set({ isLoading: true, error: null });
-    
+    set({ isLoading: true, error: null });
+
     try {
       const response = await collectionsApi.duplicateItem(collectionId, itemId);
-      
-      if (response.error) {
-        throw new Error(response.error);
-      }
-      
+
+      if (response.error) {
+        throw new Error(response.error);
+      }
+
       // Optimistically add the new item to the store
       if (response.data) {
         set(state => ({
@@ -521,7 +496,7 @@
           isLoading: false,
         }));
       }
-      
+
       return response.data;
     } catch (error) {
       const errorMessage = error instanceof Error ? error.message : 'Failed to duplicate item';
@@ -529,17 +504,17 @@
       throw error;
     }
   },
-  
+
   searchItems: async (collectionId: string, query: string, page?: number, limit?: number) => {
     set({ isLoading: true, error: null });
-    
+
     try {
       const response = await collectionsApi.searchItems(collectionId, query, { page, limit });
-      
-      if (response.error) {
-        throw new Error(response.error);
-      }
-      
+
+      if (response.error) {
+        throw new Error(response.error);
+      }
+
       set(state => ({
         items: {
           ...state.items,
@@ -561,7 +536,7 @@
   // Sorting
   updateCollectionSorting: async (collectionId: string, sorting: { field: string; direction: 'asc' | 'desc' | 'manual' }) => {
     set({ isLoading: true, error: null });
-    
+
     try {
       // Optimistically update the collection sorting
       set(state => ({
@@ -569,13 +544,13 @@
           c.id === collectionId ? { ...c, sorting } : c
         ),
       }));
-      
+
       const response = await collectionsApi.update(collectionId, { sorting });
-      
-      if (response.error) {
-        throw new Error(response.error);
-      }
-      
+
+      if (response.error) {
+        throw new Error(response.error);
+      }
+
       set({ isLoading: false });
     } catch (error) {
       const errorMessage = error instanceof Error ? error.message : 'Failed to update sorting';
@@ -586,24 +561,20 @@
     }
   },
 
-<<<<<<< HEAD
-  reorderItems: async (collectionId: string, updates: Array<{ id: number; manual_order: number }>) => {
-=======
   reorderItems: async (collectionId: string, updates: Array<{ id: string; manual_order: number }>) => {
->>>>>>> d8dedfdb
-    set({ isLoading: true, error: null });
-    
+    set({ isLoading: true, error: null });
+
     try {
       // Optimistically update items order
       set(state => {
         const items = state.items[collectionId] || [];
         const updateMap = new Map(updates.map(u => [u.id, u.manual_order]));
-        
+
         const updatedItems = items.map(item => {
           const newOrder = updateMap.get(item.id);
           return newOrder !== undefined ? { ...item, manual_order: newOrder } : item;
         });
-        
+
         return {
           items: {
             ...state.items,
@@ -611,13 +582,13 @@
           },
         };
       });
-      
+
       const response = await collectionsApi.reorderItems(collectionId, updates);
-      
-      if (response.error) {
-        throw new Error(response.error);
-      }
-      
+
+      if (response.error) {
+        throw new Error(response.error);
+      }
+
       set({ isLoading: false });
     } catch (error) {
       const errorMessage = error instanceof Error ? error.message : 'Failed to reorder items';
@@ -627,7 +598,7 @@
       throw error;
     }
   },
-  
+
   // Utility
   clearError: () => {
     set({ error: null });
@@ -636,19 +607,19 @@
   // Publish
   publishCollections: async (collectionIds: string[]) => {
     set({ isLoading: true, error: null });
-    
+
     try {
       const response = await collectionsApi.publishCollections(collectionIds);
-      
-      if (response.error) {
-        throw new Error(response.error);
-      }
-      
+
+      if (response.error) {
+        throw new Error(response.error);
+      }
+
       // Reload items for affected collections
       for (const collectionId of collectionIds) {
         await get().loadItems(collectionId);
       }
-      
+
       set({ isLoading: false });
       return { success: true, published: response.data?.published || {} };
     } catch (error) {
