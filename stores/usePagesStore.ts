'use client';

import { create } from 'zustand';
import type { Layer, Page, PageVersion } from '../types';
import { pagesApi, pageVersionsApi } from '../lib/api';
import { getTemplate } from '../lib/templates/blocks';
import { cloneDeep } from 'lodash';

interface PagesState {
  pages: Page[];
  draftsByPageId: Record<string, PageVersion>;
  isLoading: boolean;
  error: string | null;
}

interface PagesActions {
  setPages: (pages: Page[]) => void;
  loadPages: () => Promise<void>;
  loadDraft: (pageId: string) => Promise<void>;
  initDraft: (page: Page, initialLayers?: Layer[]) => void;
  updateLayerClasses: (pageId: string, layerId: string, classes: string) => void;
  saveDraft: (pageId: string) => Promise<void>;
  publishPage: (pageId: string) => Promise<void>;
  setError: (error: string | null) => void;
  addLayer: (pageId: string, parentLayerId: string | null, layerType: Layer['type']) => void;
<<<<<<< HEAD
  addLayerWithId: (pageId: string, parentLayerId: string | null, layer: Layer) => void;
=======
  addLayerFromTemplate: (pageId: string, parentLayerId: string | null, templateId: string) => { newLayerId: string; parentToExpand: string | null } | null;
>>>>>>> 65073463
  deleteLayer: (pageId: string, layerId: string) => void;
  deleteLayers: (pageId: string, layerIds: string[]) => void; // New batch delete
  updateLayer: (pageId: string, layerId: string, updates: Partial<Layer>) => void;
  moveLayer: (pageId: string, layerId: string, targetParentId: string | null, targetIndex: number) => boolean;
<<<<<<< HEAD
  addPage: (page: Page) => void;
  updatePage: (pageId: string, updates: Partial<Page>) => void;
  removePage: (pageId: string) => void;
=======
  setDraftLayers: (pageId: string, layers: Layer[]) => void;
  copyLayer: (pageId: string, layerId: string) => Layer | null;
  copyLayers: (pageId: string, layerIds: string[]) => Layer[]; // New batch copy
  duplicateLayer: (pageId: string, layerId: string) => void;
  duplicateLayers: (pageId: string, layerIds: string[]) => void; // New batch duplicate
  pasteAfter: (pageId: string, targetLayerId: string, layerToPaste: Layer) => void;
  pasteInside: (pageId: string, targetLayerId: string, layerToPaste: Layer) => void;
>>>>>>> 65073463
}

type PagesStore = PagesState & PagesActions;

function updateLayerInTree(tree: Layer[], layerId: string, updater: (l: Layer) => Layer): Layer[] {
  return tree.map((node) => {
    if (node.id === layerId) {
      return updater(node);
    }
    
    if (node.children && node.children.length > 0) {
      return { ...node, children: updateLayerInTree(node.children, layerId, updater) };
    }
    
    return node;
  });
}

export const usePagesStore = create<PagesStore>((set, get) => ({
  pages: [],
  draftsByPageId: {},
  isLoading: false,
  error: null,

  setPages: (pages) => set({ pages }),

  loadPages: async () => {
    console.log('[usePagesStore.loadPages] Starting...');
    set({ isLoading: true, error: null });
    try {
      console.log('[usePagesStore.loadPages] Fetching pages...');
      const response = await pagesApi.getAll();
      if (response.error) {
        console.error('[usePagesStore.loadPages] Error loading pages:', response.error);
        set({ error: response.error, isLoading: false });
        return;
      }
      const pages = response.data || [];
      console.log('[usePagesStore.loadPages] Fetched pages:', pages.length);
      
      // Auto-create a default "Home" page if none exist
      if (pages.length === 0) {
        console.log('[usePagesStore.loadPages] No pages found, creating default Home page...');
        try {
          const createResponse = await pagesApi.create({
            title: 'Home',
            slug: 'home',
            status: 'draft',
            published_version_id: null,
          });
          
          console.log('[usePagesStore.loadPages] Create response:', createResponse);
          
          if (createResponse.error) {
            console.error('[usePagesStore.loadPages] Error creating default page:', createResponse.error);
            set({ error: createResponse.error, isLoading: false });
            return;
          }
          
          if (createResponse.data) {
            console.log('[usePagesStore.loadPages] Default Home page created successfully:', createResponse.data);
            set({ pages: [createResponse.data], isLoading: false });
            return;
          }
          
          console.error('[usePagesStore.loadPages] Create succeeded but no data returned');
        } catch (createError) {
          console.error('[usePagesStore.loadPages] Exception creating default page:', createError);
          set({ error: 'Failed to create default page', isLoading: false });
          return;
        }
      }
      
      console.log('[usePagesStore.loadPages] Setting pages:', pages.length);
      set({ pages, isLoading: false });
    } catch (error) {
      console.error('[usePagesStore.loadPages] Exception loading pages:', error);
      set({ error: 'Failed to load pages', isLoading: false });
    }
  },

  loadDraft: async (pageId) => {
    set({ isLoading: true, error: null });
    try {
      const response = await pageVersionsApi.getDraft(pageId);
      if (response.error) {
        set({ error: response.error, isLoading: false });
        return;
      }
      if (response.data) {
        set((state) => ({
          draftsByPageId: { ...state.draftsByPageId, [pageId]: response.data! },
          isLoading: false,
        }));
      }
    } catch (error) {
      set({ error: 'Failed to load draft', isLoading: false });
    }
  },

  initDraft: (page, initialLayers = []) => {
    const draft: PageVersion = {
      id: `draft-${page.id}`,
      page_id: page.id,
      layers: initialLayers,
      is_published: false,
      created_at: new Date().toISOString(),
    };
    set((state) => ({ draftsByPageId: { ...state.draftsByPageId, [page.id]: draft } }));
  },

  updateLayerClasses: (pageId, layerId, classes) => {
    const { draftsByPageId } = get();
    const draft = draftsByPageId[pageId];
    if (! draft) return;
    const newLayers = updateLayerInTree(draft.layers, layerId, (l) => ({ ...l, classes }));
    set({ draftsByPageId: { ...draftsByPageId, [pageId]: { ...draft, layers: newLayers } } });
  },

  saveDraft: async (pageId) => {
    const { draftsByPageId } = get();
    const draft = draftsByPageId[pageId];
    if (! draft) return;

    set({ isLoading: true, error: null });
    try {
      const response = await pageVersionsApi.updateDraft(pageId, draft.layers);
      if (response.error) {
        set({ error: response.error, isLoading: false });
        return;
      }
      if (response.data) {
        set((state) => ({
          draftsByPageId: { ...state.draftsByPageId, [pageId]: response.data! },
          isLoading: false,
        }));
      }
    } catch (error) {
      set({ error: 'Failed to save draft', isLoading: false });
    }
  },

  publishPage: async (pageId) => {
    set({ isLoading: true, error: null });
    try {
      const response = await pageVersionsApi.publish(pageId);
      if (response.error) {
        set({ error: response.error, isLoading: false });
        return;
      }
      // Reload pages to update published status
      await get().loadPages();
    } catch (error) {
      set({ error: 'Failed to publish page', isLoading: false });
    }
  },

  setError: (error) => set({ error }),

  addLayer: (pageId, parentLayerId, layerType) => {
    const { draftsByPageId, pages } = get();
    let draft = draftsByPageId[pageId];
    
    // Initialize draft if it doesn't exist
    if (!draft) {
      const page = pages.find(p => p.id === pageId);
      if (!page) return;
      
      draft = {
        id: `draft-${pageId}`,
        page_id: pageId,
        layers: [],
        is_published: false,
        created_at: new Date().toISOString(),
      };
    }

    const newLayer: Layer = {
      id: `layer-${Date.now()}-${Math.random().toString(36).substr(2, 9)}`,
      type: layerType,
      classes: '',
      content: getDefaultContent(layerType),
      children: layerType === 'container' ? [] : undefined,
    };
    
    // Set classes after ID is assigned
    newLayer.classes = getDefaultClasses(layerType, newLayer.id);

    let newLayers: Layer[];
    
    if (! parentLayerId) {
      // Add to root
      newLayers = [...draft.layers, newLayer];
    } else {
      // Add as child to parent
      newLayers = updateLayerInTree(draft.layers, parentLayerId, (parent) => ({
        ...parent,
        children: [...(parent.children || []), newLayer],
      }));
    }

    set({ 
      draftsByPageId: { 
        ...draftsByPageId, 
        [pageId]: { ...draft, layers: newLayers }
      } 
    });
  },

  addLayerFromTemplate: (pageId, parentLayerId, templateId) => {
    const { draftsByPageId, pages } = get();
    let draft = draftsByPageId[pageId];
    
    // Initialize draft if it doesn't exist
    if (!draft) {
      const page = pages.find(p => p.id === pageId);
      if (!page) return null;
      
      draft = {
        id: `draft-${pageId}`,
        page_id: pageId,
        layers: [],
        is_published: false,
        created_at: new Date().toISOString(),
      };
    }

    // Get the template and block info
    const template = getTemplate(templateId);
    if (!template) {
      console.error(`Template ${templateId} not found`);
      return null;
    }
    
    // Import block name function dynamically
    const { getBlockName } = require('../lib/templates/blocks');
    const displayName = getBlockName(templateId);

    // Set the display name for the root layer
    const normalizeLayer = (layer: Layer, isRoot: boolean = true): Layer => {
      const normalized = { ...layer };
      
      if (isRoot && displayName) {
        normalized.customName = displayName;
      }
      
      // Recursively normalize children
      if (normalized.children) {
        normalized.children = normalized.children.map(child => normalizeLayer(child, false));
      }
      
      // Ensure classes is a string
      if (Array.isArray(normalized.classes)) {
        normalized.classes = normalized.classes.join(' ');
      }
      
      return normalized;
    };

    const newLayer = normalizeLayer(template, true);
    const newLayerId = newLayer.id;

    let newLayers: Layer[];
    let parentToExpand: string | null = null;
    
    if (! parentLayerId) {
      // Add to root
      newLayers = [...draft.layers, newLayer];
    } else {
      // Validate that parent can have children
      const { canHaveChildren } = require('../lib/layer-utils');
      
      // Find the parent layer and its parent
      const findLayerWithParent = (tree: Layer[], id: string, parent: Layer | null = null): { layer: Layer; parent: Layer | null } | null => {
        for (const node of tree) {
          if (node.id === id) return { layer: node, parent };
          if (node.children) {
            const found = findLayerWithParent(node.children, id, node);
            if (found) return found;
          }
        }
        return null;
      };
      
      const result = findLayerWithParent(draft.layers, parentLayerId);
      
      // Check if parent can have children
      if (result && !canHaveChildren(result.layer)) {
        console.log(`🔄 Cannot add child to ${result.layer.name || result.layer.type} - placing after selected layer instead`);
        
        // If parent exists (not root level), insert after the selected layer
        if (result.parent) {
          newLayers = updateLayerInTree(draft.layers, result.parent.id, (grandparent) => {
            const children = grandparent.children || [];
            const selectedIndex = children.findIndex(c => c.id === parentLayerId);
            const newChildren = [...children];
            newChildren.splice(selectedIndex + 1, 0, newLayer);
            return { ...grandparent, children: newChildren };
          });
          // Expand the parent of the selected layer (grandparent)
          parentToExpand = result.parent.id;
        } else {
          // Selected layer is at root level, insert after it
          const selectedIndex = draft.layers.findIndex(l => l.id === parentLayerId);
          newLayers = [...draft.layers];
          newLayers.splice(selectedIndex + 1, 0, newLayer);
        }
      } else {
        // Add as child to parent
        newLayers = updateLayerInTree(draft.layers, parentLayerId, (parent) => ({
          ...parent,
          children: [...(parent.children || []), newLayer],
        }));
        // Expand the parent that we're adding into
        parentToExpand = parentLayerId;
      }
    }

    set({ 
      draftsByPageId: { 
        ...draftsByPageId, 
        [pageId]: { ...draft, layers: newLayers }
      } 
    });
    
    return { newLayerId, parentToExpand };
  },

  deleteLayer: (pageId, layerId) => {
    const { draftsByPageId } = get();
    const draft = draftsByPageId[pageId];
    if (! draft) return;

    console.log('🔴 DELETE LAYER:', { pageId, layerId });

    // Find layer by ID
    const findLayer = (tree: Layer[]): Layer | null => {
      for (const node of tree) {
        if (node.id === layerId) return node;
        
        if (node.children) {
          const found = findLayer(node.children);
          if (found) return found;
        }
      }
      return null;
    };

    const layerToDelete = findLayer(draft.layers);
    
    // Prevent deleting locked layers
    if (layerToDelete?.locked) {
      console.warn('Cannot delete locked layer');
      return;
    }

    console.log('🎯 FOUND LAYER TO DELETE:', layerToDelete);

    // Helper: Remove from tree (supports both children and items)
    const removeFromTree = (tree: Layer[]): Layer[] => {
      return tree
        .filter(node => node.id !== layerId)
        .map(node => {
          if (!node.children) return node;
          return { ...node, children: removeFromTree(node.children) };
        });
    };

    const newLayers = removeFromTree(draft.layers);
    console.log('✅ LAYERS AFTER DELETE:', newLayers);
    
    // Use functional update to ensure we're working with the latest state
    set((state) => ({
      draftsByPageId: {
        ...state.draftsByPageId,
        [pageId]: { 
          ...state.draftsByPageId[pageId], 
          layers: newLayers 
        }
      }
    }));
  },

  deleteLayers: (pageId, layerIds) => {
    const { draftsByPageId } = get();
    const draft = draftsByPageId[pageId];
    if (!draft || layerIds.length === 0) return;

    console.log('🔴 DELETE MULTIPLE LAYERS:', { pageId, layerIds });

    // Filter out body and locked layers
    const validIds = new Set<string>();
    const findLayer = (tree: Layer[], id: string): Layer | null => {
      for (const node of tree) {
        if (node.id === id) return node;
        if (node.children) {
          const found = findLayer(node.children, id);
          if (found) return found;
        }
      }
      return null;
    };

    // Check each layer ID
    for (const layerId of layerIds) {
      if (layerId === 'body') continue; // Skip body
      const layer = findLayer(draft.layers, layerId);
      if (layer && !layer.locked) {
        validIds.add(layerId);
      }
    }

    if (validIds.size === 0) {
      console.warn('No valid layers to delete');
      return;
    }

    // Helper: Check if a node is a descendant of any in the delete set
    const isDescendantOfDeleted = (tree: Layer[], nodeId: string, deletedIds: Set<string>): boolean => {
      for (const node of tree) {
        if (deletedIds.has(node.id)) {
          // Check if nodeId is in this node's descendants
          const hasDescendant = (children: Layer[]): boolean => {
            for (const child of children) {
              if (child.id === nodeId) return true;
              if (child.children && hasDescendant(child.children)) return true;
            }
            return false;
          };
          if (node.children && hasDescendant(node.children)) return true;
        }
        if (node.children && isDescendantOfDeleted(node.children, nodeId, deletedIds)) {
          return true;
        }
      }
      return false;
    };

    // Remove parent-child duplicates (if parent is selected, don't separately delete children)
    const finalIds = new Set<string>();
    for (const id of validIds) {
      if (!isDescendantOfDeleted(draft.layers, id, validIds)) {
        finalIds.add(id);
      }
    }

    // Helper: Remove multiple IDs from tree
    const removeMultipleFromTree = (tree: Layer[]): Layer[] => {
      return tree
        .filter(node => !finalIds.has(node.id))
        .map(node => {
          if (!node.children) return node;
          return { ...node, children: removeMultipleFromTree(node.children) };
        });
    };

    const newLayers = removeMultipleFromTree(draft.layers);
    console.log('✅ LAYERS AFTER MULTI-DELETE:', { deleted: finalIds.size, remaining: newLayers.length });

    set((state) => ({
      draftsByPageId: {
        ...state.draftsByPageId,
        [pageId]: {
          ...state.draftsByPageId[pageId],
          layers: newLayers
        }
      }
    }));
  },

  updateLayer: (pageId, layerId, updates) => {
    const { draftsByPageId } = get();
    const draft = draftsByPageId[pageId];
    if (! draft) return;

    const newLayers = updateLayerInTree(draft.layers, layerId, (layer) => ({
      ...layer,
      ...updates,
    }));

    set({ 
      draftsByPageId: { 
        ...draftsByPageId, 
        [pageId]: { ...draft, layers: newLayers } 
      } 
    });
  },

  moveLayer: (pageId, layerId, targetParentId, targetIndex) => {
    const { draftsByPageId } = get();
    const draft = draftsByPageId[pageId];
    if (! draft) return false;

    // Helper: Find layer by ID in tree
    const findLayer = (layers: Layer[], id: string): Layer | null => {
      for (const layer of layers) {
        if (layer.id === id) return layer;
        if (layer.children) {
          const found = findLayer(layer.children, id);
          if (found) return found;
        }
      }
      return null;
    };

    // Helper: Check if targetId is a descendant of layerId (prevent circular nesting)
    const isDescendant = (parentId: string, childId: string): boolean => {
      const parent = findLayer(draft.layers, parentId);
      if (!parent || !parent.children) return false;
      
      for (const child of parent.children) {
        if (child.id === childId) return true;
        if (child.children && isDescendant(child.id, childId)) return true;
      }
      return false;
    };

    // Validation: Cannot move into self or descendants (circular reference)
    if (targetParentId === layerId || isDescendant(layerId, targetParentId || '')) {
      console.warn('Cannot create circular reference');
      return false;
    }

    // Validation: Target parent must be a container (if not null)
    if (targetParentId) {
      const targetParent = findLayer(draft.layers, targetParentId);
      if (!targetParent || targetParent.type !== 'container') {
        console.warn('Can only drop into container layers');
        return false;
      }
    }

    // Get the layer being moved
    const layerToMove = findLayer(draft.layers, layerId);
    if (!layerToMove) return false;

    // Helper: Remove layer from tree
    const removeLayer = (layers: Layer[]): Layer[] => {
      return layers
        .filter(node => node.id !== layerId)
        .map(node => ({
          ...node,
          children: node.children ? removeLayer(node.children) : undefined,
        }));
    };

    // Helper: Insert layer at specific position
    const insertLayer = (layers: Layer[], parentId: string | null, index: number, layer: Layer): Layer[] => {
      if (parentId === null) {
        // Insert at root level
        const newLayers = [...layers];
        newLayers.splice(index, 0, layer);
        return newLayers;
      }

      // Insert into parent's children
      return layers.map(node => {
        if (node.id === parentId) {
          const children = node.children || [];
          const newChildren = [...children];
          newChildren.splice(index, 0, layer);
          return { ...node, children: newChildren };
        }
        if (node.children) {
          return { ...node, children: insertLayer(node.children, parentId, index, layer) };
        }
        return node;
      });
    };

    // Remove layer from current position
    let newLayers = removeLayer(draft.layers);
    
    // Insert at new position
    newLayers = insertLayer(newLayers, targetParentId, targetIndex, layerToMove);

    set({ 
      draftsByPageId: { 
        ...draftsByPageId, 
        [pageId]: { ...draft, layers: newLayers } 
      } 
    });

    return true;
  },

<<<<<<< HEAD
  addLayerWithId: (pageId, parentLayerId, layer) => {
    const { pages, draftsByPageId } = get();
    let draft = draftsByPageId[pageId];
    
    // Initialize draft if it doesn't exist
    if (!draft) {
      const page = pages.find(p => p.id === pageId);
      if (!page) return;
      
      draft = {
        id: `draft-${pageId}`,
        page_id: pageId,
        layers: [],
        is_published: false,
        created_at: new Date().toISOString(),
      };
    }

    let newLayers: Layer[];
    
    if (! parentLayerId) {
      // Add to root
      newLayers = [...draft.layers, layer];
    } else {
      // Add as child to parent
      newLayers = updateLayerInTree(draft.layers, parentLayerId, (parent) => ({
        ...parent,
        children: [...(parent.children || []), layer],
      }));
    }

    set({ 
      draftsByPageId: { 
        ...draftsByPageId, 
        [pageId]: { ...draft, layers: newLayers }
      } 
    });
  },

  addPage: (page: Page) => {
    const { pages } = get();
    set({ pages: [...pages, page] });
  },

  updatePage: (pageId: string, updates: Partial<Page>) => {
    const { pages } = get();
    const updatedPages = pages.map(page => 
      page.id === pageId ? { ...page, ...updates } : page
    );
    set({ pages: updatedPages });
  },

  removePage: (pageId: string) => {
    const { pages, draftsByPageId } = get();
    const updatedPages = pages.filter(page => page.id !== pageId);
    const { [pageId]: removedDraft, ...remainingDrafts } = draftsByPageId;
    set({ 
      pages: updatedPages,
      draftsByPageId: remainingDrafts
    });
=======
  setDraftLayers: (pageId, layers) => {
    console.log('💾 SET DRAFT LAYERS called:', {
      pageId,
      layersCount: layers.length,
      layers: layers.map(l => ({ id: l.id, type: l.type }))
    });
    
    const { draftsByPageId } = get();
    const draft = draftsByPageId[pageId];
    if (!draft) {
      console.error('❌ SET DRAFT LAYERS: No draft found for page', pageId);
      return;
    }

    set({
      draftsByPageId: {
        ...draftsByPageId,
        [pageId]: { ...draft, layers },
      },
    });
    
    console.log('✅ SET DRAFT LAYERS: State updated successfully');
  },

  copyLayer: (pageId, layerId) => {
    const { draftsByPageId } = get();
    const draft = draftsByPageId[pageId];
    if (!draft) return null;

    const findLayer = (layers: Layer[], id: string): Layer | null => {
      for (const layer of layers) {
        if (layer.id === id) return layer;
        if (layer.children) {
          const found = findLayer(layer.children, id);
          if (found) return found;
        }
      }
      return null;
    };

    const layer = findLayer(draft.layers, layerId);
    if (!layer) return null;

    // Deep clone the layer
    return cloneDeep(layer);
  },

  duplicateLayer: (pageId, layerId) => {
    const { draftsByPageId, copyLayer } = get();
    const draft = draftsByPageId[pageId];
    if (!draft) return;

    // Copy the layer
    const layerCopy = copyLayer(pageId, layerId);
    if (!layerCopy) return;

    // Regenerate IDs for the copy
    const regenerateIds = (layer: Layer): Layer => {
      const newId = `layer-${Date.now()}-${Math.random().toString(36).substr(2, 9)}`;
      return {
        ...layer,
        id: newId,
        children: layer.children?.map(regenerateIds),
      };
    };

    const newLayer = regenerateIds(layerCopy);

    // Find parent and index of the original layer
    const findParentAndIndex = (
      layers: Layer[],
      targetId: string,
      parent: Layer | null = null,
      index: number = 0
    ): { parent: Layer | null; index: number } | null => {
      for (let i = 0; i < layers.length; i++) {
        const layer = layers[i];
        if (layer.id === targetId) {
          return { parent, index: i };
        }
        if (layer.children && layer.children.length > 0) {
          const found = findParentAndIndex(layer.children, targetId, layer, i);
          if (found) return found;
        }
      }
      return null;
    };

    const result = findParentAndIndex(draft.layers, layerId);
    if (!result) return;

    // Insert the duplicate after the original layer
    const insertAfter = (layers: Layer[], parentLayer: Layer | null, insertIndex: number): Layer[] => {
      if (parentLayer === null) {
        // Insert at root level
        const newLayers = [...layers];
        newLayers.splice(insertIndex + 1, 0, newLayer);
        return newLayers;
      }

      // Find and update the parent
      return layers.map(layer => {
        if (layer.id === parentLayer.id) {
          const children = [...(layer.children || [])];
          children.splice(insertIndex + 1, 0, newLayer);
          return { ...layer, children };
        }
        
        if (layer.children && layer.children.length > 0) {
          return { ...layer, children: insertAfter(layer.children, parentLayer, insertIndex) };
        }
        
        return layer;
      });
    };

    const newLayers = insertAfter(draft.layers, result.parent, result.index);

    // Use functional update to ensure latest state
    set((state) => ({
      draftsByPageId: {
        ...state.draftsByPageId,
        [pageId]: { ...state.draftsByPageId[pageId], layers: newLayers },
      },
    }));
  },

  copyLayers: (pageId, layerIds) => {
    const { copyLayer } = get();
    const layers: Layer[] = [];

    for (const layerId of layerIds) {
      if (layerId === 'body') continue; // Skip body
      const layer = copyLayer(pageId, layerId);
      if (layer) {
        layers.push(layer);
      }
    }

    return layers;
  },

  duplicateLayers: (pageId, layerIds) => {
    const { draftsByPageId, copyLayer } = get();
    const draft = draftsByPageId[pageId];
    if (!draft || layerIds.length === 0) return;

    console.log('📋 DUPLICATE MULTIPLE LAYERS:', { pageId, layerIds });

    // Filter out body and locked layers
    const validIds: string[] = [];
    const findLayer = (tree: Layer[], id: string): Layer | null => {
      for (const node of tree) {
        if (node.id === id) return node;
        if (node.children) {
          const found = findLayer(node.children, id);
          if (found) return found;
        }
      }
      return null;
    };

    // Check each layer ID
    for (const layerId of layerIds) {
      if (layerId === 'body') continue; // Skip body
      const layer = findLayer(draft.layers, layerId);
      if (layer && !layer.locked) {
        validIds.push(layerId);
      }
    }

    if (validIds.length === 0) {
      console.warn('No valid layers to duplicate');
      return;
    }

    // Regenerate IDs for a layer and its children
    const regenerateIds = (layer: Layer): Layer => {
      const newId = `layer-${Date.now()}-${Math.random().toString(36).substr(2, 9)}`;
      return {
        ...layer,
        id: newId,
        children: layer.children?.map(regenerateIds),
      };
    };

    // Duplicate each layer
    let newLayers = draft.layers;
    for (const layerId of validIds) {
      const layerCopy = copyLayer(pageId, layerId);
      if (!layerCopy) continue;

      const newLayer = regenerateIds(layerCopy);

      // Find parent and index of the original layer
      const findParentAndIndex = (
        layers: Layer[],
        targetId: string,
        parent: Layer | null = null,
        index: number = 0
      ): { parent: Layer | null; index: number } | null => {
        for (let i = 0; i < layers.length; i++) {
          const layer = layers[i];
          if (layer.id === targetId) {
            return { parent, index: i };
          }
          if (layer.children && layer.children.length > 0) {
            const found = findParentAndIndex(layer.children, targetId, layer, i);
            if (found) return found;
          }
        }
        return null;
      };

      const result = findParentAndIndex(newLayers, layerId);
      if (!result) continue;

      // Insert the duplicate after the original layer
      const insertAfter = (layers: Layer[], parentLayer: Layer | null, insertIndex: number): Layer[] => {
        if (parentLayer === null) {
          // Insert at root level
          const updated = [...layers];
          updated.splice(insertIndex + 1, 0, newLayer);
          return updated;
        }

        // Find and update the parent
        return layers.map(layer => {
          if (layer.id === parentLayer.id) {
            const children = [...(layer.children || [])];
            children.splice(insertIndex + 1, 0, newLayer);
            return { ...layer, children };
          }

          if (layer.children && layer.children.length > 0) {
            return { ...layer, children: insertAfter(layer.children, parentLayer, insertIndex) };
          }

          return layer;
        });
      };

      newLayers = insertAfter(newLayers, result.parent, result.index);
    }

    console.log('✅ LAYERS AFTER MULTI-DUPLICATE:', { duplicated: validIds.length });

    // Use functional update to ensure latest state
    set((state) => ({
      draftsByPageId: {
        ...state.draftsByPageId,
        [pageId]: { ...state.draftsByPageId[pageId], layers: newLayers },
      },
    }));
  },

  pasteAfter: (pageId, targetLayerId, layerToPaste) => {
    const { draftsByPageId } = get();
    const draft = draftsByPageId[pageId];
    if (!draft) return;

    // Regenerate IDs for the pasted layer
    const regenerateIds = (layer: Layer): Layer => {
      const newId = `layer-${Date.now()}-${Math.random().toString(36).substr(2, 9)}`;
      return {
        ...layer,
        id: newId,
        children: layer.children?.map(regenerateIds),
      };
    };

    const newLayer = regenerateIds(cloneDeep(layerToPaste));

    // Find parent and index of the target layer
    // Must check BOTH children AND items when both exist
    const findParentAndIndex = (
      layers: Layer[],
      targetId: string,
      parent: Layer | null = null,
      propertyName: 'children' | 'items' | null = null
    ): { parent: Layer | null; index: number; propertyName: 'children' | 'items' | null } | null => {
      for (let i = 0; i < layers.length; i++) {
        const layer = layers[i];
        
        if (layer.id === targetId) {
          return { parent, index: i, propertyName };
        }
        
        // Search only children array
        if (layer.children && layer.children.length > 0) {
          const found = findParentAndIndex(layer.children, targetId, layer, 'children');
          if (found) return found;
        }
      }
      
      return null;
    };

    const result = findParentAndIndex(draft.layers, targetLayerId);
    if (!result) {
      console.error('❌ TARGET LAYER NOT FOUND:', targetLayerId);
      return;
    }

    // Insert after the target layer
    const insertAfter = (
      layers: Layer[], 
      parentLayer: Layer | null, 
      insertIndex: number,
      targetPropertyName: 'children' | 'items' | null
    ): Layer[] => {
      if (parentLayer === null) {
        // Insert at root level
        const newLayers = [...layers];
        newLayers.splice(insertIndex + 1, 0, newLayer);
        return newLayers;
      }

      // Find and update the parent
      return layers.map(layer => {
        if (layer.id === parentLayer.id) {
          const children = [...(layer.children || [])];
          children.splice(insertIndex + 1, 0, newLayer);
          return { ...layer, children };
        }
        
        // Recursively search in children
        if (layer.children && layer.children.length > 0) {
          return { ...layer, children: insertAfter(layer.children, parentLayer, insertIndex, targetPropertyName) };
        }
        
        return layer;
      });
    };

    const newLayers = insertAfter(draft.layers, result.parent, result.index, result.propertyName);

    // Use functional update to ensure latest state
    set((state) => ({
      draftsByPageId: {
        ...state.draftsByPageId,
        [pageId]: { ...state.draftsByPageId[pageId], layers: newLayers },
      },
    }));
  },

  pasteInside: (pageId, targetLayerId, layerToPaste) => {
    const { draftsByPageId } = get();
    const draft = draftsByPageId[pageId];
    if (!draft) return;

    console.log('🔵 PASTE INSIDE:', { pageId, targetLayerId, layerToPaste });

    // Regenerate IDs for the pasted layer
    const regenerateIds = (layer: Layer): Layer => {
      const newId = `layer-${Date.now()}-${Math.random().toString(36).substr(2, 9)}`;
      return {
        ...layer,
        id: newId,
        children: layer.children?.map(regenerateIds),
      };
    };

    const newLayer = regenerateIds(cloneDeep(layerToPaste));
    console.log('🟢 NEW LAYER WITH IDS:', newLayer);

    // Insert as last child of target layer
    const insertInside = (layers: Layer[]): Layer[] => {
      return layers.map(layer => {
        if (layer.id === targetLayerId) {
          console.log('🎯 FOUND TARGET LAYER:', layer);
          const updated = { ...layer, children: [...(layer.children || []), newLayer] };
          console.log('✅ UPDATED LAYER:', updated);
          return updated;
        }
        
        // Recursively search in children
        if (layer.children && layer.children.length > 0) {
          return { ...layer, children: insertInside(layer.children) };
        }
        
        return layer;
      });
    };

    const newLayers = insertInside(draft.layers);
    console.log('🔷 NEW LAYERS TREE:', JSON.stringify(newLayers, null, 2));

    // Use functional update to ensure latest state
    set((state) => ({
      draftsByPageId: {
        ...state.draftsByPageId,
        [pageId]: { ...state.draftsByPageId[pageId], layers: newLayers },
      },
    }));
    
    console.log('✅ PASTE INSIDE COMPLETE');
>>>>>>> 65073463
  },
}));

// Helper functions for default layer values
function getDefaultClasses(type: Layer['type'], id?: string): string {
  if (id === 'body') return '';
  
  switch (type) {
    case 'container':
      return 'flex flex-col gap-4 p-8';
    case 'text':
      return 'text-base text-gray-700';
    case 'heading':
      return 'text-3xl font-bold text-gray-900';
    case 'image':
      return 'w-full h-auto';
    default:
      return '';
  }
}

function getDefaultContent(type: Layer['type']): string | undefined {
  switch (type) {
    case 'text':
      return 'Edit this text...';
    case 'heading':
      return 'Heading';
    default:
      return undefined;
  }
}


<|MERGE_RESOLUTION|>--- conflicted
+++ resolved
@@ -23,20 +23,15 @@
   publishPage: (pageId: string) => Promise<void>;
   setError: (error: string | null) => void;
   addLayer: (pageId: string, parentLayerId: string | null, layerType: Layer['type']) => void;
-<<<<<<< HEAD
   addLayerWithId: (pageId: string, parentLayerId: string | null, layer: Layer) => void;
-=======
   addLayerFromTemplate: (pageId: string, parentLayerId: string | null, templateId: string) => { newLayerId: string; parentToExpand: string | null } | null;
->>>>>>> 65073463
   deleteLayer: (pageId: string, layerId: string) => void;
   deleteLayers: (pageId: string, layerIds: string[]) => void; // New batch delete
   updateLayer: (pageId: string, layerId: string, updates: Partial<Layer>) => void;
   moveLayer: (pageId: string, layerId: string, targetParentId: string | null, targetIndex: number) => boolean;
-<<<<<<< HEAD
   addPage: (page: Page) => void;
   updatePage: (pageId: string, updates: Partial<Page>) => void;
   removePage: (pageId: string) => void;
-=======
   setDraftLayers: (pageId: string, layers: Layer[]) => void;
   copyLayer: (pageId: string, layerId: string) => Layer | null;
   copyLayers: (pageId: string, layerIds: string[]) => Layer[]; // New batch copy
@@ -44,7 +39,6 @@
   duplicateLayers: (pageId: string, layerIds: string[]) => void; // New batch duplicate
   pasteAfter: (pageId: string, targetLayerId: string, layerToPaste: Layer) => void;
   pasteInside: (pageId: string, targetLayerId: string, layerToPaste: Layer) => void;
->>>>>>> 65073463
 }
 
 type PagesStore = PagesState & PagesActions;
@@ -631,7 +625,6 @@
     return true;
   },
 
-<<<<<<< HEAD
   addLayerWithId: (pageId, parentLayerId, layer) => {
     const { pages, draftsByPageId } = get();
     let draft = draftsByPageId[pageId];
@@ -692,7 +685,8 @@
       pages: updatedPages,
       draftsByPageId: remainingDrafts
     });
-=======
+  },
+
   setDraftLayers: (pageId, layers) => {
     console.log('💾 SET DRAFT LAYERS called:', {
       pageId,
@@ -1090,7 +1084,6 @@
     }));
     
     console.log('✅ PASTE INSIDE COMPLETE');
->>>>>>> 65073463
   },
 }));
 
