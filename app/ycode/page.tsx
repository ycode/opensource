'use client';

/**
 * YCode Builder Main Page
 * 
 * Three-panel editor layout inspired by modern design tools
 */

// 1. React/Next.js
import { useEffect, useState, useMemo, useRef, useCallback } from 'react';

// 2. Internal components
import CenterCanvas from './components/CenterCanvas';
import CMS from './components/CMS';
import HeaderBar from './components/HeaderBar';
import LeftSidebar from './components/LeftSidebar';
import RightSidebar from './components/RightSidebar';
import UpdateNotification from '../../components/UpdateNotification';
import MigrationChecker from '../../components/MigrationChecker';

// 3. Stores
import { useAuthStore } from '../../stores/useAuthStore';
import { useClipboardStore } from '../../stores/useClipboardStore';
import { useEditorStore } from '../../stores/useEditorStore';
import { usePagesStore } from '../../stores/usePagesStore';
import { useCollaborationPresenceStore, startLockExpirationCheck, startNotificationCleanup } from '../../stores/useCollaborationPresenceStore';

// 4. Hooks
import { useLayerLocks } from '../../hooks/use-layer-locks';
import { useLiveLayerUpdates } from '../../hooks/use-live-layer-updates';
import { useLivePageUpdates } from '../../hooks/use-live-page-updates';

// 5. Collaboration Components
import { RealtimeCursors } from '../../components/realtime-cursors';
import ActivityNotifications from '../../components/collaboration/ActivityNotifications';

// 6. Types
import type { Layer } from '../../types';

export default function YCodeBuilder() {
  const { signOut, user } = useAuthStore();
  const { selectedLayerId, selectedLayerIds, setSelectedLayerId, setSelectedLayerIds, clearSelection, currentPageId, setCurrentPageId, undo, redo, canUndo, canRedo, pushHistory } = useEditorStore();
  const { updateLayer, draftsByPageId, deleteLayer, deleteLayers, saveDraft, loadPages, loadDraft, initDraft, copyLayer: copyLayerFromStore, copyLayers: copyLayersFromStore, duplicateLayer, duplicateLayers: duplicateLayersFromStore, pasteAfter } = usePagesStore();
  const { clipboardLayer, copyLayer: copyToClipboard, cutLayer: cutToClipboard } = useClipboardStore();
  const pages = usePagesStore((state) => state.pages);
  
  // Get user display name for cursor
  const userDisplayName = user?.email?.split('@')[0] || 'User';
  
  // Initialize collaboration features
  const layerLocks = useLayerLocks();
  const liveLayerUpdates = useLiveLayerUpdates(currentPageId);
  const livePageUpdates = useLivePageUpdates();
  const { currentUserId } = useCollaborationPresenceStore();
  
  // Layer selection handler with lock checking
  const handleLayerSelect = useCallback(async (layerId: string) => {
    if (!currentUserId) {
      console.warn('No current user ID, cannot select layer');
      return;
    }
    
    try {
      // Release lock on previously selected layer if different
      if (selectedLayerId && selectedLayerId !== layerId) {
        await layerLocks.releaseLock(selectedLayerId);
      }
      
      // Check if layer is locked by another user
      const isLocked = layerLocks.isLayerLocked(layerId);
      const canEdit = layerLocks.canEditLayer(layerId);
      
      if (isLocked && !canEdit) {
        return;
      }
      
      // Try to acquire lock and select layer
      const lockAcquired = await layerLocks.acquireLock(layerId);

      if (lockAcquired) {
        setSelectedLayerId(layerId);
      } else {
        console.warn(`[DEBUG] Failed to acquire lock for layer ${layerId}`);
      }
    } catch (error) {
      console.error(`[DEBUG] Error in handleLayerSelect:`, error);
    }
  }, [currentUserId, selectedLayerId, layerLocks, setSelectedLayerId]);

  // Page selection handler with lock release
  const handlePageSelect = useCallback(async (pageId: string) => {
    if (!currentUserId) return;
    
    console.log(`[PAGE-SELECT] Switching from page ${currentPageId} to page ${pageId}`);
    
    // Release all locks on the current page before switching
    if (currentPageId) {
      console.log(`[PAGE-SELECT] Releasing all locks on page ${currentPageId}`);
      await layerLocks.releaseAllLocks();
    }
    
    // Clear selected layer and switch page
    setSelectedLayerId(null);
    setCurrentPageId(pageId);
    
    console.log(`[PAGE-SELECT] Switched to page ${pageId}`);
  }, [currentUserId, currentPageId, layerLocks, setSelectedLayerId, setCurrentPageId]);

  // Layer deselection handler with lock release
  const handleLayerDeselect = useCallback(async () => {
    if (!currentUserId || !selectedLayerId) return;
    
    console.log(`Deselecting layer ${selectedLayerId} and releasing lock`);
    
    // Optimistically update UI immediately
    setSelectedLayerId(null);
    
    // Then release the lock (will broadcast to others)
    await layerLocks.releaseLock(selectedLayerId);
    console.log(`Lock released for layer ${selectedLayerId}`);
  }, [currentUserId, selectedLayerId, layerLocks, setSelectedLayerId]);
  
  const [isSaving, setIsSaving] = useState(false);
  const [lastSaved, setLastSaved] = useState<Date | null>(null);
  const [hasUnsavedChanges, setHasUnsavedChanges] = useState(false);
  const [isPublishing, setIsPublishing] = useState(false);
  const [showPageDropdown, setShowPageDropdown] = useState(false);
  const [viewportMode, setViewportMode] = useState<'desktop' | 'tablet' | 'mobile'>('desktop');
  const [zoom, setZoom] = useState(100);
  const [activeTab, setActiveTab] = useState<'pages' | 'layers' | 'cms'>('layers');
  const saveTimeoutRef = useRef<NodeJS.Timeout | null>(null);
  const lastLayersRef = useRef<string>('');
  const previousPageIdRef = useRef<string | null>(null);

  // Migration state - BLOCKS builder until migrations complete
  const [migrationsComplete, setMigrationsComplete] = useState(false);

  // Login state (when not authenticated)
  const [loginEmail, setLoginEmail] = useState('');
  const [loginPassword, setLoginPassword] = useState('');
  const [loginError, setLoginError] = useState<string | null>(null);
  const [isLoggingIn, setIsLoggingIn] = useState(false);

  const handleLogin = async (e: React.FormEvent) => {
    e.preventDefault();
    setIsLoggingIn(true);
    setLoginError(null);

    const { signIn } = useAuthStore.getState();
    const result = await signIn(loginEmail, loginPassword);

    if (result.error) {
      setLoginError(result.error);
      setIsLoggingIn(false);
    }
    // If successful, user state will update and component will re-render with builder
  };

  // Load pages only after migrations complete
  useEffect(() => {
<<<<<<< HEAD
    loadPages();
  }, [loadPages]);
  
  // Initialize collaboration services
  useEffect(() => {
    startLockExpirationCheck();
    startNotificationCleanup();
    
    return () => {
      // Cleanup will be handled by the store
    };
  }, []);

=======
    if (migrationsComplete) {
      loadPages();
    }
  }, [loadPages, migrationsComplete]);
>>>>>>> e95b5587

  // Set current page to "Home" page by default, or first page if Home doesn't exist
  useEffect(() => {
    if (!currentPageId && pages.length > 0) {
      // Try to find "Home" page first (by slug or title)
      const homePage = pages.find(p => 
        p.slug?.toLowerCase() === 'home' || p.title?.toLowerCase() === 'home'
      );
      const defaultPage = homePage || pages[0];
      
      setCurrentPageId(defaultPage.id);
      
      // Load or initialize draft for this page
      if (!draftsByPageId[defaultPage.id]) {
        loadDraft(defaultPage.id).catch(() => {
          // If no draft exists, initialize with empty layers
          initDraft(defaultPage, []);
        });
      }
    }
  }, [currentPageId, pages, setCurrentPageId, draftsByPageId, loadDraft, initDraft]);

  // Auto-select Body layer when switching pages (not when draft updates)
  useEffect(() => {
    // Only select Body if the page ID actually changed
    if (currentPageId && currentPageId !== previousPageIdRef.current) {
      // Check if draft is loaded
      if (draftsByPageId[currentPageId]) {
        setSelectedLayerId('body');
      }
      // Update the ref to track this page
      previousPageIdRef.current = currentPageId;
    }
  }, [currentPageId, draftsByPageId, setSelectedLayerId]);

  // Keyboard shortcuts for layer operations
  useEffect(() => {
    const handleKeyDown = (e: KeyboardEvent) => {
      // Check if user is typing in an input/textarea
      const target = e.target as HTMLElement;
      if (target.tagName === 'INPUT' || target.tagName === 'TEXTAREA' || target.isContentEditable) {
        return;
      }

      // A - Toggle Element Library (when on layers tab)
      if (e.key === 'a' && activeTab === 'layers') {
        e.preventDefault();
        // Dispatch custom event to toggle ElementLibrary
        window.dispatchEvent(new CustomEvent('toggleElementLibrary'));
        return;
      }

      // Escape - Select parent layer (doesn't require a selected layer)
      if (e.key === 'Escape' && currentPageId && selectedLayerId) {
        e.preventDefault();
        
        // Find parent of currently selected layer
        const draft = draftsByPageId[currentPageId];
        if (!draft) return;
        
        const findParent = (layers: Layer[], targetId: string, parent: Layer | null = null): Layer | null => {
          for (const layer of layers) {
            if (layer.id === targetId) {
              return parent;
            }
            if (layer.children) {
              const found = findParent(layer.children, targetId, layer);
              if (found !== undefined) return found;
            }
          }
          return undefined as any;
        };
        
        const parentLayer = findParent(draft.layers, selectedLayerId);
        
        // If parent exists, select it. If no parent (root level), deselect
        if (parentLayer) {
          setSelectedLayerId(parentLayer.id);
        } else {
          // At root level or Body layer selected - deselect
          setSelectedLayerId(null);
        }
        
        return;
      }

      // Arrow Up/Down - Reorder layer within siblings
      if ((e.key === 'ArrowUp' || e.key === 'ArrowDown') && currentPageId && selectedLayerId) {
        e.preventDefault();
        
        const draft = draftsByPageId[currentPageId];
        if (!draft) return;
        
        const direction = e.key === 'ArrowUp' ? -1 : 1;
        
        // Find the layer, its parent, and its index within siblings
        const findLayerInfo = (
          layers: Layer[], 
          targetId: string, 
          parent: Layer | null = null
        ): { layer: Layer; parent: Layer | null; siblings: Layer[]; index: number } | null => {
          for (let i = 0; i < layers.length; i++) {
            const layer = layers[i];
            if (layer.id === targetId) {
              return { layer, parent, siblings: layers, index: i };
            }
            if (layer.children) {
              const found = findLayerInfo(layer.children, targetId, layer);
              if (found) return found;
            }
          }
          return null;
        };
        
        const info = findLayerInfo(draft.layers, selectedLayerId);
        if (!info) return;
        
        const { siblings, index } = info;
        const newIndex = index + direction;
        
        // Check bounds
        if (newIndex < 0 || newIndex >= siblings.length) {
          return;
        }
        
        // Swap the layers
        const reorderLayers = (layers: Layer[]): Layer[] => {
          return layers.map(layer => {
            // If this is the parent containing our siblings, reorder them
            if (info.parent && layer.id === info.parent.id) {
              const newChildren = [...(layer.children || [])];
              // Swap
              [newChildren[index], newChildren[newIndex]] = [newChildren[newIndex], newChildren[index]];
              return { ...layer, children: newChildren };
            }
            
            // Recursively process children
            if (layer.children) {
              return { ...layer, children: reorderLayers(layer.children) };
            }
            
            return layer;
          });
        };
        
        let newLayers: Layer[];
        
        // If at root level, reorder root array directly
        if (!info.parent) {
          newLayers = [...draft.layers];
          [newLayers[index], newLayers[newIndex]] = [newLayers[newIndex], newLayers[index]];
        } else {
          newLayers = reorderLayers(draft.layers);
        }
        
        // Update the layers
        const { setDraftLayers } = usePagesStore.getState();
        setDraftLayers(currentPageId, newLayers);
        
        return;
      }

      // Tab - Select next sibling layer
      if (e.key === 'Tab' && currentPageId && selectedLayerId) {
        e.preventDefault();
        
        const draft = draftsByPageId[currentPageId];
        if (!draft) return;
        
        // Find the layer, its parent, and its index within siblings
        const findLayerInfo = (
          layers: Layer[], 
          targetId: string, 
          parent: Layer | null = null
        ): { layer: Layer; parent: Layer | null; siblings: Layer[]; index: number } | null => {
          for (let i = 0; i < layers.length; i++) {
            const layer = layers[i];
            if (layer.id === targetId) {
              return { layer, parent, siblings: layers, index: i };
            }
            if (layer.children) {
              const found = findLayerInfo(layer.children, targetId, layer);
              if (found) return found;
            }
          }
          return null;
        };
        
        const info = findLayerInfo(draft.layers, selectedLayerId);
        if (!info) return;
        
        const { siblings, index } = info;
        
        // Check if there's a next sibling
        if (index + 1 < siblings.length) {
          const nextSibling = siblings[index + 1];
          setSelectedLayerId(nextSibling.id);
        }
        
        return;
      }
    };

    window.addEventListener('keydown', handleKeyDown);
    return () => window.removeEventListener('keydown', handleKeyDown);
  }, [selectedLayerId, currentPageId, draftsByPageId, setSelectedLayerId, activeTab]);

  // Handle undo
  const handleUndo = () => {
    if (!canUndo()) return;
    
    const historyEntry = undo();
    if (historyEntry && historyEntry.pageId === currentPageId) {
      const { draftsByPageId } = usePagesStore.getState();
      const draft = draftsByPageId[currentPageId];
      if (draft) {
        // Restore layers from history
        updateLayer(currentPageId, draft.layers[0]?.id || 'root', {});
        // Update entire layers array
        draft.layers = historyEntry.layers;
      }
    }
  };

  // Handle redo
  const handleRedo = () => {
    if (!canRedo()) return;
    
    const historyEntry = redo();
    if (historyEntry && historyEntry.pageId === currentPageId) {
      const { draftsByPageId } = usePagesStore.getState();
      const draft = draftsByPageId[currentPageId];
      if (draft) {
        // Restore layers from history
        draft.layers = historyEntry.layers;
      }
    }
  };

  // Get selected layer
  const selectedLayer = useMemo(() => {
    if (!currentPageId || !selectedLayerId) return null;
    const draft = draftsByPageId[currentPageId];
    if (!draft) return null;
    const stack: Layer[] = [...draft.layers];
    while (stack.length) {
      const node = stack.shift()!;
      if (node.id === selectedLayerId) return node;
      if (node.children) stack.push(...node.children);
    }
    return null;
  }, [currentPageId, selectedLayerId, draftsByPageId]);

  // Delete selected layer
  const deleteSelectedLayer = () => {
    if (selectedLayerId && currentPageId) {
      deleteLayer(currentPageId, selectedLayerId);
      // Broadcast the layer deletion to other users
      liveLayerUpdates.broadcastLayerDelete(currentPageId, selectedLayerId);
      setSelectedLayerId(null);
    }
  };

  // Immediate save function (bypasses debouncing)
  const saveImmediately = useCallback(async (pageId: string) => {
    // Clear any pending debounced save
    if (saveTimeoutRef.current) {
      clearTimeout(saveTimeoutRef.current);
      saveTimeoutRef.current = null;
    }

    setIsSaving(true);
    setHasUnsavedChanges(false);
    try {
      await saveDraft(pageId);
      setLastSaved(new Date());
    } catch (error) {
      console.error('Save failed:', error);
      setHasUnsavedChanges(true);
      throw error; // Re-throw for caller to handle
    } finally {
      setIsSaving(false);
    }
  }, [saveDraft]);

  // Debounced autosave function
  const debouncedSave = useCallback((pageId: string) => {
    // Clear existing timeout
    if (saveTimeoutRef.current) {
      clearTimeout(saveTimeoutRef.current);
    }

    // Set new timeout for 2 seconds
    saveTimeoutRef.current = setTimeout(async () => {
      setIsSaving(true);
      setHasUnsavedChanges(false);
      try {
        await saveDraft(pageId);
        setLastSaved(new Date());
      } catch (error) {
        console.error('Autosave failed:', error);
        setHasUnsavedChanges(true); // Restore unsaved flag on error
      } finally {
        setIsSaving(false);
      }
    }, 2000);
  }, [saveDraft]);

  // Save before navigating to a different page
  useEffect(() => {
    const handlePageChange = async () => {
      // If we have a previous page with unsaved changes, save it immediately
      if (previousPageIdRef.current && 
          previousPageIdRef.current !== currentPageId && 
          hasUnsavedChanges) {
        try {
          await saveImmediately(previousPageIdRef.current);
        } catch (error) {
          console.error('Failed to save before navigation:', error);
        }
      }
      
      // Update the ref to track current page
      previousPageIdRef.current = currentPageId;
    };

    handlePageChange();
  }, [currentPageId, hasUnsavedChanges, saveImmediately]);

  // Watch for draft changes and trigger autosave
  useEffect(() => {
    if (!currentPageId || !draftsByPageId[currentPageId]) {
      return;
    }

    const draft = draftsByPageId[currentPageId];
    const currentLayersJSON = JSON.stringify(draft.layers);

    // Only trigger save if layers actually changed
    if (lastLayersRef.current && lastLayersRef.current !== currentLayersJSON) {
      setHasUnsavedChanges(true);
      debouncedSave(currentPageId);
    }

    // Update the ref for next comparison
    lastLayersRef.current = currentLayersJSON;

    // Cleanup timeout on unmount
    return () => {
      if (saveTimeoutRef.current) {
        clearTimeout(saveTimeoutRef.current);
      }
    };
  }, [currentPageId, draftsByPageId, debouncedSave]);

  // Warn before closing browser with unsaved changes
  useEffect(() => {
    const handleBeforeUnload = (e: BeforeUnloadEvent) => {
      if (hasUnsavedChanges) {
        e.preventDefault();
        e.returnValue = 'You have unsaved changes. Are you sure you want to leave?';
        return e.returnValue;
      }
    };

    window.addEventListener('beforeunload', handleBeforeUnload);
    return () => window.removeEventListener('beforeunload', handleBeforeUnload);
  }, [hasUnsavedChanges]);

  // Get current page
  const currentPage = useMemo(() => {
    if (!Array.isArray(pages)) return undefined;
    return pages.find(p => p.id === currentPageId);
  }, [pages, currentPageId]);

  // Global keyboard shortcuts
  useEffect(() => {
    const handleKeyDown = (e: KeyboardEvent) => {
      const isInputFocused = document.activeElement?.tagName === 'INPUT' || 
                             document.activeElement?.tagName === 'TEXTAREA';

      // Save: Cmd/Ctrl + S
      if ((e.metaKey || e.ctrlKey) && e.key === 's') {
        e.preventDefault(); // Always prevent default browser save dialog
        if (currentPageId) {
          saveImmediately(currentPageId);
        }
      }

      // Undo: Cmd/Ctrl + Z
      if ((e.metaKey || e.ctrlKey) && e.key === 'z' && !e.shiftKey) {
        if (!isInputFocused) {
          e.preventDefault();
          handleUndo();
        }
      }

      // Redo: Cmd/Ctrl + Shift + Z
      if ((e.metaKey || e.ctrlKey) && e.key === 'z' && e.shiftKey) {
        if (!isInputFocused) {
          e.preventDefault();
          handleRedo();
        }
      }
      
      // Copy: Cmd/Ctrl + C (supports multi-select)
      if ((e.metaKey || e.ctrlKey) && e.key === 'c') {
        if (!isInputFocused && currentPageId) {
          e.preventDefault();
          if (selectedLayerIds.length > 1) {
            // Multi-select: copy all
            const layers = copyLayersFromStore(currentPageId, selectedLayerIds);
            // Store first layer in clipboard store for compatibility
            if (layers.length > 0) {
              copyToClipboard(layers[0], currentPageId);
            }
          } else if (selectedLayerId) {
            // Single select - use clipboard store
            const layer = copyLayerFromStore(currentPageId, selectedLayerId);
            if (layer) {
              copyToClipboard(layer, currentPageId);
            }
          }
        }
      }
      
      // Cut: Cmd/Ctrl + X (supports multi-select)
      if ((e.metaKey || e.ctrlKey) && e.key === 'x') {
        if (!isInputFocused && currentPageId) {
          e.preventDefault();
          if (selectedLayerIds.length > 1) {
            // Multi-select: cut all (copy then delete)
            const layers = copyLayersFromStore(currentPageId, selectedLayerIds);
            if (layers.length > 0) {
              // Store first layer in clipboard for compatibility
              cutToClipboard(layers[0], currentPageId);
              deleteLayers(currentPageId, selectedLayerIds);
              clearSelection();
            }
          } else if (selectedLayerId) {
            // Single select
            const layer = copyLayerFromStore(currentPageId, selectedLayerId);
            if (layer && layer.id !== 'body' && !layer.locked) {
              cutToClipboard(layer, currentPageId);
              deleteLayer(currentPageId, selectedLayerId);
              setSelectedLayerId(null);
            }
          }
        }
      }
      
      // Paste: Cmd/Ctrl + V
      if ((e.metaKey || e.ctrlKey) && e.key === 'v') {
        if (!isInputFocused && currentPageId) {
          e.preventDefault();
          // Use clipboard store for paste (works with context menu)
          if (clipboardLayer && selectedLayerId) {
            pasteAfter(currentPageId, selectedLayerId, clipboardLayer);
          }
        }
      }

      // Duplicate: Cmd/Ctrl + D (supports multi-select)
      if ((e.metaKey || e.ctrlKey) && e.key === 'd') {
        if (!isInputFocused && currentPageId) {
          e.preventDefault();
          if (selectedLayerIds.length > 1) {
            // Multi-select: duplicate all
            duplicateLayersFromStore(currentPageId, selectedLayerIds);
          } else if (selectedLayerId) {
            // Single select
            duplicateLayer(currentPageId, selectedLayerId);
          }
        }
      }

      // Delete: Delete or Backspace (supports multi-select)
      if ((e.key === 'Delete' || e.key === 'Backspace')) {
        if (!isInputFocused && currentPageId) {
          e.preventDefault();
          if (selectedLayerIds.length > 1) {
            // Multi-select: delete all
            deleteLayers(currentPageId, selectedLayerIds);
            clearSelection();
          } else if (selectedLayerId) {
            // Single select
            deleteSelectedLayer();
          }
        }
      }
    };

    window.addEventListener('keydown', handleKeyDown);
    return () => window.removeEventListener('keydown', handleKeyDown);
  }, [selectedLayerId, selectedLayerIds, currentPageId, copyLayersFromStore, copyLayerFromStore, copyToClipboard, cutToClipboard, clipboardLayer, pasteAfter, duplicateLayersFromStore, duplicateLayer, deleteLayers, deleteLayer, clearSelection, setSelectedLayerId, saveImmediately]);

  // Show login form if not authenticated
  if (!user) {
    return (
      <div className="min-h-screen flex items-center justify-center bg-black p-4">
        <div className="bg-zinc-900 p-8 rounded-2xl shadow-2xl max-w-md w-full border border-zinc-800">
          <div className="text-center mb-8">
            <div className="w-16 h-16 bg-white rounded-lg flex items-center justify-center mx-auto mb-4">
              <span className="text-gray-900 font-bold text-2xl">Y</span>
            </div>
            <h1 className="text-3xl font-bold text-white mb-2">
              YCode Builder
            </h1>
            <p className="text-zinc-400">
              Sign in to access the visual builder
            </p>
          </div>

          {loginError && (
            <div className="bg-red-950 border border-red-800 text-red-400 px-4 py-3 rounded-lg mb-6">
              {loginError}
            </div>
          )}

          <form onSubmit={handleLogin} className="space-y-4">
            <div>
              <label htmlFor="email" className="block text-sm font-medium text-zinc-300 mb-2">
                Email
              </label>
              <input
                type="email"
                id="email"
                value={loginEmail}
                onChange={(e) => setLoginEmail(e.target.value)}
                className="w-full bg-zinc-800 border border-zinc-700 text-white px-4 py-3 rounded-lg focus:outline-none focus:ring-2 focus:ring-blue-500"
                placeholder="you@example.com"
                disabled={isLoggingIn}
                required
              />
            </div>

            <div>
              <label htmlFor="password" className="block text-sm font-medium text-zinc-300 mb-2">
                Password
              </label>
              <input
                type="password"
                id="password"
                value={loginPassword}
                onChange={(e) => setLoginPassword(e.target.value)}
                className="w-full bg-zinc-800 border border-zinc-700 text-white px-4 py-3 rounded-lg focus:outline-none focus:ring-2 focus:ring-blue-500"
                placeholder="••••••••"
                disabled={isLoggingIn}
                autoComplete="current-password"
                required
              />
            </div>

            <button
              type="submit"
              disabled={isLoggingIn}
              className="w-full bg-white hover:bg-zinc-200 text-black font-semibold py-3 px-6 rounded-lg transition-colors disabled:opacity-50 disabled:cursor-not-allowed"
            >
              {isLoggingIn ? 'Signing in...' : 'Sign In'}
            </button>
          </form>

          <div className="mt-6 text-center">
            <p className="text-sm text-zinc-500">
              First time here?{' '}
              <a href="/welcome" className="text-blue-400 hover:text-blue-300">
                Complete setup
              </a>
            </p>
          </div>
        </div>
      </div>
    );
  }

  // Check migrations first (BLOCKING) before showing builder
  if (!migrationsComplete) {
    return <MigrationChecker onComplete={() => setMigrationsComplete(true)} />;
  }

  // Authenticated - show builder (only after migrations complete)
  return (
    <div className="h-screen flex flex-col bg-zinc-950 text-white relative">
      {/* Update Notification Banner */}
      <UpdateNotification />
      
      {/* Top Header Bar */}
      <HeaderBar
        user={user}
        signOut={signOut}
        showPageDropdown={showPageDropdown}
        setShowPageDropdown={setShowPageDropdown}
        currentPage={currentPage}
        currentPageId={currentPageId}
        pages={pages}
        setCurrentPageId={setCurrentPageId}
        zoom={zoom}
        setZoom={setZoom}
        isSaving={isSaving}
        hasUnsavedChanges={hasUnsavedChanges}
        lastSaved={lastSaved}
        isPublishing={isPublishing}
        setIsPublishing={setIsPublishing}
        saveImmediately={saveImmediately}
        activeTab={activeTab}
      />

      {/* Main Content Area */}
      <div className="flex-1 flex overflow-hidden relative">
        {/* Left Sidebar - Pages & Layers */}
        <LeftSidebar
          selectedLayerId={selectedLayerId}
          selectedLayerIds={selectedLayerIds}
          onLayerSelect={handleLayerSelect}
          currentPageId={currentPageId}
          onPageSelect={handlePageSelect}
          livePageUpdates={livePageUpdates}
          liveLayerUpdates={liveLayerUpdates}
          onActiveTabChange={setActiveTab}
        />

        {/* Conditional Content Based on Active Tab */}
        {activeTab === 'cms' ? (
          <CMS />
        ) : (
          <>
            {/* Center Canvas - Preview */}
            <CenterCanvas
              selectedLayerId={selectedLayerId}
              currentPageId={currentPageId}
              viewportMode={viewportMode}
              setViewportMode={setViewportMode}
              zoom={zoom}
              onLayerSelect={handleLayerSelect}
              onLayerDeselect={handleLayerDeselect}
              liveLayerUpdates={liveLayerUpdates}
            />

            {/* Right Sidebar - Properties */}
            <RightSidebar
              selectedLayerId={selectedLayerId}
              onLayerUpdate={(layerId, updates) => {
                if (currentPageId) {
                  updateLayer(currentPageId, layerId, updates);
                  // Broadcast the update to other users
                  liveLayerUpdates.broadcastLayerUpdate(layerId, updates);
                }
              }}
              liveLayerUpdates={liveLayerUpdates}
              currentPageId={currentPageId}
            />
          </>
        )}

        {/* Realtime Cursors for Collaboration */}
        {user && currentPageId && (
          <RealtimeCursors 
            roomName={`page-${currentPageId}`} 
            username={userDisplayName} 
          />
        )}
      </div>
<<<<<<< HEAD

      {/* Collaboration Components */}
      {user && currentPageId && (
        <>
          {/* Activity Notifications */}
          <ActivityNotifications 
            position="bottom-right"
            maxNotifications={5}
            autoHide={true}
            hideDelay={5000}
          />
        </>
      )}

      {/* Update Notification */}
      <UpdateNotification />
=======
>>>>>>> e95b5587
    </div>
  );
}<|MERGE_RESOLUTION|>--- conflicted
+++ resolved
@@ -43,37 +43,37 @@
   const { updateLayer, draftsByPageId, deleteLayer, deleteLayers, saveDraft, loadPages, loadDraft, initDraft, copyLayer: copyLayerFromStore, copyLayers: copyLayersFromStore, duplicateLayer, duplicateLayers: duplicateLayersFromStore, pasteAfter } = usePagesStore();
   const { clipboardLayer, copyLayer: copyToClipboard, cutLayer: cutToClipboard } = useClipboardStore();
   const pages = usePagesStore((state) => state.pages);
-  
+
   // Get user display name for cursor
   const userDisplayName = user?.email?.split('@')[0] || 'User';
-  
+
   // Initialize collaboration features
   const layerLocks = useLayerLocks();
   const liveLayerUpdates = useLiveLayerUpdates(currentPageId);
   const livePageUpdates = useLivePageUpdates();
   const { currentUserId } = useCollaborationPresenceStore();
-  
+
   // Layer selection handler with lock checking
   const handleLayerSelect = useCallback(async (layerId: string) => {
     if (!currentUserId) {
       console.warn('No current user ID, cannot select layer');
       return;
     }
-    
+
     try {
       // Release lock on previously selected layer if different
       if (selectedLayerId && selectedLayerId !== layerId) {
         await layerLocks.releaseLock(selectedLayerId);
       }
-      
+
       // Check if layer is locked by another user
       const isLocked = layerLocks.isLayerLocked(layerId);
       const canEdit = layerLocks.canEditLayer(layerId);
-      
+
       if (isLocked && !canEdit) {
         return;
       }
-      
+
       // Try to acquire lock and select layer
       const lockAcquired = await layerLocks.acquireLock(layerId);
 
@@ -90,36 +90,36 @@
   // Page selection handler with lock release
   const handlePageSelect = useCallback(async (pageId: string) => {
     if (!currentUserId) return;
-    
+
     console.log(`[PAGE-SELECT] Switching from page ${currentPageId} to page ${pageId}`);
-    
+
     // Release all locks on the current page before switching
     if (currentPageId) {
       console.log(`[PAGE-SELECT] Releasing all locks on page ${currentPageId}`);
       await layerLocks.releaseAllLocks();
     }
-    
+
     // Clear selected layer and switch page
     setSelectedLayerId(null);
     setCurrentPageId(pageId);
-    
+
     console.log(`[PAGE-SELECT] Switched to page ${pageId}`);
   }, [currentUserId, currentPageId, layerLocks, setSelectedLayerId, setCurrentPageId]);
 
   // Layer deselection handler with lock release
   const handleLayerDeselect = useCallback(async () => {
     if (!currentUserId || !selectedLayerId) return;
-    
+
     console.log(`Deselecting layer ${selectedLayerId} and releasing lock`);
-    
+
     // Optimistically update UI immediately
     setSelectedLayerId(null);
-    
+
     // Then release the lock (will broadcast to others)
     await layerLocks.releaseLock(selectedLayerId);
     console.log(`Lock released for layer ${selectedLayerId}`);
   }, [currentUserId, selectedLayerId, layerLocks, setSelectedLayerId]);
-  
+
   const [isSaving, setIsSaving] = useState(false);
   const [lastSaved, setLastSaved] = useState<Date | null>(null);
   const [hasUnsavedChanges, setHasUnsavedChanges] = useState(false);
@@ -158,26 +158,21 @@
 
   // Load pages only after migrations complete
   useEffect(() => {
-<<<<<<< HEAD
-    loadPages();
-  }, [loadPages]);
-  
+    if (migrationsComplete) {
+      loadPages();
+    }
+  }, [loadPages, migrationsComplete]);
+
   // Initialize collaboration services
   useEffect(() => {
     startLockExpirationCheck();
     startNotificationCleanup();
-    
+
     return () => {
       // Cleanup will be handled by the store
     };
   }, []);
 
-=======
-    if (migrationsComplete) {
-      loadPages();
-    }
-  }, [loadPages, migrationsComplete]);
->>>>>>> e95b5587
 
   // Set current page to "Home" page by default, or first page if Home doesn't exist
   useEffect(() => {
@@ -834,19 +829,18 @@
 
         {/* Realtime Cursors for Collaboration */}
         {user && currentPageId && (
-          <RealtimeCursors 
-            roomName={`page-${currentPageId}`} 
-            username={userDisplayName} 
+          <RealtimeCursors
+            roomName={`page-${currentPageId}`}
+            username={userDisplayName}
           />
         )}
       </div>
-<<<<<<< HEAD
 
       {/* Collaboration Components */}
       {user && currentPageId && (
         <>
           {/* Activity Notifications */}
-          <ActivityNotifications 
+          <ActivityNotifications
             position="bottom-right"
             maxNotifications={5}
             autoHide={true}
@@ -857,8 +851,6 @@
 
       {/* Update Notification */}
       <UpdateNotification />
-=======
->>>>>>> e95b5587
     </div>
   );
 }