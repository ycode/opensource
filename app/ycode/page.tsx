--- conflicted
+++ resolved
@@ -699,12 +699,8 @@
 
   // Authenticated - show builder (only after migrations complete)
   return (
-<<<<<<< HEAD
-    <div className="h-screen flex flex-col">
-=======
     <>
-      <div className="h-screen flex flex-col bg-zinc-950 text-white">
->>>>>>> 209ed72b
+      <div className="h-screen flex flex-col">
       {/* Update Notification Banner */}
       <UpdateNotification />
 
