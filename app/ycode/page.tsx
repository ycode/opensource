'use client';

/**
 * YCode Builder Main Page
 *
 * Three-panel editor layout inspired by modern design tools
 */

// 1. React/Next.js
import { useEffect, useState, useMemo, useRef, useCallback } from 'react';

// 2. Internal components
import CenterCanvas from './components/CenterCanvas';
import CMS from './components/CMS';
import HeaderBar from './components/HeaderBar';
import LeftSidebar from './components/LeftSidebar';
import RightSidebar from './components/RightSidebar';
import UpdateNotification from '@/components/UpdateNotification';
import MigrationChecker from '@/components/MigrationChecker';

// 3. Hooks
// useCanvasCSS removed - now handled by iframe with Tailwind JIT CDN

<<<<<<< HEAD
// 4. Utils
import { findHomepage } from '../../lib/page-utils';

// 5. Types
import type { Layer } from '../../types';
=======
// 4. Stores
import { useAuthStore } from '@/stores/useAuthStore';
import { useClipboardStore } from '@/stores/useClipboardStore';
import { useEditorStore } from '@/stores/useEditorStore';
import { usePagesStore } from '@/stores/usePagesStore';

// 6. Utils/lib
import { findLayerById, getClassesString } from '@/lib/layer-utils';

// 5. Types
import type { Layer } from '@/types';
>>>>>>> 41ffd066

export default function YCodeBuilder() {
  const { signOut, user } = useAuthStore();
  const { selectedLayerId, selectedLayerIds, setSelectedLayerId, setSelectedLayerIds, clearSelection, currentPageId, setCurrentPageId, activeBreakpoint, setActiveBreakpoint, undo, redo, canUndo, canRedo, pushHistory } = useEditorStore();
  const { updateLayer, draftsByPageId, deleteLayer, deleteLayers, saveDraft, loadPages, loadDraft, initDraft, copyLayer: copyLayerFromStore, copyLayers: copyLayersFromStore, duplicateLayer, duplicateLayers: duplicateLayersFromStore, pasteAfter } = usePagesStore();
  const { clipboardLayer, copyLayer: copyToClipboard, cutLayer: cutToClipboard, copyStyle: copyStyleToClipboard, pasteStyle: pasteStyleFromClipboard } = useClipboardStore();
  const pages = usePagesStore((state) => state.pages);
  const [isSaving, setIsSaving] = useState(false);
  const [lastSaved, setLastSaved] = useState<Date | null>(null);
  const [hasUnsavedChanges, setHasUnsavedChanges] = useState(false);
  const [isPublishing, setIsPublishing] = useState(false);
  const [showPageDropdown, setShowPageDropdown] = useState(false);
  const [viewportMode, setViewportMode] = useState<'desktop' | 'tablet' | 'mobile'>('desktop');
  const [zoom, setZoom] = useState(100);
  const [activeTab, setActiveTab] = useState<'pages' | 'layers' | 'cms'>('layers');
  const saveTimeoutRef = useRef<NodeJS.Timeout | null>(null);
  const lastLayersByPageRef = useRef<Map<string, string>>(new Map());
  const previousPageIdRef = useRef<string | null>(null);

  // Sync viewportMode with activeBreakpoint in store
  useEffect(() => {
    setActiveBreakpoint(viewportMode);
  }, [viewportMode, setActiveBreakpoint]);

  // CSS generation now handled by Tailwind JIT CDN in iframe - no need for custom CSS generation

  // Migration state - BLOCKS builder until migrations complete
  const [migrationsComplete, setMigrationsComplete] = useState(false);

  // Login state (when not authenticated)
  const [loginEmail, setLoginEmail] = useState('');
  const [loginPassword, setLoginPassword] = useState('');
  const [loginError, setLoginError] = useState<string | null>(null);
  const [isLoggingIn, setIsLoggingIn] = useState(false);

  const handleLogin = async (e: React.FormEvent) => {
    e.preventDefault();
    setIsLoggingIn(true);
    setLoginError(null);

    const { signIn } = useAuthStore.getState();
    const result = await signIn(loginEmail, loginPassword);

    if (result.error) {
      setLoginError(result.error);
      setIsLoggingIn(false);
    }
    // If successful, user state will update and component will re-render with builder
  };

  // Load pages only after migrations complete
  useEffect(() => {
    if (migrationsComplete) {
      loadPages();
    }
  }, [loadPages, migrationsComplete]);

  // Set current page to homepage by default, or first page if homepage doesn't exist
  useEffect(() => {
    if (!currentPageId && pages.length > 0) {
      // Find homepage (is_locked=true, is_index=true, depth=0)
      const homePage = findHomepage(pages);
      const defaultPage = homePage || pages[0];

      setCurrentPageId(defaultPage.id);

      // Load or initialize draft for this page
      if (!draftsByPageId[defaultPage.id]) {
        loadDraft(defaultPage.id).catch(() => {
          // If no draft exists, initialize with empty layers
          initDraft(defaultPage, []);
        });
      }
    }
  }, [currentPageId, pages, setCurrentPageId, draftsByPageId, loadDraft, initDraft]);

  // Auto-select Body layer when switching pages (not when draft updates)
  useEffect(() => {
    // Only select Body if the page ID actually changed
    if (currentPageId && currentPageId !== previousPageIdRef.current) {
      // Check if draft is loaded
      if (draftsByPageId[currentPageId]) {
        setSelectedLayerId('body');
      }
      // Update the ref to track this page
      previousPageIdRef.current = currentPageId;
    }
  }, [currentPageId, draftsByPageId, setSelectedLayerId]);

  // Keyboard shortcuts for layer operations
  useEffect(() => {
    const handleKeyDown = (e: KeyboardEvent) => {
      // Check if user is typing in an input/textarea
      const target = e.target as HTMLElement;
      if (target.tagName === 'INPUT' || target.tagName === 'TEXTAREA' || target.isContentEditable) {
        return;
      }

      // A - Toggle Element Library (when on layers tab)
      if (e.key === 'a' && activeTab === 'layers') {
        e.preventDefault();
        // Dispatch custom event to toggle ElementLibrary
        window.dispatchEvent(new CustomEvent('toggleElementLibrary'));
        return;
      }

      // Escape - Select parent layer (doesn't require a selected layer)
      if (e.key === 'Escape' && currentPageId && selectedLayerId) {
        e.preventDefault();

        // Find parent of currently selected layer
        const draft = draftsByPageId[currentPageId];
        if (!draft) return;

        const findParent = (layers: Layer[], targetId: string, parent: Layer | null = null): Layer | null => {
          for (const layer of layers) {
            if (layer.id === targetId) {
              return parent;
            }
            if (layer.children) {
              const found = findParent(layer.children, targetId, layer);
              if (found !== undefined) return found;
            }
          }
          return undefined as any;
        };

        const parentLayer = findParent(draft.layers, selectedLayerId);

        // If parent exists, select it. If no parent (root level), deselect
        if (parentLayer) {
          setSelectedLayerId(parentLayer.id);
        } else {
          // At root level or Body layer selected - deselect
          setSelectedLayerId(null);
        }

        return;
      }

      // Arrow Up/Down - Reorder layer within siblings
      if ((e.key === 'ArrowUp' || e.key === 'ArrowDown') && currentPageId && selectedLayerId) {
        e.preventDefault();

        const draft = draftsByPageId[currentPageId];
        if (!draft) return;

        const direction = e.key === 'ArrowUp' ? -1 : 1;

        // Find the layer, its parent, and its index within siblings
        const findLayerInfo = (
          layers: Layer[],
          targetId: string,
          parent: Layer | null = null
        ): { layer: Layer; parent: Layer | null; siblings: Layer[]; index: number } | null => {
          for (let i = 0; i < layers.length; i++) {
            const layer = layers[i];
            if (layer.id === targetId) {
              return { layer, parent, siblings: layers, index: i };
            }
            if (layer.children) {
              const found = findLayerInfo(layer.children, targetId, layer);
              if (found) return found;
            }
          }
          return null;
        };

        const info = findLayerInfo(draft.layers, selectedLayerId);
        if (!info) return;

        const { siblings, index } = info;
        const newIndex = index + direction;

        // Check bounds
        if (newIndex < 0 || newIndex >= siblings.length) {
          return;
        }

        // Swap the layers
        const reorderLayers = (layers: Layer[]): Layer[] => {
          return layers.map(layer => {
            // If this is the parent containing our siblings, reorder them
            if (info.parent && layer.id === info.parent.id) {
              const newChildren = [...(layer.children || [])];
              // Swap
              [newChildren[index], newChildren[newIndex]] = [newChildren[newIndex], newChildren[index]];
              return { ...layer, children: newChildren };
            }

            // Recursively process children
            if (layer.children) {
              return { ...layer, children: reorderLayers(layer.children) };
            }

            return layer;
          });
        };

        let newLayers: Layer[];

        // If at root level, reorder root array directly
        if (!info.parent) {
          newLayers = [...draft.layers];
          [newLayers[index], newLayers[newIndex]] = [newLayers[newIndex], newLayers[index]];
        } else {
          newLayers = reorderLayers(draft.layers);
        }

        // Update the layers
        const { setDraftLayers } = usePagesStore.getState();
        setDraftLayers(currentPageId, newLayers);

        return;
      }

      // Tab - Select next sibling layer
      if (e.key === 'Tab' && currentPageId && selectedLayerId) {
        e.preventDefault();

        const draft = draftsByPageId[currentPageId];
        if (!draft) return;

        // Find the layer, its parent, and its index within siblings
        const findLayerInfo = (
          layers: Layer[],
          targetId: string,
          parent: Layer | null = null
        ): { layer: Layer; parent: Layer | null; siblings: Layer[]; index: number } | null => {
          for (let i = 0; i < layers.length; i++) {
            const layer = layers[i];
            if (layer.id === targetId) {
              return { layer, parent, siblings: layers, index: i };
            }
            if (layer.children) {
              const found = findLayerInfo(layer.children, targetId, layer);
              if (found) return found;
            }
          }
          return null;
        };

        const info = findLayerInfo(draft.layers, selectedLayerId);
        if (!info) return;

        const { siblings, index } = info;

        // Check if there's a next sibling
        if (index + 1 < siblings.length) {
          const nextSibling = siblings[index + 1];
          setSelectedLayerId(nextSibling.id);
        }

        return;
      }
    };

    window.addEventListener('keydown', handleKeyDown);
    return () => window.removeEventListener('keydown', handleKeyDown);
  }, [selectedLayerId, currentPageId, draftsByPageId, setSelectedLayerId, activeTab]);

  // Handle undo
  const handleUndo = () => {
    if (!canUndo()) return;

    const historyEntry = undo();
    if (historyEntry && historyEntry.pageId === currentPageId) {
      const { draftsByPageId } = usePagesStore.getState();
      const draft = draftsByPageId[currentPageId];
      if (draft) {
        // Restore layers from history
        updateLayer(currentPageId, draft.layers[0]?.id || 'root', {});
        // Update entire layers array
        draft.layers = historyEntry.layers;
      }
    }
  };

  // Handle redo
  const handleRedo = () => {
    if (!canRedo()) return;

    const historyEntry = redo();
    if (historyEntry && historyEntry.pageId === currentPageId) {
      const { draftsByPageId } = usePagesStore.getState();
      const draft = draftsByPageId[currentPageId];
      if (draft) {
        // Restore layers from history
        draft.layers = historyEntry.layers;
      }
    }
  };

  // Get selected layer
  const selectedLayer = useMemo(() => {
    if (!currentPageId || !selectedLayerId) return null;
    const draft = draftsByPageId[currentPageId];
    if (!draft) return null;
    const stack: Layer[] = [...draft.layers];
    while (stack.length) {
      const node = stack.shift()!;
      if (node.id === selectedLayerId) return node;
      if (node.children) stack.push(...node.children);
    }
    return null;
  }, [currentPageId, selectedLayerId, draftsByPageId]);

  // Delete selected layer
  const deleteSelectedLayer = () => {
    if (selectedLayerId && currentPageId) {
      deleteLayer(currentPageId, selectedLayerId);
      setSelectedLayerId(null);
    }
  };

  // Immediate save function (bypasses debouncing)
  const saveImmediately = useCallback(async (pageId: string) => {
    // Clear any pending debounced save
    if (saveTimeoutRef.current) {
      clearTimeout(saveTimeoutRef.current);
      saveTimeoutRef.current = null;
    }

    setIsSaving(true);
    setHasUnsavedChanges(false);
    try {
      await saveDraft(pageId);
      setLastSaved(new Date());
    } catch (error) {
      console.error('Save failed:', error);
      setHasUnsavedChanges(true);
      throw error; // Re-throw for caller to handle
    } finally {
      setIsSaving(false);
    }
  }, [saveDraft]);

  // Debounced autosave function
  const debouncedSave = useCallback((pageId: string) => {
    // Clear existing timeout
    if (saveTimeoutRef.current) {
      clearTimeout(saveTimeoutRef.current);
    }

    // Set new timeout for 2 seconds
    saveTimeoutRef.current = setTimeout(async () => {
      setIsSaving(true);
      setHasUnsavedChanges(false);
      try {
        await saveDraft(pageId);
        setLastSaved(new Date());
      } catch (error) {
        console.error('Autosave failed:', error);
        setHasUnsavedChanges(true); // Restore unsaved flag on error
      } finally {
        setIsSaving(false);
      }
    }, 2000);
  }, [saveDraft]);

  // Save before navigating to a different page
  useEffect(() => {
    const handlePageChange = async () => {
      // If we have a previous page with unsaved changes, save it immediately
      if (previousPageIdRef.current &&
          previousPageIdRef.current !== currentPageId &&
          hasUnsavedChanges) {
        try {
          await saveImmediately(previousPageIdRef.current);
          setHasUnsavedChanges(false); // Clear unsaved flag after successful save
        } catch (error) {
          console.error('Failed to save before navigation:', error);
        }
      } else if (previousPageIdRef.current !== currentPageId) {
        // Switching to a different page without unsaved changes - clear the flag
        setHasUnsavedChanges(false);
      }

      // Update the ref to track current page
      previousPageIdRef.current = currentPageId;
    };

    handlePageChange();
  }, [currentPageId, hasUnsavedChanges, saveImmediately]);

  // Watch for draft changes and trigger autosave
  useEffect(() => {
    if (!currentPageId || !draftsByPageId[currentPageId]) {
      return;
    }

    const draft = draftsByPageId[currentPageId];
    const currentLayersJSON = JSON.stringify(draft.layers);
    const lastLayersJSON = lastLayersByPageRef.current.get(currentPageId);

    // Only trigger save if layers actually changed for THIS page
    if (lastLayersJSON && lastLayersJSON !== currentLayersJSON) {
      setHasUnsavedChanges(true);
      debouncedSave(currentPageId);
    }

    // Update the ref for next comparison (store per page)
    lastLayersByPageRef.current.set(currentPageId, currentLayersJSON);

    // Cleanup timeout on unmount
    return () => {
      if (saveTimeoutRef.current) {
        clearTimeout(saveTimeoutRef.current);
      }
    };
  }, [currentPageId, draftsByPageId, debouncedSave]);

  // Warn before closing browser with unsaved changes
  useEffect(() => {
    const handleBeforeUnload = (e: BeforeUnloadEvent) => {
      if (hasUnsavedChanges) {
        e.preventDefault();
        e.returnValue = 'You have unsaved changes. Are you sure you want to leave?';
        return e.returnValue;
      }
    };

    window.addEventListener('beforeunload', handleBeforeUnload);
    return () => window.removeEventListener('beforeunload', handleBeforeUnload);
  }, [hasUnsavedChanges]);

  // Get current page
  const currentPage = useMemo(() => {
    if (!Array.isArray(pages)) return undefined;
    return pages.find(p => p.id === currentPageId);
  }, [pages, currentPageId]);

  // Global keyboard shortcuts
  useEffect(() => {
    const handleKeyDown = (e: KeyboardEvent) => {
      const isInputFocused = document.activeElement?.tagName === 'INPUT' ||
                             document.activeElement?.tagName === 'TEXTAREA';

      // Save: Cmd/Ctrl + S
      if ((e.metaKey || e.ctrlKey) && e.key === 's') {
        e.preventDefault(); // Always prevent default browser save dialog
        if (currentPageId) {
          saveImmediately(currentPageId);
        }
      }

      // Undo: Cmd/Ctrl + Z
      if ((e.metaKey || e.ctrlKey) && e.key === 'z' && !e.shiftKey) {
        if (!isInputFocused) {
          e.preventDefault();
          handleUndo();
        }
      }

      // Redo: Cmd/Ctrl + Shift + Z
      if ((e.metaKey || e.ctrlKey) && e.key === 'z' && e.shiftKey) {
        if (!isInputFocused) {
          e.preventDefault();
          handleRedo();
        }
      }

      // Copy: Cmd/Ctrl + C (supports multi-select)
      if ((e.metaKey || e.ctrlKey) && e.key === 'c') {
        if (!isInputFocused && currentPageId) {
          e.preventDefault();
          if (selectedLayerIds.length > 1) {
            // Multi-select: copy all
            const layers = copyLayersFromStore(currentPageId, selectedLayerIds);
            // Store first layer in clipboard store for compatibility
            if (layers.length > 0) {
              copyToClipboard(layers[0], currentPageId);
            }
          } else if (selectedLayerId) {
            // Single select - use clipboard store
            const layer = copyLayerFromStore(currentPageId, selectedLayerId);
            if (layer) {
              copyToClipboard(layer, currentPageId);
            }
          }
        }
      }

      // Cut: Cmd/Ctrl + X (supports multi-select)
      if ((e.metaKey || e.ctrlKey) && e.key === 'x') {
        if (!isInputFocused && currentPageId) {
          e.preventDefault();
          if (selectedLayerIds.length > 1) {
            // Multi-select: cut all (copy then delete)
            const layers = copyLayersFromStore(currentPageId, selectedLayerIds);
            if (layers.length > 0) {
              // Store first layer in clipboard for compatibility
              cutToClipboard(layers[0], currentPageId);
              deleteLayers(currentPageId, selectedLayerIds);
              clearSelection();
            }
          } else if (selectedLayerId) {
            // Single select
            const layer = copyLayerFromStore(currentPageId, selectedLayerId);
            if (layer && layer.id !== 'body' && !layer.locked) {
              cutToClipboard(layer, currentPageId);
              deleteLayer(currentPageId, selectedLayerId);
              setSelectedLayerId(null);
            }
          }
        }
      }

      // Paste: Cmd/Ctrl + V
      if ((e.metaKey || e.ctrlKey) && e.key === 'v') {
        if (!isInputFocused && currentPageId) {
          e.preventDefault();
          // Use clipboard store for paste (works with context menu)
          if (clipboardLayer && selectedLayerId) {
            pasteAfter(currentPageId, selectedLayerId, clipboardLayer);
          }
        }
      }

      // Duplicate: Cmd/Ctrl + D (supports multi-select)
      if ((e.metaKey || e.ctrlKey) && e.key === 'd') {
        if (!isInputFocused && currentPageId) {
          e.preventDefault();
          if (selectedLayerIds.length > 1) {
            // Multi-select: duplicate all
            duplicateLayersFromStore(currentPageId, selectedLayerIds);
          } else if (selectedLayerId) {
            // Single select
            duplicateLayer(currentPageId, selectedLayerId);
          }
        }
      }

      // Delete: Delete or Backspace (supports multi-select)
      if ((e.key === 'Delete' || e.key === 'Backspace')) {
        if (!isInputFocused && currentPageId) {
          e.preventDefault();
          if (selectedLayerIds.length > 1) {
            // Multi-select: delete all
            deleteLayers(currentPageId, selectedLayerIds);
            clearSelection();
          } else if (selectedLayerId) {
            // Single select
            deleteSelectedLayer();
          }
        }
      }

      // Copy Style: Option + Cmd + C
      if (e.altKey && e.metaKey && e.key === 'c') {
        if (!isInputFocused && currentPageId && selectedLayerId) {
          e.preventDefault();
          const draft = draftsByPageId[currentPageId];
          if (draft) {
            const layer = findLayerById(draft.layers, selectedLayerId);
            if (layer) {
              const classes = getClassesString(layer);
              copyStyleToClipboard(classes, layer.design, layer.styleId, layer.styleOverrides);
            }
          }
        }
      }

      // Paste Style: Option + Cmd + V
      if (e.altKey && e.metaKey && e.key === 'v') {
        if (!isInputFocused && currentPageId && selectedLayerId) {
          e.preventDefault();
          const style = pasteStyleFromClipboard();
          if (style) {
            updateLayer(currentPageId, selectedLayerId, {
              classes: style.classes,
              design: style.design,
              styleId: style.styleId,
              styleOverrides: style.styleOverrides,
            });
          }
        }
      }
    };

    window.addEventListener('keydown', handleKeyDown);
    return () => window.removeEventListener('keydown', handleKeyDown);
  }, [selectedLayerId, selectedLayerIds, currentPageId, copyLayersFromStore, copyLayerFromStore, copyToClipboard, cutToClipboard, clipboardLayer, pasteAfter, duplicateLayersFromStore, duplicateLayer, deleteLayers, deleteLayer, clearSelection, setSelectedLayerId, saveImmediately, draftsByPageId, updateLayer, copyStyleToClipboard, pasteStyleFromClipboard]);

  // Show login form if not authenticated
  if (!user) {
    return (
      <div className="min-h-screen flex items-center justify-center bg-black p-4">
        <div className="bg-zinc-900 p-8 rounded-2xl shadow-2xl max-w-md w-full border border-zinc-800">
          <div className="text-center mb-8">
            <div className="w-16 h-16 bg-white rounded-lg flex items-center justify-center mx-auto mb-4">
              <span className="text-gray-900 font-bold text-2xl">Y</span>
            </div>
            <h1 className="text-3xl font-bold text-white mb-2">
              YCode Builder
            </h1>
            <p className="text-zinc-400">
              Sign in to access the visual builder
            </p>
          </div>

          {loginError && (
            <div className="bg-red-950 border border-red-800 text-red-400 px-4 py-3 rounded-lg mb-6">
              {loginError}
            </div>
          )}

          <form onSubmit={handleLogin} className="space-y-4">
            <div>
              <label htmlFor="email" className="block text-sm font-medium text-zinc-300 mb-2">
                Email
              </label>
              <input
                type="email"
                id="email"
                value={loginEmail}
                onChange={(e) => setLoginEmail(e.target.value)}
                className="w-full bg-zinc-800 border border-zinc-700 text-white px-4 py-3 rounded-lg focus:outline-none focus:ring-2 focus:ring-blue-500"
                placeholder="you@example.com"
                disabled={isLoggingIn}
                required
              />
            </div>

            <div>
              <label htmlFor="password" className="block text-sm font-medium text-zinc-300 mb-2">
                Password
              </label>
              <input
                type="password"
                id="password"
                value={loginPassword}
                onChange={(e) => setLoginPassword(e.target.value)}
                className="w-full bg-zinc-800 border border-zinc-700 text-white px-4 py-3 rounded-lg focus:outline-none focus:ring-2 focus:ring-blue-500"
                placeholder="••••••••"
                disabled={isLoggingIn}
                autoComplete="current-password"
                required
              />
            </div>

            <button
              type="submit"
              disabled={isLoggingIn}
              className="w-full bg-white hover:bg-zinc-200 text-black font-semibold py-3 px-6 rounded-lg transition-colors disabled:opacity-50 disabled:cursor-not-allowed"
            >
              {isLoggingIn ? 'Signing in...' : 'Sign In'}
            </button>
          </form>

          <div className="mt-6 text-center">
            <p className="text-sm text-zinc-500">
              First time here?{' '}
              <a href="/welcome" className="text-blue-400 hover:text-blue-300">
                Complete setup
              </a>
            </p>
          </div>
        </div>
      </div>
    );
  }

  // Check migrations first (BLOCKING) before showing builder
  if (!migrationsComplete) {
    return <MigrationChecker onComplete={() => setMigrationsComplete(true)} />;
  }

  // Authenticated - show builder (only after migrations complete)
  return (
    <>
      <div className="h-screen flex flex-col">
      {/* Update Notification Banner */}
      <UpdateNotification />

      {/* Top Header Bar */}
      <HeaderBar
        user={user}
        signOut={signOut}
        showPageDropdown={showPageDropdown}
        setShowPageDropdown={setShowPageDropdown}
        currentPage={currentPage}
        currentPageId={currentPageId}
        pages={pages}
        setCurrentPageId={setCurrentPageId}
        zoom={zoom}
        setZoom={setZoom}
        isSaving={isSaving}
        hasUnsavedChanges={hasUnsavedChanges}
        lastSaved={lastSaved}
        isPublishing={isPublishing}
        setIsPublishing={setIsPublishing}
        saveImmediately={saveImmediately}
        activeTab={activeTab}
      />

      {/* Main Content Area */}
      <div className="flex-1 flex overflow-hidden">
        {/* Left Sidebar - Pages & Layers */}
        <LeftSidebar
          selectedLayerId={selectedLayerId}
          selectedLayerIds={selectedLayerIds}
          onLayerSelect={setSelectedLayerId}
          currentPageId={currentPageId}
          onPageSelect={setCurrentPageId}
          onActiveTabChange={setActiveTab}
        />

        {/* Conditional Content Based on Active Tab */}
        {activeTab === 'cms' ? (
          <CMS />
        ) : (
          <>
            {/* Center Canvas - Preview */}
            <CenterCanvas
              selectedLayerId={selectedLayerId}
              currentPageId={currentPageId}
              viewportMode={viewportMode}
              setViewportMode={setViewportMode}
              zoom={zoom}
            />

            {/* Right Sidebar - Properties */}
            <RightSidebar
              selectedLayerId={selectedLayerId}
              onLayerUpdate={(layerId, updates) => {
                if (currentPageId) {
                  updateLayer(currentPageId, layerId, updates);
                }
              }}
            />
          </>
        )}
      </div>
    </div>
    </>
  );
}<|MERGE_RESOLUTION|>--- conflicted
+++ resolved
@@ -21,13 +21,6 @@
 // 3. Hooks
 // useCanvasCSS removed - now handled by iframe with Tailwind JIT CDN
 
-<<<<<<< HEAD
-// 4. Utils
-import { findHomepage } from '../../lib/page-utils';
-
-// 5. Types
-import type { Layer } from '../../types';
-=======
 // 4. Stores
 import { useAuthStore } from '@/stores/useAuthStore';
 import { useClipboardStore } from '@/stores/useClipboardStore';
@@ -35,11 +28,11 @@
 import { usePagesStore } from '@/stores/usePagesStore';
 
 // 6. Utils/lib
+import { findHomepage } from '@/lib/page-utils';
 import { findLayerById, getClassesString } from '@/lib/layer-utils';
 
 // 5. Types
 import type { Layer } from '@/types';
->>>>>>> 41ffd066
 
 export default function YCodeBuilder() {
   const { signOut, user } = useAuthStore();
