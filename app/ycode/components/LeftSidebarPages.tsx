--- conflicted
+++ resolved
@@ -8,13 +8,9 @@
 import PageSettingsPanel, { type PageFormData, type PageSettingsPanelHandle } from './PageSettingsPanel';
 import FolderSettingsPanel, { type FolderFormData, type FolderSettingsPanelHandle } from './FolderSettingsPanel';
 import { usePagesStore } from '@/stores/usePagesStore';
-<<<<<<< HEAD
 import { useEditorActions, useEditorUrl } from '@/hooks/use-editor-url';
-import type { Page, PageFolder } from '@/types';
-=======
+import type { Collection, Page, PageFolder } from '@/types';
 import { useCollectionsStore } from '@/stores/useCollectionsStore';
-import type { Collection, Page, PageFolder } from '@/types';
->>>>>>> d8dedfdb
 import { Separator } from '@/components/ui/separator';
 import { generateUniqueSlug, generateUniqueFolderSlug, getNextNumberFromNames, getParentContextFromSelection, calculateNextOrder } from '@/lib/page-utils';
 
@@ -24,7 +20,6 @@
   currentPageId: string | null;
   onPageSelect: (pageId: string) => void;
   setCurrentPageId: (pageId: string | null) => void;
-  onSelectTab: (tab: 'pages' | 'layers' | 'cms') => void;
 }
 
 export default function LeftSidebarPages({
@@ -33,10 +28,9 @@
   currentPageId,
   onPageSelect,
   setCurrentPageId,
-  onSelectTab,
 }: LeftSidebarPagesProps) {
   const { routeType } = useEditorUrl();
-  const { openPage, openPageEdit, openPageLayers, navigateToLayers, navigateToPage, navigateToPageEdit } = useEditorActions();
+  const { openPage, openPageEdit, openPageLayers, navigateToLayers, navigateToPage, navigateToPageEdit, navigateToCollections } = useEditorActions();
   const [showPageSettings, setShowPageSettings] = useState(false);
   const [showFolderSettings, setShowFolderSettings] = useState(false);
   const [editingPage, setEditingPage] = useState<Page | null>(null);
@@ -148,7 +142,7 @@
         if (selectedItemIdRef.current === result.tempId) {
           setSelectedItemId(result.data.id);
         }
-        
+
         // Navigate to the new page based on current route type
         if (routeType === 'layers') {
           navigateToLayers(result.data.id);
@@ -174,8 +168,8 @@
 
   const handleAddDynamicPage = async (collectionId: string | null) => {
     if (!collectionId) {
-      // Go to CMS tab
-      onSelectTab('cms');
+      // Navigate to CMS (collections view)
+      navigateToCollections();
       return;
     }
 
@@ -255,7 +249,7 @@
       return;
     }
     setSelectedItemId(pageId);
-    
+
     // Navigate to the same route type but with the new page ID
     if (routeType === 'layers') {
       navigateToLayers(pageId);
@@ -291,7 +285,7 @@
     setShowPageSettings(true);
     setEditingFolder(null);
     setShowFolderSettings(false);
-    
+
     // Navigate to the edit route
     navigateToPageEdit(page.id);
   };
@@ -678,7 +672,7 @@
           // Current page was deleted, switch to the suggested next page
           onPageSelect(result.nextPageId);
           setSelectedItemId(result.nextPageId);
-          
+
           // Navigate to the same route type but with the new page ID
           if (routeType === 'layers') {
             navigateToLayers(result.nextPageId);
@@ -791,7 +785,7 @@
         onClose={() => {
           setShowPageSettings(false);
           setEditingPage(null);
-          
+
           // Navigate back to pages view if we're on the edit route
           if (routeType === 'page-edit' && currentPageId) {
             navigateToPage(currentPageId);
