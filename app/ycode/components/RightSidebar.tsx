'use client';

/**
 * Right Sidebar - Properties Panel
 * 
 * Shows properties for selected layer with Tailwind class editor
 */

import { useCallback, useMemo, useState } from 'react';
import { usePagesStore } from '../../../stores/usePagesStore';
import { useEditorStore } from '../../../stores/useEditorStore';
import type { Layer } from '../../../types';
import debounce from 'lodash.debounce';
import { Tabs, TabsList, TabsTrigger, TabsContent } from '@/components/ui/tabs';
import { X } from 'lucide-react';
import {Input} from "@/components/ui/input";
import {Badge} from "@/components/ui/badge";
import {Button} from "@/components/ui/button";
import Icon from "@/components/ui/icon";
<<<<<<< HEAD
import {Label} from "@/components/ui/label";
import {Select, SelectContent, SelectGroup, SelectItem, SelectTrigger} from "@/components/ui/select";
import {InputGroup, InputGroupAddon, InputGroupInput} from "@/components/ui/input-group";
import BorderControls from './BorderControls';
import TypographyControls from './TypographyControls';
=======
import SettingsPanel from './SettingsPanel';
import ToggleGroup from './ToggleGroup';
>>>>>>> 1567dfdf

interface RightSidebarProps {
  selectedLayerId: string | null;
  onLayerUpdate: (layerId: string, updates: any) => void;
}

export default function RightSidebar({
  selectedLayerId,
  onLayerUpdate,
}: RightSidebarProps) {
  const [activeTab, setActiveTab] = useState<'design' | 'settings' | 'content'>('design');
  const [classesInput, setClassesInput] = useState<string>('');
  const [currentClassInput, setCurrentClassInput] = useState<string>('');
  const [attributesOpen, setAttributesOpen] = useState(true);
  const [customId, setCustomId] = useState<string>('');
  const [isHidden, setIsHidden] = useState<boolean>(false);

  const { currentPageId } = useEditorStore();
  const { draftsByPageId } = usePagesStore();

  const selectedLayer: Layer | null = useMemo(() => {
    if (! currentPageId || ! selectedLayerId) return null;
    const draft = draftsByPageId[currentPageId];
    if (! draft) return null;
    const stack: Layer[] = [...draft.layers];
    while (stack.length) {
      const node = stack.shift()!;
      if (node.id === selectedLayerId) return node;
      if (node.children) stack.push(...node.children);
    }
    return null;
  }, [currentPageId, selectedLayerId, draftsByPageId]);

  // Update local state when selected layer changes
  const [prevSelectedLayerId, setPrevSelectedLayerId] = useState<string | null>(null);
  if (selectedLayerId !== prevSelectedLayerId) {
    setPrevSelectedLayerId(selectedLayerId);
    setClassesInput(selectedLayer?.classes || '');
    setCustomId(selectedLayer?.attributes?.id || '');
    setIsHidden(selectedLayer?.hidden || false);
  }

  // Parse classes into array for badge display
  const classesArray = useMemo(() => {
    return classesInput.split(' ').filter(cls => cls.trim() !== '');
  }, [classesInput]);

  // Add a new class
  const addClass = useCallback((newClass: string) => {
    if (!newClass.trim()) return;
    
    const trimmedClass = newClass.trim();
    if (classesArray.includes(trimmedClass)) return; // Don't add duplicates
    
    const newClasses = [...classesArray, trimmedClass].join(' ');
    setClassesInput(newClasses);
    handleClassesChange(newClasses);
    setCurrentClassInput('');
  }, [classesArray]);

  // Remove a class
  const removeClass = useCallback((classToRemove: string) => {
    const newClasses = classesArray.filter(cls => cls !== classToRemove).join(' ');
    setClassesInput(newClasses);
    handleClassesChange(newClasses);
  }, [classesArray]);

  // Handle Enter key press
  const handleKeyPress = useCallback((e: React.KeyboardEvent) => {
    if (e.key === 'Enter') {
      e.preventDefault();
      addClass(currentClassInput);
    }
  }, [currentClassInput, addClass]);

  const debouncedUpdate = useMemo(
    () =>
      debounce((layerId: string, classes: string) => {
        onLayerUpdate(layerId, { classes });
      }, 500),
    [onLayerUpdate]
  );

  const handleClassesChange = (value: string) => {
    setClassesInput(value);
    if (selectedLayerId) {
      debouncedUpdate(selectedLayerId, value);
    }
  };

  const addClasses = (newClasses: string) => {
    if (!selectedLayerId) return;
    const currentClasses = classesInput;
    const updated = currentClasses + ' ' + newClasses;
    setClassesInput(updated.trim());
    onLayerUpdate(selectedLayerId, { classes: updated.trim() });
  };

  // Handle custom ID change
  const handleIdChange = (value: string) => {
    setCustomId(value);
    if (selectedLayerId) {
      const currentAttributes = selectedLayer?.attributes || {};
      onLayerUpdate(selectedLayerId, { 
        attributes: { ...currentAttributes, id: value }
      });
    }
  };

  // Handle visibility toggle
  const handleVisibilityChange = (hidden: boolean) => {
    setIsHidden(hidden);
    if (selectedLayerId) {
      onLayerUpdate(selectedLayerId, { hidden });
    }
  };

  if (! selectedLayerId || ! selectedLayer) {
    return (
      <div className="w-72 shrink-0 bg-neutral-950 border-l border-white/10 flex items-center justify-center">
        <span className="text-xs text-white/50">Select layer</span>
      </div>
    );
  }

  return (
    <div className="w-72 shrink-0 bg-neutral-950 border-l border-white/10 flex flex-col p-4">
      {/* Tabs */}
      <Tabs value={activeTab} onValueChange={(value) => setActiveTab(value as 'design' | 'settings' | 'content')} className="flex flex-col flex-1 gap-0">
        <TabsList className="w-full">
          <TabsTrigger value="design">Design</TabsTrigger>
          <TabsTrigger value="settings">Settings</TabsTrigger>
        </TabsList>

        <hr className="mt-4"/>

        {/* Content */}
        <TabsContent value="design" className="flex-1 flex flex-col divide-y overflow-y-auto data-[state=inactive]:hidden overflow-x-hidden">

          <div className="flex flex-col gap-4 py-5">
            <Input
              type="text"
              value={currentClassInput}
              onChange={(e: React.ChangeEvent<HTMLInputElement>) => setCurrentClassInput(e.target.value)}
              onKeyPress={handleKeyPress}
              placeholder="Type class and press Enter..."
            />
            <div className="flex flex-wrap gap-1.5">
                {classesArray.length === 0 ? (
                    <div></div>
                ) : (
                  classesArray.map((cls, index) => (
                    <Badge
                      variant="secondary"
                      key={index}
                    >
                      <span>{cls}</span>
                      <Button onClick={() => removeClass(cls)} className="!size-4 !p-0 -mr-1" variant="outline">
                        <Icon name="x" className="size-2"/>
                      </Button>
                    </Badge>
                  ))
                )}
              </div>
          </div>

          <TypographyControls />

          <BorderControls />

        </TabsContent>

        <TabsContent value="settings" className="flex-1 overflow-y-auto mt-0 data-[state=inactive]:hidden">
          <div className="flex flex-col gap-4 p-2">
            {/* Attributes Panel */}
            <SettingsPanel
              title="Attributes"
              isOpen={attributesOpen}
              onToggle={() => setAttributesOpen(!attributesOpen)}
            >
              {/* ID Field */}
              <div>
                <label className="block text-xs text-zinc-400 mb-2">ID</label>
                <Input
                  type="text"
                  value={customId}
                  onChange={(e) => handleIdChange(e.target.value)}
                  placeholder="Identifier"
                  className="w-full bg-zinc-900 border-zinc-800 text-white placeholder:text-zinc-600"
                />
              </div>

              {/* Element Visibility Toggle */}
              <div>
                <label className="block text-xs text-zinc-400 mb-2">Element</label>
                <ToggleGroup
                  options={[
                    { label: 'Shown', value: false },
                    { label: 'Hidden', value: true },
                  ]}
                  value={isHidden}
                  onChange={(value) => handleVisibilityChange(value as boolean)}
                />
              </div>
            </SettingsPanel>
          </div>
        </TabsContent>
      </Tabs>
    </div>
  );
}<|MERGE_RESOLUTION|>--- conflicted
+++ resolved
@@ -17,16 +17,13 @@
 import {Badge} from "@/components/ui/badge";
 import {Button} from "@/components/ui/button";
 import Icon from "@/components/ui/icon";
-<<<<<<< HEAD
 import {Label} from "@/components/ui/label";
 import {Select, SelectContent, SelectGroup, SelectItem, SelectTrigger} from "@/components/ui/select";
 import {InputGroup, InputGroupAddon, InputGroupInput} from "@/components/ui/input-group";
 import BorderControls from './BorderControls';
 import TypographyControls from './TypographyControls';
-=======
 import SettingsPanel from './SettingsPanel';
 import ToggleGroup from './ToggleGroup';
->>>>>>> 1567dfdf
 
 interface RightSidebarProps {
   selectedLayerId: string | null;
@@ -130,7 +127,7 @@
     setCustomId(value);
     if (selectedLayerId) {
       const currentAttributes = selectedLayer?.attributes || {};
-      onLayerUpdate(selectedLayerId, { 
+      onLayerUpdate(selectedLayerId, {
         attributes: { ...currentAttributes, id: value }
       });
     }
