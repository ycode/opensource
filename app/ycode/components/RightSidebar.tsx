'use client';

/**
 * Right Sidebar - Properties Panel
 *
 * Shows properties for selected layer with Tailwind class editor
 */

// 1. React/Next.js
import React, { useCallback, useMemo, useState, useEffect, useRef } from 'react';

// 2. External libraries
import debounce from 'lodash.debounce';
import { X } from 'lucide-react';

// 3. ShadCN UI
import { Badge } from '@/components/ui/badge';
import { Button } from '@/components/ui/button';
import Icon from '@/components/ui/icon';
import { Input } from '@/components/ui/input';
import { InputGroup, InputGroupAddon, InputGroupInput } from '@/components/ui/input-group';
import { Label } from '@/components/ui/label';
import { Popover, PopoverContent, PopoverTrigger } from '@/components/ui/popover';
import { Select, SelectContent, SelectGroup, SelectItem, SelectTrigger, SelectValue } from '@/components/ui/select';
import { Tabs, TabsList, TabsTrigger, TabsContent } from '@/components/ui/tabs';

// 4. Internal components
import AddAttributeModal from './AddAttributeModal';
import BackgroundsControls from './BackgroundsControls';
import BorderControls from './BorderControls';
import EffectControls from './EffectControls';
import LayoutControls from './LayoutControls';
import LayerStylesPanel from './LayerStylesPanel';
import PositionControls from './PositionControls';
import SettingsPanel from './SettingsPanel';
import SizingControls from './SizingControls';
import SpacingControls from './SpacingControls';
import ToggleGroup from './ToggleGroup';
import TypographyControls from './TypographyControls';
import UIStateSelector from './UIStateSelector';

// 5. Stores
import { useEditorStore } from '@/stores/useEditorStore';
import { useComponentsStore } from '@/stores/useComponentsStore';
import { usePagesStore } from '@/stores/usePagesStore';
import { useEditorActions, useEditorUrl } from '@/hooks/use-editor-url';

// 6. Utils, APIs, lib
import { classesToDesign, mergeDesign, removeConflictsForClass } from '@/lib/tailwind-class-mapper';
import { cn } from '@/lib/utils';

// 7. Types
import type { Layer } from '@/types';
import { Empty, EmptyDescription, EmptyTitle } from '@/components/ui/empty';

interface RightSidebarProps {
  selectedLayerId: string | null;
  onLayerUpdate: (layerId: string, updates: Partial<Layer>) => void;
}

const RightSidebar = React.memo(function RightSidebar({
  selectedLayerId,
  onLayerUpdate,
}: RightSidebarProps) {
  const { openComponent, urlState, updateQueryParams } = useEditorActions();
  const { routeType } = useEditorUrl();
  const [activeTab, setActiveTab] = useState<'design' | 'settings' | 'content'>(
    urlState.rightTab || 'design'
  );
  const [currentClassInput, setCurrentClassInput] = useState<string>('');
  const [attributesOpen, setAttributesOpen] = useState(true);
  const [customId, setCustomId] = useState<string>('');
  const [isHidden, setIsHidden] = useState<boolean>(false);
  const [headingTag, setHeadingTag] = useState<string>('h1');
  const [containerTag, setContainerTag] = useState<string>('div');
  const [customAttributesOpen, setCustomAttributesOpen] = useState(true);
  const [showAddAttributePopover, setShowAddAttributePopover] = useState(false);
  const [newAttributeName, setNewAttributeName] = useState('');
  const [newAttributeValue, setNewAttributeValue] = useState('');
  const [classesOpen, setClassesOpen] = useState(true);

<<<<<<< HEAD
  // Optimize store subscriptions - use selective selectors
  const currentPageId = useEditorStore((state) => state.currentPageId);
  const activeBreakpoint = useEditorStore((state) => state.activeBreakpoint);
  const editingComponentId = useEditorStore((state) => state.editingComponentId);
  
  const draftsByPageId = usePagesStore((state) => state.draftsByPageId);
  
  const getComponentById = useComponentsStore((state) => state.getComponentById);
  const componentDrafts = useComponentsStore((state) => state.componentDrafts);
=======
  const { currentPageId, activeBreakpoint, editingComponentId } = useEditorStore();
  const { draftsByPageId } = usePagesStore();
  const { getComponentById, componentDrafts } = useComponentsStore();
  const previousIsEditingRef = useRef<boolean | undefined>(undefined);

  // Track edit mode transitions synchronously
  const currentIsEditing = urlState.isEditing;
  const justExitedEditMode = previousIsEditingRef.current === true && currentIsEditing === false;

  // Update ref synchronously before effects run
  if (previousIsEditingRef.current !== currentIsEditing) {
    previousIsEditingRef.current = currentIsEditing;
  }
>>>>>>> decd4ab1

  const selectedLayer: Layer | null = useMemo(() => {
    if (!selectedLayerId) return null;

    // Get layers from either component draft or page draft
    let layers: Layer[] = [];
    if (editingComponentId) {
      layers = componentDrafts[editingComponentId] || [];
    } else if (currentPageId) {
      const draft = draftsByPageId[currentPageId];
      layers = draft ? draft.layers : [];
    }

    if (!layers.length) return null;

    // Find the selected layer in the tree
    const stack: Layer[] = [...layers];
    while (stack.length) {
      const node = stack.shift()!;
      if (node.id === selectedLayerId) return node;
      if (node.children) stack.push(...node.children);
    }
    return null;
  }, [editingComponentId, componentDrafts, currentPageId, selectedLayerId, draftsByPageId]);

  // Sync right sidebar tab to URL (skip when in page settings mode or during edit mode transition)
  useEffect(() => {
    // Skip if we just transitioned away from edit mode - navigation already includes all params
    if (justExitedEditMode) {
      return;
    }

    // Only update query params when on a valid route (page or layers)
    if ((routeType === 'page' || routeType === 'layers') && (activeTab === 'design' || activeTab === 'settings') && !urlState.isEditing && urlState.rightTab !== activeTab) {
      updateQueryParams({ tab: activeTab });
    }
  }, [activeTab, updateQueryParams, urlState.rightTab, urlState.isEditing, justExitedEditMode, routeType]);

  // Sync URL tab changes to local state
  useEffect(() => {
    if (urlState.rightTab && urlState.rightTab !== activeTab) {
      setActiveTab(urlState.rightTab);
    }
  }, [urlState.rightTab]);

  // Helper function to check if layer is a heading
  const isHeadingLayer = (layer: Layer | null): boolean => {
    if (!layer) return false;
    const headingTags = ['h1', 'h2', 'h3', 'h4', 'h5', 'h6', 'heading'];
    return headingTags.includes(layer.type || '') ||
           headingTags.includes(layer.name || '') ||
           headingTags.includes(layer.settings?.tag || '');
  };

  // Helper function to check if layer is a container/section/block
  const isContainerLayer = (layer: Layer | null): boolean => {
    if (!layer) return false;
    const containerTags = [
      'div', 'container', 'section', 'nav', 'main', 'aside',
      'header', 'footer', 'article', 'figure', 'figcaption',
      'details', 'summary'
    ];
    return containerTags.includes(layer.type || '') ||
           containerTags.includes(layer.name || '') ||
           containerTags.includes(layer.settings?.tag || '');
  };

  // Get default heading tag based on layer type/name
  const getDefaultHeadingTag = (layer: Layer | null): string => {
    if (!layer) return 'h1';
    if (layer.settings?.tag) return layer.settings.tag;
    if (layer.name && ['h1', 'h2', 'h3', 'h4', 'h5', 'h6'].includes(layer.name)) {
      return layer.name;
    }
    return 'h1'; // Default to h1
  };

  // Get default container tag based on layer type/name
  const getDefaultContainerTag = (layer: Layer | null): string => {
    if (!layer) return 'div';
    if (layer.settings?.tag) return layer.settings.tag;

    // Check if layer.name is already a valid semantic tag
    if (layer.name && ['div', 'section', 'nav', 'main', 'aside', 'header', 'footer', 'article', 'figure', 'figcaption', 'details', 'summary'].includes(layer.name)) {
      return layer.name;
    }

    // Map element types to their default tags:
    // Section = section, Container = div, Block = div
    if (String(layer.type) === 'section' || layer.name === 'section') return 'section';
    if (String(layer.type) === 'container' || layer.name === 'container') return 'div';

    return 'div'; // Default fallback
  };

  // Classes input state (synced with selectedLayer)
  const [classesInput, setClassesInput] = useState<string>('');

  // Sync classesInput when selectedLayer changes
  useEffect(() => {
    if (!selectedLayer?.classes) {
      setClassesInput('');
    } else {
      const classes = Array.isArray(selectedLayer.classes)
        ? selectedLayer.classes.join(' ')
        : selectedLayer.classes;
      setClassesInput(classes);
    }
  }, [selectedLayer]);

  // Parse classes into array for badge display
  const classesArray = useMemo(() => {
    return classesInput.split(' ').filter(cls => cls.trim() !== '');
  }, [classesInput]);

  // Update local state when selected layer changes (for settings fields)
  const [prevSelectedLayerId, setPrevSelectedLayerId] = useState<string | null>(null);
  if (selectedLayerId !== prevSelectedLayerId) {
    setPrevSelectedLayerId(selectedLayerId);
    setCustomId(selectedLayer?.settings?.id || '');
    setIsHidden(selectedLayer?.settings?.hidden || false);
    setHeadingTag(selectedLayer?.settings?.tag || getDefaultHeadingTag(selectedLayer));
    setContainerTag(selectedLayer?.settings?.tag || getDefaultContainerTag(selectedLayer));
  }

  // Debounced updater for classes
  const debouncedUpdate = useMemo(
    () =>
      debounce((layerId: string, classes: string) => {
        onLayerUpdate(layerId, { classes });
      }, 500),
    [onLayerUpdate]
  );

  const handleClassesChange = useCallback((value: string) => {
    setClassesInput(value);
    if (selectedLayerId) {
      debouncedUpdate(selectedLayerId, value);
    }
  }, [debouncedUpdate, selectedLayerId]);

  // Add a new class
  const addClass = useCallback((newClass: string) => {
    if (!newClass.trim() || !selectedLayer) return;
    const trimmedClass = newClass.trim();
    if (classesArray.includes(trimmedClass)) return; // Don't add duplicates

    // Remove any conflicting classes before adding the new one
    const classesWithoutConflicts = removeConflictsForClass(classesArray, trimmedClass);

    // Parse the new class to extract design properties
    const parsedDesign = classesToDesign([trimmedClass]);

    // Merge with existing design
    const updatedDesign = mergeDesign(selectedLayer.design, parsedDesign);

    // Add the new class (after removing conflicts)
    // Note: Use join instead of cn() here because removeConflictsForClass
    // already handles property-aware conflict resolution
    const newClasses = [...classesWithoutConflicts, trimmedClass].join(' ');

    // Update layer with both classes AND design object
    onLayerUpdate(selectedLayer.id, {
      classes: newClasses,
      design: updatedDesign
    });

    setCurrentClassInput('');
  }, [classesArray, onLayerUpdate, selectedLayer]);

  // Remove a class
  const removeClass = useCallback((classToRemove: string) => {
    if (!selectedLayer) return;
    const newClasses = classesArray.filter(cls => cls !== classToRemove).join(' ');
    setClassesInput(newClasses);
    handleClassesChange(newClasses);
  }, [classesArray, handleClassesChange, selectedLayer]);

  // Handle Enter key press
  const handleKeyPress = useCallback((e: React.KeyboardEvent) => {
    if (e.key === 'Enter') {
      e.preventDefault();
      addClass(currentClassInput);
    }
  }, [currentClassInput, addClass]);

  const addClasses = (newClasses: string) => {
    if (!selectedLayerId) return;
    const currentClasses = classesInput;
    // Use cn() to ensure proper merging and avoid duplicates
    const updated = cn(currentClasses, newClasses);
    onLayerUpdate(selectedLayerId, { classes: updated });
  };

  // Handle custom ID change
  const handleIdChange = (value: string) => {
    setCustomId(value);
    if (selectedLayerId) {
      const currentSettings = selectedLayer?.settings || {};
      onLayerUpdate(selectedLayerId, {
        settings: { ...currentSettings, id: value }
      });
    }
  };

  // Handle visibility toggle
  const handleVisibilityChange = (hidden: boolean) => {
    setIsHidden(hidden);
    if (selectedLayerId) {
      const currentSettings = selectedLayer?.settings || {};
      onLayerUpdate(selectedLayerId, {
        settings: { ...currentSettings, hidden }
      });
    }
  };

  // Handle heading tag change
  const handleHeadingTagChange = (tag: string) => {
    setHeadingTag(tag);
    if (selectedLayerId) {
      const currentSettings = selectedLayer?.settings || {};
      onLayerUpdate(selectedLayerId, {
        settings: { ...currentSettings, tag }
      });
    }
  };

  // Handle container tag change
  const handleContainerTagChange = (tag: string) => {
    setContainerTag(tag);
    if (selectedLayerId) {
      const currentSettings = selectedLayer?.settings || {};
      onLayerUpdate(selectedLayerId, {
        settings: { ...currentSettings, tag }
      });
    }
  };

  // Handle adding custom attribute
  const handleAddAttribute = () => {
    if (selectedLayerId && newAttributeName.trim()) {
      const currentSettings = selectedLayer?.settings || {};
      const currentAttributes = currentSettings.customAttributes || {};
      onLayerUpdate(selectedLayerId, {
        settings: {
          ...currentSettings,
          customAttributes: { ...currentAttributes, [newAttributeName.trim()]: newAttributeValue }
        }
      });
      // Reset form and close popover
      setNewAttributeName('');
      setNewAttributeValue('');
      setShowAddAttributePopover(false);
    }
  };

  // Handle removing custom attribute
  const handleRemoveAttribute = (name: string) => {
    if (selectedLayerId) {
      const currentSettings = selectedLayer?.settings || {};
      const currentAttributes = { ...currentSettings.customAttributes };
      delete currentAttributes[name];
      onLayerUpdate(selectedLayerId, {
        settings: {
          ...currentSettings,
          customAttributes: currentAttributes
        }
      });
    }
  };

  if (! selectedLayerId || ! selectedLayer) {
    return (
      <div className="w-64 shrink-0 bg-background border-l flex items-center justify-center h-screen">
        <span className="text-xs text-white/50">Select layer</span>
      </div>
    );
  }

  // Check if selected layer is a component instance
  const isComponentInstance = !!selectedLayer.componentId;
  const component = isComponentInstance ? getComponentById(selectedLayer.componentId!) : null;

  // If it's a component instance, show a message with edit button instead of design properties
  if (isComponentInstance && component && !editingComponentId) {
    const handleEditMasterComponent = () => {
      const { loadComponentDraft } = useComponentsStore.getState();
      const { setSelectedLayerId } = useEditorStore.getState();

      // Load the component's layers into draft
      loadComponentDraft(component.id);

      // Select the first layer of the component
      if (component.layers && component.layers.length > 0) {
        setSelectedLayerId(component.layers[0].id);
      } else {
        setSelectedLayerId(null);
      }

      // Open component (updates state + URL)
      openComponent(component.id, currentPageId);
    };

    return (
      <div className="w-64 shrink-0 bg-background border-l flex flex-col p-4 pb-0 h-full overflow-hidden">
        <div className="flex-1 flex items-center justify-center">
          <Empty>
            <EmptyTitle>Component Instance</EmptyTitle>
            <EmptyDescription>
              This is an instance of &quot;{component.name}&quot;. To edit this component, click the button below or right-click and select &quot;Edit master component&quot;.
            </EmptyDescription>
            <div>
              <Button
                onClick={handleEditMasterComponent}
                variant="secondary"
                size="sm"
              >
                Edit component
              </Button>
            </div>
          </Empty>
        </div>
      </div>
    );
  }

  return (
    <div className="w-64 shrink-0 bg-background border-l flex flex-col p-4 pb-0 h-full overflow-hidden">
      {/* Tabs */}
      <Tabs
        value={activeTab} onValueChange={(value) => setActiveTab(value as 'design' | 'settings' | 'content')}
        className="flex flex-col flex-1 min-h-0 min-h-0"
      >
        <div className="">
          <TabsList className="w-full">
            <TabsTrigger value="design">Design</TabsTrigger>
            <TabsTrigger value="settings">Settings</TabsTrigger>
          </TabsList>
        </div>

        <hr className="mt-2" />

        {/* Content */}
        <TabsContent value="design" className="flex-1 flex flex-col divide-y overflow-y-auto no-scrollbar data-[state=inactive]:hidden overflow-x-hidden mt-0">

          {/* Layer Styles Panel */}
          <LayerStylesPanel
            layer={selectedLayer}
            pageId={currentPageId}
            onLayerUpdate={onLayerUpdate}
          />

          {activeTab === 'design' && (
            <>
              <UIStateSelector selectedLayer={selectedLayer} />
            </>
          )}

          <LayoutControls layer={selectedLayer} onLayerUpdate={onLayerUpdate} />

          <SpacingControls layer={selectedLayer} onLayerUpdate={onLayerUpdate} />

          <SizingControls layer={selectedLayer} onLayerUpdate={onLayerUpdate} />

          <TypographyControls layer={selectedLayer} onLayerUpdate={onLayerUpdate} />

          <BackgroundsControls layer={selectedLayer} onLayerUpdate={onLayerUpdate} />

          <BorderControls layer={selectedLayer} onLayerUpdate={onLayerUpdate} />

          <EffectControls layer={selectedLayer} onLayerUpdate={onLayerUpdate} />

          <PositionControls layer={selectedLayer} onLayerUpdate={onLayerUpdate} />

          <SettingsPanel
            title="Classes"
            isOpen={classesOpen}
            onToggle={() => setClassesOpen(!classesOpen)}
          >
            <div className="flex flex-col gap-3">
              <Input
                value={currentClassInput}
                onChange={(e) => setCurrentClassInput(e.target.value)}
                onKeyDown={handleKeyPress}
                placeholder="Type class and press Enter..."
              />
              <div className="flex flex-wrap gap-1.5">
                {classesArray.length === 0 ? (
                  <div></div>
                ) : (
                  classesArray.map((cls, index) => (
                    <Badge
                      variant="secondary"
                      key={index}
                    >
                      <span>{cls}</span>
                      <Button
                        onClick={() => removeClass(cls)} className="!size-4 !p-0 -mr-1"
                        variant="outline"
                      >
                        <Icon name="x" className="size-2" />
                      </Button>
                    </Badge>
                  ))
                )}
              </div>
            </div>
          </SettingsPanel>

        </TabsContent>

        <TabsContent value="settings" className="flex-1 overflow-y-auto no-scrollbar mt-0 data-[state=inactive]:hidden">
          <div className="flex flex-col divide-y">
            {/* Attributes Panel */}
            <SettingsPanel
              title="Attributes"
              isOpen={attributesOpen}
              onToggle={() => setAttributesOpen(!attributesOpen)}
            >

              <div className="grid grid-cols-3">
                <Label variant="muted">ID</Label>
                <div className="col-span-2 *:w-full">
                  <Input
                    type="text"
                    value={customId}
                    onChange={(e) => handleIdChange(e.target.value)}
                    placeholder="Identifier"
                  />
                </div>
              </div>

              <div className="grid grid-cols-3">
                <Label variant="muted">Element</Label>
                <div className="col-span-2 *:w-full">
                  <ToggleGroup
                    options={[
                      { label: 'Shown', value: false },
                      { label: 'Hidden', value: true },
                    ]}
                    value={isHidden}
                    onChange={(value) => handleVisibilityChange(value as boolean)}
                  />
                </div>
              </div>

              {/* Heading Tag Selector - Only for headings */}
              {isHeadingLayer(selectedLayer) && (
                <div className="grid grid-cols-3">
                  <Label variant="muted">Tag</Label>
                  <div className="col-span-2 *:w-full">
                    <Select value={headingTag} onValueChange={handleHeadingTagChange}>
                      <SelectTrigger>
                        <SelectValue />
                      </SelectTrigger>
                      <SelectContent>
                        <SelectGroup>
                          <SelectItem value="h1">H1</SelectItem>
                          <SelectItem value="h2">H2</SelectItem>
                          <SelectItem value="h3">H3</SelectItem>
                          <SelectItem value="h4">H4</SelectItem>
                          <SelectItem value="h5">H5</SelectItem>
                          <SelectItem value="h6">H6</SelectItem>
                        </SelectGroup>
                      </SelectContent>
                    </Select>
                  </div>
                </div>
              )}

              {/* Container Tag Selector - Only for containers/sections/blocks */}
              {isContainerLayer(selectedLayer) && !isHeadingLayer(selectedLayer) && (
                <div className="grid grid-cols-3">
                  <Label variant="muted">Tag</Label>
                  <div className="col-span-2 *:w-full">
                    <Select value={containerTag} onValueChange={handleContainerTagChange}>
                    <SelectTrigger className="w-full">
                      <SelectValue />
                    </SelectTrigger>
                    <SelectContent>
                      <SelectGroup>
                        <SelectItem value="div">Div</SelectItem>
                        <SelectItem value="nav">Nav</SelectItem>
                        <SelectItem value="main">Main</SelectItem>
                        <SelectItem value="aside">Aside</SelectItem>
                        <SelectItem value="header">Header</SelectItem>
                        <SelectItem value="figure">Figure</SelectItem>
                        <SelectItem value="footer">Footer</SelectItem>
                        <SelectItem value="article">Article</SelectItem>
                        <SelectItem value="section">Section</SelectItem>
                        <SelectItem value="figcaption">Figcaption</SelectItem>
                        <SelectItem value="details">Details</SelectItem>
                        <SelectItem value="summary">Summary</SelectItem>
                      </SelectGroup>
                    </SelectContent>
                  </Select>
                  </div>
                </div>
              )}

            </SettingsPanel>

            {/* Custom Attributes Panel */}
            <SettingsPanel
              title="Custom attributes"
              isOpen={customAttributesOpen}
              onToggle={() => setCustomAttributesOpen(!customAttributesOpen)}
              action={
                <Popover open={showAddAttributePopover} onOpenChange={setShowAddAttributePopover}>
                  <PopoverTrigger asChild>
                    <Button
                      variant="secondary"
                      size="xs"
                    >
                      <Icon name="plus" />
                    </Button>
                  </PopoverTrigger>
                  <PopoverContent className="w-64" align="end">
                    <div className="flex flex-col gap-2">
                      <div className="grid grid-cols-3">
                          <Label variant="muted">Name</Label>
                          <div className="col-span-2 *:w-full">
                            <Input
                              value={newAttributeName}
                              onChange={(e) => setNewAttributeName(e.target.value)}
                              placeholder="e.g., data-id"
                              onKeyDown={(e) => {
                                if (e.key === 'Enter') {
                                  handleAddAttribute();
                                }
                              }}
                            />
                          </div>
                      </div>

                      <div className="grid grid-cols-3">
                        <Label>Value</Label>
                          <div className="col-span-2 *:w-full">
                            <Input
                              value={newAttributeValue}
                              onChange={(e) => setNewAttributeValue(e.target.value)}
                              placeholder="e.g., 123"
                              onKeyDown={(e) => {
                                if (e.key === 'Enter') {
                                  handleAddAttribute();
                                }
                              }}
                            />
                          </div>
                      </div>

                      <Button
                        onClick={handleAddAttribute}
                        disabled={!newAttributeName.trim()}
                        size="sm"
                        variant="secondary"
                      >
                        Add attribute
                      </Button>

                    </div>
                  </PopoverContent>
                </Popover>
              }
            >
              {selectedLayer?.settings?.customAttributes &&
               Object.keys(selectedLayer.settings.customAttributes).length > 0 ? (
                <div className="flex flex-col gap-1">
                  {Object.entries(selectedLayer.settings.customAttributes).map(([name, value]) => (
                    <div
                      key={name}
                      className="flex items-center justify-between pl-3 pr-1 h-8 bg-muted text-muted-foreground rounded-lg"
                    >
                      <span>{name}=&quot;{value as string}&quot;</span>
                      <Button
                        onClick={() => handleRemoveAttribute(name)}
                        variant="ghost"
                        size="xs"
                      >
                        <Icon name="x" />
                      </Button>
                    </div>
                  ))}
                </div>
                ) : (
                <Empty>
                  <EmptyDescription>HTML attributes can be used to append additional information to your elements.</EmptyDescription>
                </Empty>
                )}
            </SettingsPanel>
          </div>
        </TabsContent>
      </Tabs>
    </div>
  );
});

export default RightSidebar;<|MERGE_RESOLUTION|>--- conflicted
+++ resolved
@@ -79,20 +79,15 @@
   const [newAttributeValue, setNewAttributeValue] = useState('');
   const [classesOpen, setClassesOpen] = useState(true);
 
-<<<<<<< HEAD
   // Optimize store subscriptions - use selective selectors
   const currentPageId = useEditorStore((state) => state.currentPageId);
   const activeBreakpoint = useEditorStore((state) => state.activeBreakpoint);
   const editingComponentId = useEditorStore((state) => state.editingComponentId);
-  
+
   const draftsByPageId = usePagesStore((state) => state.draftsByPageId);
-  
+
   const getComponentById = useComponentsStore((state) => state.getComponentById);
   const componentDrafts = useComponentsStore((state) => state.componentDrafts);
-=======
-  const { currentPageId, activeBreakpoint, editingComponentId } = useEditorStore();
-  const { draftsByPageId } = usePagesStore();
-  const { getComponentById, componentDrafts } = useComponentsStore();
   const previousIsEditingRef = useRef<boolean | undefined>(undefined);
 
   // Track edit mode transitions synchronously
@@ -103,7 +98,6 @@
   if (previousIsEditingRef.current !== currentIsEditing) {
     previousIsEditingRef.current = currentIsEditing;
   }
->>>>>>> decd4ab1
 
   const selectedLayer: Layer | null = useMemo(() => {
     if (!selectedLayerId) return null;
