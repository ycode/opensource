'use client';

/**
 * Right Sidebar - Properties Panel
 *
 * Shows properties for selected layer with Tailwind class editor
 */

// 1. React/Next.js
import React, { useCallback, useMemo, useState, useEffect, useRef } from 'react';

// 2. External libraries
import debounce from 'lodash.debounce';
import { X } from 'lucide-react';

// 3. ShadCN UI
import { Badge } from '@/components/ui/badge';
import { Button } from '@/components/ui/button';
import Icon from '@/components/ui/icon';
import { Input } from '@/components/ui/input';
import { InputGroup, InputGroupAddon, InputGroupInput } from '@/components/ui/input-group';
import { Label } from '@/components/ui/label';
import { Popover, PopoverContent, PopoverTrigger } from '@/components/ui/popover';
import { Select, SelectLabel, SelectContent, SelectGroup, SelectItem, SelectTrigger, SelectValue } from '@/components/ui/select';
import { Tabs, TabsList, TabsTrigger, TabsContent } from '@/components/ui/tabs';

// 4. Internal components
import AddAttributeModal from './AddAttributeModal';
import BackgroundsControls from './BackgroundsControls';
import BorderControls from './BorderControls';
import EffectControls from './EffectControls';
import InputWithInlineVariables from './InputWithInlineVariables';
import LayoutControls from './LayoutControls';
import LayerStylesPanel from './LayerStylesPanel';
import PositionControls from './PositionControls';
import SettingsPanel from './SettingsPanel';
import SizingControls from './SizingControls';
import SpacingControls from './SpacingControls';
import ToggleGroup from './ToggleGroup';
import TypographyControls from './TypographyControls';
import UIStateSelector from './UIStateSelector';

// 5. Stores
import { useEditorStore } from '@/stores/useEditorStore';
import { useComponentsStore } from '@/stores/useComponentsStore';
import { usePagesStore } from '@/stores/usePagesStore';
import { useCollectionsStore } from '@/stores/useCollectionsStore';
import { useEditorActions, useEditorUrl } from '@/hooks/use-editor-url';

// 6. Utils, APIs, lib
import { classesToDesign, mergeDesign, removeConflictsForClass } from '@/lib/tailwind-class-mapper';
import { cn } from '@/lib/utils';
import { isFieldVariable, getCollectionVariable, findParentCollectionLayer, isTextEditable } from '@/lib/layer-utils';
import { convertContentToValue, parseValueToContent } from '@/lib/cms-variables-utils';

// 7. Types
import type { Layer, FieldVariable } from '@/types';
import { Empty, EmptyDescription, EmptyTitle } from '@/components/ui/empty';

interface RightSidebarProps {
  selectedLayerId: string | null;
  onLayerUpdate: (layerId: string, updates: Partial<Layer>) => void;
}

const RightSidebar = React.memo(function RightSidebar({
  selectedLayerId,
  onLayerUpdate,
}: RightSidebarProps) {
  const { openComponent, urlState, updateQueryParams } = useEditorActions();
  const { routeType } = useEditorUrl();
  const [activeTab, setActiveTab] = useState<'design' | 'settings' | 'content'>(
    urlState.rightTab || 'design'
  );
  const [currentClassInput, setCurrentClassInput] = useState<string>('');
  const [attributesOpen, setAttributesOpen] = useState(true);
  const [customId, setCustomId] = useState<string>('');
  const [isHidden, setIsHidden] = useState<boolean>(false);
  const [headingTag, setHeadingTag] = useState<string>('h1');
  const [containerTag, setContainerTag] = useState<string>('div');
  const [customAttributesOpen, setCustomAttributesOpen] = useState(true);
  const [showAddAttributePopover, setShowAddAttributePopover] = useState(false);
  const [newAttributeName, setNewAttributeName] = useState('');
  const [newAttributeValue, setNewAttributeValue] = useState('');
  const [classesOpen, setClassesOpen] = useState(true);
  const [collectionBindingOpen, setCollectionBindingOpen] = useState(true);
  const [fieldBindingOpen, setFieldBindingOpen] = useState(true);
  const [contentOpen, setContentOpen] = useState(true);

  // Optimize store subscriptions - use selective selectors
  const currentPageId = useEditorStore((state) => state.currentPageId);
  const activeBreakpoint = useEditorStore((state) => state.activeBreakpoint);
  const editingComponentId = useEditorStore((state) => state.editingComponentId);

  const draftsByPageId = usePagesStore((state) => state.draftsByPageId);

  const getComponentById = useComponentsStore((state) => state.getComponentById);
  const componentDrafts = useComponentsStore((state) => state.componentDrafts);

  const collections = useCollectionsStore((state) => state.collections);
  const fields = useCollectionsStore((state) => state.fields);

  const previousIsEditingRef = useRef<boolean | undefined>(undefined);

  // Track edit mode transitions synchronously
  const currentIsEditing = urlState.isEditing;
  const justExitedEditMode = previousIsEditingRef.current === true && currentIsEditing === false;

  // Update ref synchronously before effects run
  if (previousIsEditingRef.current !== currentIsEditing) {
    previousIsEditingRef.current = currentIsEditing;
  }

  const selectedLayer: Layer | null = useMemo(() => {
    if (!selectedLayerId) return null;

    // Get layers from either component draft or page draft
    let layers: Layer[] = [];
    if (editingComponentId) {
      layers = componentDrafts[editingComponentId] || [];
    } else if (currentPageId) {
      const draft = draftsByPageId[currentPageId];
      layers = draft ? draft.layers : [];
    }

    if (!layers.length) return null;

    // Find the selected layer in the tree
    const stack: Layer[] = [...layers];
    while (stack.length) {
      const node = stack.shift()!;
      if (node.id === selectedLayerId) return node;
      if (node.children) stack.push(...node.children);
    }
    return null;
  }, [editingComponentId, componentDrafts, currentPageId, selectedLayerId, draftsByPageId]);

  // Sync right sidebar tab to URL (skip when in page settings mode or during edit mode transition)
  useEffect(() => {
    // Skip if we just transitioned away from edit mode - navigation already includes all params
    if (justExitedEditMode) {
      return;
    }

    // Only update query params when on a valid route (page or layers)
    if ((routeType === 'page' || routeType === 'layers') && (activeTab === 'design' || activeTab === 'settings') && !urlState.isEditing && urlState.rightTab !== activeTab) {
      updateQueryParams({ tab: activeTab });
    }
  }, [activeTab, updateQueryParams, urlState.rightTab, urlState.isEditing, justExitedEditMode, routeType]);

  // Sync URL tab changes to local state
  useEffect(() => {
    if (urlState.rightTab && urlState.rightTab !== activeTab) {
      setActiveTab(urlState.rightTab);
    }
  }, [urlState.rightTab]);

  // Helper function to check if layer is a heading
  const isHeadingLayer = (layer: Layer | null): boolean => {
    if (!layer) return false;
    const headingTags = ['h1', 'h2', 'h3', 'h4', 'h5', 'h6', 'heading'];
    return headingTags.includes(layer.name || '') ||
           headingTags.includes(layer.settings?.tag || '');
  };

  // Helper function to check if layer is a container/section/block
  const isContainerLayer = (layer: Layer | null): boolean => {
    if (!layer) return false;
    const containerTags = [
      'div', 'container', 'section', 'nav', 'main', 'aside',
      'header', 'footer', 'article', 'figure', 'figcaption',
      'details', 'summary'
    ];
    return containerTags.includes(layer.name || '') ||
           containerTags.includes(layer.settings?.tag || '');
  };

  // Get default heading tag based on layer type/name
  const getDefaultHeadingTag = (layer: Layer | null): string => {
    if (!layer) return 'h1';
    if (layer.settings?.tag) return layer.settings.tag;
    if (layer.name && ['h1', 'h2', 'h3', 'h4', 'h5', 'h6'].includes(layer.name)) {
      return layer.name;
    }
    return 'h1'; // Default to h1
  };

  // Get default container tag based on layer type/name
  const getDefaultContainerTag = (layer: Layer | null): string => {
    if (!layer) return 'div';
    if (layer.settings?.tag) return layer.settings.tag;

    // Check if layer.name is already a valid semantic tag
    if (layer.name && ['div', 'section', 'nav', 'main', 'aside', 'header', 'footer', 'article', 'figure', 'figcaption', 'details', 'summary'].includes(layer.name)) {
      return layer.name;
    }

    // Map element types to their default tags:
    // Section = section, Container = div, Block = div
    if (layer.name === 'section') return 'section';

    return 'div'; // Default fallback
  };

  // Classes input state (synced with selectedLayer)
  const [classesInput, setClassesInput] = useState<string>('');

  // Sync classesInput when selectedLayer changes
  useEffect(() => {
    if (!selectedLayer?.classes) {
      setClassesInput('');
    } else {
      const classes = Array.isArray(selectedLayer.classes)
        ? selectedLayer.classes.join(' ')
        : selectedLayer.classes;
      setClassesInput(classes);
    }
  }, [selectedLayer]);

  // Parse classes into array for badge display
  const classesArray = useMemo(() => {
    return classesInput.split(' ').filter(cls => cls.trim() !== '');
  }, [classesInput]);

  // Update local state when selected layer changes (for settings fields)
  const [prevSelectedLayerId, setPrevSelectedLayerId] = useState<string | null>(null);
  if (selectedLayerId !== prevSelectedLayerId) {
    setPrevSelectedLayerId(selectedLayerId);
    setCustomId(selectedLayer?.settings?.id || '');
    setIsHidden(selectedLayer?.settings?.hidden || false);
    setHeadingTag(selectedLayer?.settings?.tag || getDefaultHeadingTag(selectedLayer));
    setContainerTag(selectedLayer?.settings?.tag || getDefaultContainerTag(selectedLayer));
  }

  // Debounced updater for classes
  const debouncedUpdate = useMemo(
    () =>
      debounce((layerId: string, classes: string) => {
        onLayerUpdate(layerId, { classes });
      }, 500),
    [onLayerUpdate]
  );

  const handleClassesChange = useCallback((value: string) => {
    setClassesInput(value);
    if (selectedLayerId) {
      debouncedUpdate(selectedLayerId, value);
    }
  }, [debouncedUpdate, selectedLayerId]);

  // Add a new class
  const addClass = useCallback((newClass: string) => {
    if (!newClass.trim() || !selectedLayer) return;
    const trimmedClass = newClass.trim();
    if (classesArray.includes(trimmedClass)) return; // Don't add duplicates

    // Remove any conflicting classes before adding the new one
    const classesWithoutConflicts = removeConflictsForClass(classesArray, trimmedClass);

    // Parse the new class to extract design properties
    const parsedDesign = classesToDesign([trimmedClass]);

    // Merge with existing design
    const updatedDesign = mergeDesign(selectedLayer.design, parsedDesign);

    // Add the new class (after removing conflicts)
    // Note: Use join instead of cn() here because removeConflictsForClass
    // already handles property-aware conflict resolution
    const newClasses = [...classesWithoutConflicts, trimmedClass].join(' ');

    // Update layer with both classes AND design object
    onLayerUpdate(selectedLayer.id, {
      classes: newClasses,
      design: updatedDesign
    });

    setCurrentClassInput('');
  }, [classesArray, onLayerUpdate, selectedLayer]);

  // Remove a class
  const removeClass = useCallback((classToRemove: string) => {
    if (!selectedLayer) return;
    const newClasses = classesArray.filter(cls => cls !== classToRemove).join(' ');
    setClassesInput(newClasses);
    handleClassesChange(newClasses);
  }, [classesArray, handleClassesChange, selectedLayer]);

  // Handle Enter key press
  const handleKeyPress = useCallback((e: React.KeyboardEvent) => {
    if (e.key === 'Enter') {
      e.preventDefault();
      addClass(currentClassInput);
    }
  }, [currentClassInput, addClass]);

  const addClasses = (newClasses: string) => {
    if (!selectedLayerId) return;
    const currentClasses = classesInput;
    // Use cn() to ensure proper merging and avoid duplicates
    const updated = cn(currentClasses, newClasses);
    onLayerUpdate(selectedLayerId, { classes: updated });
  };

  // Handle custom ID change
  const handleIdChange = (value: string) => {
    setCustomId(value);
    if (selectedLayerId) {
      const currentSettings = selectedLayer?.settings || {};
      onLayerUpdate(selectedLayerId, {
        settings: { ...currentSettings, id: value }
      });
    }
  };

  // Handle visibility toggle
  const handleVisibilityChange = (hidden: boolean) => {
    setIsHidden(hidden);
    if (selectedLayerId) {
      const currentSettings = selectedLayer?.settings || {};
      onLayerUpdate(selectedLayerId, {
        settings: { ...currentSettings, hidden }
      });
    }
  };

  // Handle heading tag change
  const handleHeadingTagChange = (tag: string) => {
    setHeadingTag(tag);
    if (selectedLayerId) {
      const currentSettings = selectedLayer?.settings || {};
      onLayerUpdate(selectedLayerId, {
        settings: { ...currentSettings, tag }
      });
    }
  };

  // Handle container tag change
  const handleContainerTagChange = (tag: string) => {
    setContainerTag(tag);
    if (selectedLayerId) {
      const currentSettings = selectedLayer?.settings || {};
      onLayerUpdate(selectedLayerId, {
        settings: { ...currentSettings, tag }
      });
    }
  };

  // Handle content change (with inline variables)
  const handleContentChange = useCallback((value: string) => {
    if (!selectedLayerId) return;

    // Parse the value from InputWithInlineVariables
    // The component returns embedded JSON format: <ycode-inline-variable>{...}</ycode-inline-variable>
    // We need to transform it to ID-based format: <ycode-inline-variable id="uuid"></ycode-inline-variable>

    const regex = /<ycode-inline-variable>([\s\S]*?)<\/ycode-inline-variable>/g;
    const matches = [...value.matchAll(regex)];

    let transformedData = value;
    const variablesMap: Record<string, FieldVariable> = {};

    // Process each variable tag
    matches.forEach((match) => {
      const fullMatch = match[0];
      const jsonContent = match[1].trim();

      try {
        const variable = JSON.parse(jsonContent) as FieldVariable;

        // Generate unique ID for this variable
        const variableId = `var-${Date.now()}-${Math.random().toString(36).substr(2, 9)}`;

        // Replace embedded JSON with ID-only format
        const idBasedTag = `<ycode-inline-variable id="${variableId}"></ycode-inline-variable>`;
        transformedData = transformedData.replace(fullMatch, idBasedTag);

        // Store variable in map
        variablesMap[variableId] = variable;
      } catch (error) {
        // Invalid JSON, skip this variable
        console.warn('Failed to parse variable JSON:', jsonContent, error);
      }
    });

    // Store in layer.variables.text with proper format
    onLayerUpdate(selectedLayerId, {
      variables: {
        ...selectedLayer?.variables,
        text: {
          data: transformedData,
          variables: variablesMap,
        },
      },
    });
  }, [selectedLayerId, selectedLayer, onLayerUpdate]);

  // Get content value for display
  const getContentValue = useCallback((layer: Layer | null): string => {
    if (!layer) return '';

    // Priority 1: Check layer.variables.text (new structure)
    if (layer.variables?.text) {
      // Need to convert from ID-based format back to embedded JSON for InputWithInlineVariables
      // The component expects: <ycode-inline-variable>JSON</ycode-inline-variable>
      let data = layer.variables.text.data;
      const variables = layer.variables.text.variables;

      // Replace ID-based placeholders with embedded JSON
      const regex = /<ycode-inline-variable id="([^"]+)"><\/ycode-inline-variable>/g;
      data = data.replace(regex, (match, id) => {
        const variable = variables[id];
        if (variable) {
          return `<ycode-inline-variable>${JSON.stringify(variable)}</ycode-inline-variable>`;
        }
        return match; // Keep original if variable not found
      });

      return data;
    }

    // Priority 2: Check layer.text (legacy)
    if (layer.text && typeof layer.text === 'string') {
      return layer.text;
    }

    // Priority 3: Check layer.content (legacy)
    if (layer.content && typeof layer.content === 'string') {
      return layer.content;
    }

    return '';
  }, []);

  // Handle collection binding change
  const handleCollectionChange = (collectionId: string) => {
    if (selectedLayerId && selectedLayer) {
      const currentCollectionVariable = getCollectionVariable(selectedLayer);
      onLayerUpdate(selectedLayerId, {
        variables: {
          ...selectedLayer?.variables,
          collection: collectionId ? {
            id: collectionId,
            // Preserve existing sort settings when changing collection
            sort_by: currentCollectionVariable?.sort_by,
            sort_order: currentCollectionVariable?.sort_order,
          } : undefined
        }
      });
    }
  };

  // Handle sort by change
  const handleSortByChange = (sortBy: string) => {
    if (selectedLayerId && selectedLayer) {
      const currentCollectionVariable = getCollectionVariable(selectedLayer);
      if (currentCollectionVariable) {
        onLayerUpdate(selectedLayerId, {
          variables: {
            ...selectedLayer?.variables,
            collection: {
              ...currentCollectionVariable,
              sort_by: sortBy,
              // Reset sort_order to 'asc' when changing sort_by
              sort_order: (sortBy !== 'none' && sortBy !== 'manual' && sortBy !== 'random') ? 'asc' : currentCollectionVariable.sort_order,
            }
          }
        });
      }
    }
  };

  // Handle sort order change
  const handleSortOrderChange = (sortOrder: 'asc' | 'desc') => {
    if (selectedLayerId && selectedLayer) {
      const currentCollectionVariable = getCollectionVariable(selectedLayer);
      if (currentCollectionVariable) {
        onLayerUpdate(selectedLayerId, {
          variables: {
            ...selectedLayer?.variables,
            collection: {
              ...currentCollectionVariable,
              sort_order: sortOrder,
            }
          }
        });
      }
    }
  };

  // Handle limit change
  const handleLimitChange = (value: string) => {
    if (selectedLayerId && selectedLayer) {
      const currentCollectionVariable = getCollectionVariable(selectedLayer);
      if (currentCollectionVariable) {
        const limit = value === '' ? undefined : parseInt(value, 10);
        onLayerUpdate(selectedLayerId, {
          variables: {
            ...selectedLayer?.variables,
            collection: {
              ...currentCollectionVariable,
              limit: limit && limit > 0 ? limit : undefined,
            }
          }
        });
      }
    }
  };

  // Handle offset change
  const handleOffsetChange = (value: string) => {
    if (selectedLayerId && selectedLayer) {
      const currentCollectionVariable = getCollectionVariable(selectedLayer);
      if (currentCollectionVariable) {
        const offset = value === '' ? undefined : parseInt(value, 10);
        onLayerUpdate(selectedLayerId, {
          variables: {
            ...selectedLayer?.variables,
            collection: {
              ...currentCollectionVariable,
              offset: offset && offset >= 0 ? offset : undefined,
            }
          }
        });
      }
    }
  };

  // Handle field binding change
  const handleFieldBindingChange = (fieldId: string) => {
    if (selectedLayerId) {
      if (fieldId && fieldId !== 'none') {
        onLayerUpdate(selectedLayerId, {
          text: {
            type: 'field',
            data: {
              field_id: fieldId,
              relationships: [],
            }
          } as any
        });
      } else {
        // Clear field binding
        onLayerUpdate(selectedLayerId, {
          text: undefined
        });
      }
    }
  };

  // Handle image field binding change
  const handleImageFieldBindingChange = (fieldId: string) => {
    if (selectedLayerId) {
      if (fieldId && fieldId !== 'none') {
        onLayerUpdate(selectedLayerId, {
          url: {
            type: 'field',
            data: {
              field_id: fieldId,
              relationships: [],
            }
          } as any
        });
      } else {
        // Clear field binding
        onLayerUpdate(selectedLayerId, {
          url: undefined
        });
      }
    }
  };

  // Get parent collection layer for the selected layer
  const parentCollectionLayer = useMemo(() => {
    if (!selectedLayerId || !currentPageId) return null;

    // Get layers from either component draft or page draft
    let layers: Layer[] = [];
    if (editingComponentId) {
      layers = componentDrafts[editingComponentId] || [];
    } else {
      const draft = draftsByPageId[currentPageId];
      layers = draft ? draft.layers : [];
    }

    if (!layers.length) return null;

    // Use the utility function from layer-utils
    return findParentCollectionLayer(layers, selectedLayerId);
  }, [selectedLayerId, editingComponentId, componentDrafts, currentPageId, draftsByPageId]);

  // Get collection fields if parent collection layer exists
  const parentCollectionFields = useMemo(() => {
    const collectionVariable = parentCollectionLayer ? getCollectionVariable(parentCollectionLayer) : null;
    const collectionId = collectionVariable?.id;
    if (!collectionId) return [];
    return fields[collectionId] || [];
  }, [parentCollectionLayer, fields]);

  // Get collection fields for the currently selected collection layer (for Sort By dropdown)
  const selectedCollectionFields = useMemo(() => {
    if (!selectedLayer) return [];
    const collectionVariable = getCollectionVariable(selectedLayer);
    if (!collectionVariable) return [];

    const collectionId = collectionVariable?.id;
    if (!collectionId) return [];
    return fields[collectionId] || [];
  }, [selectedLayer, fields]);

  // Handle adding custom attribute
  const handleAddAttribute = () => {
    if (selectedLayerId && newAttributeName.trim()) {
      const currentSettings = selectedLayer?.settings || {};
      const currentAttributes = currentSettings.customAttributes || {};
      onLayerUpdate(selectedLayerId, {
        settings: {
          ...currentSettings,
          customAttributes: { ...currentAttributes, [newAttributeName.trim()]: newAttributeValue }
        }
      });
      // Reset form and close popover
      setNewAttributeName('');
      setNewAttributeValue('');
      setShowAddAttributePopover(false);
    }
  };

  // Handle removing custom attribute
  const handleRemoveAttribute = (name: string) => {
    if (selectedLayerId) {
      const currentSettings = selectedLayer?.settings || {};
      const currentAttributes = { ...currentSettings.customAttributes };
      delete currentAttributes[name];
      onLayerUpdate(selectedLayerId, {
        settings: {
          ...currentSettings,
          customAttributes: currentAttributes
        }
      });
    }
  };

  if (! selectedLayerId || ! selectedLayer) {
    return (
      <div className="w-64 shrink-0 bg-background border-l flex items-center justify-center h-screen">
        <span className="text-xs text-white/50">Select layer</span>
      </div>
    );
  }

  // Check if selected layer is a component instance
  const isComponentInstance = !!selectedLayer.componentId;
  const component = isComponentInstance ? getComponentById(selectedLayer.componentId!) : null;

  // If it's a component instance, show a message with edit button instead of design properties
  if (isComponentInstance && component && !editingComponentId) {
    const handleEditMasterComponent = () => {
      const { loadComponentDraft } = useComponentsStore.getState();
      const { setSelectedLayerId } = useEditorStore.getState();

      // Load the component's layers into draft
      loadComponentDraft(component.id);

      // Select the first layer of the component
      if (component.layers && component.layers.length > 0) {
        setSelectedLayerId(component.layers[0].id);
      } else {
        setSelectedLayerId(null);
      }

      // Open component (updates state + URL)
      openComponent(component.id, currentPageId);
    };

    return (
      <div className="w-64 shrink-0 bg-background border-l flex flex-col p-4 pb-0 h-full overflow-hidden">
        <div className="flex-1 flex items-center justify-center">
          <Empty>
            <EmptyTitle>Component Instance</EmptyTitle>
            <EmptyDescription>
              This is an instance of &quot;{component.name}&quot;. To edit this component, click the button below or right-click and select &quot;Edit master component&quot;.
            </EmptyDescription>
            <div>
              <Button
                onClick={handleEditMasterComponent}
                variant="secondary"
                size="sm"
              >
                Edit component
              </Button>
            </div>
          </Empty>
        </div>
      </div>
    );
  }

  return (
    <div className="w-64 shrink-0 bg-background border-l flex flex-col p-4 pb-0 h-full overflow-hidden">
      {/* Tabs */}
      <Tabs
        value={activeTab} onValueChange={(value) => setActiveTab(value as 'design' | 'settings' | 'content')}
        className="flex flex-col flex-1 min-h-0 min-h-0"
      >
        <div className="">
          <TabsList className="w-full">
            <TabsTrigger value="design">Design</TabsTrigger>
            <TabsTrigger value="settings">Settings</TabsTrigger>
          </TabsList>
        </div>

        <hr className="mt-2" />

        {/* Content */}
        <TabsContent value="design" className="flex-1 flex flex-col divide-y overflow-y-auto no-scrollbar data-[state=inactive]:hidden overflow-x-hidden mt-0">

          {/* Layer Styles Panel */}
          <LayerStylesPanel
            layer={selectedLayer}
            pageId={currentPageId}
            onLayerUpdate={onLayerUpdate}
          />

          {/* Content Panel - show for text-editable layers */}
          {selectedLayer && isTextEditable(selectedLayer) && (
            <SettingsPanel
              title="Content"
              isOpen={contentOpen}
              onToggle={() => setContentOpen(!contentOpen)}
            >
              <div className="flex flex-col gap-2">
                <InputWithInlineVariables
                  value={getContentValue(selectedLayer)}
                  onChange={handleContentChange}
                  placeholder="Enter text..."
                  fields={parentCollectionFields}
                />
              </div>
            </SettingsPanel>
          )}

          {/* Field Binding Panel - show for text/image layers inside a collection */}
          {selectedLayer && parentCollectionLayer && parentCollectionFields.length > 0 && selectedLayer.name === 'image' && (
            <SettingsPanel
              title="Field Binding"
              isOpen={fieldBindingOpen}
              onToggle={() => setFieldBindingOpen(!fieldBindingOpen)}
            >
              <div className="flex flex-col gap-2">
                <div className="flex flex-col gap-2">
                  <Label>Image Field</Label>
                  <Select
                    value={isFieldVariable(selectedLayer.url) ? selectedLayer.url.data.field_id : 'none'}
                    onValueChange={handleImageFieldBindingChange}
                  >
                    <SelectTrigger>
                      <SelectValue placeholder="Select a field" />
                    </SelectTrigger>
                    <SelectContent>
                      <SelectGroup>
                        <SelectItem value="none">None (Static image)</SelectItem>
                        {parentCollectionFields.filter(f => f.type === 'image').map((field) => (
                          <SelectItem key={field.id} value={field.id}>
                            {field.name}
                          </SelectItem>
                        ))}
                      </SelectGroup>
                    </SelectContent>
                  </Select>
                  <p className="text-xs text-muted-foreground">
                    Bind this image to a collection image field
                  </p>
                </div>
              </div>
            </SettingsPanel>
          )}

          {activeTab === 'design' && (
            <>
              <UIStateSelector selectedLayer={selectedLayer} />
            </>
          )}

          <LayoutControls layer={selectedLayer} onLayerUpdate={onLayerUpdate} />

          <SpacingControls layer={selectedLayer} onLayerUpdate={onLayerUpdate} />

          <SizingControls layer={selectedLayer} onLayerUpdate={onLayerUpdate} />

          <TypographyControls layer={selectedLayer} onLayerUpdate={onLayerUpdate} />

          <BackgroundsControls layer={selectedLayer} onLayerUpdate={onLayerUpdate} />

          <BorderControls layer={selectedLayer} onLayerUpdate={onLayerUpdate} />

          <EffectControls layer={selectedLayer} onLayerUpdate={onLayerUpdate} />

          <PositionControls layer={selectedLayer} onLayerUpdate={onLayerUpdate} />

          <SettingsPanel
            title="Classes"
            isOpen={classesOpen}
            onToggle={() => setClassesOpen(!classesOpen)}
          >
            <div className="flex flex-col gap-3">
              <Input
                value={currentClassInput}
                onChange={(e) => setCurrentClassInput(e.target.value)}
                onKeyDown={handleKeyPress}
                placeholder="Type class and press Enter..."
              />
              <div className="flex flex-wrap gap-1.5">
                {classesArray.length === 0 ? (
                  <div></div>
                ) : (
                  classesArray.map((cls, index) => (
                    <Badge
                      variant="secondary"
                      key={index}
                    >
                      <span>{cls}</span>
                      <Button
                        onClick={() => removeClass(cls)} className="!size-4 !p-0 -mr-1"
                        variant="outline"
                      >
                        <Icon name="x" className="size-2" />
                      </Button>
                    </Badge>
                  ))
                )}
              </div>
            </div>
          </SettingsPanel>

        </TabsContent>

        <TabsContent value="settings" className="flex-1 overflow-y-auto no-scrollbar mt-0 data-[state=inactive]:hidden">
          <div className="flex flex-col divide-y">
<<<<<<< HEAD
=======
            {/* Collection Binding Panel - only show for collection layers */}
            {selectedLayer && getCollectionVariable(selectedLayer) && (
              <SettingsPanel
                title="CMS"
                isOpen={collectionBindingOpen}
                onToggle={() => setCollectionBindingOpen(!collectionBindingOpen)}
              >
                <div className="flex flex-col gap-2">
                  <div className="grid grid-cols-3">
                    <Label variant="muted">Source</Label>
                    <div className="col-span-2 *:w-full">
                      <Select
                        value={getCollectionVariable(selectedLayer)?.id || ''}
                        onValueChange={handleCollectionChange}
                      >
                        <SelectTrigger>
                          <SelectValue placeholder="Select a collection" />
                        </SelectTrigger>
                        <SelectContent>
                          <SelectGroup>
                            {collections.length > 0 ? (
                              collections.map((collection) => (
                                <SelectItem key={collection.id} value={collection.id}>
                                  {collection.name}
                                </SelectItem>
                              ))
                            ) : (
                              <div className="px-2 py-1.5 text-sm text-muted-foreground">
                                No collections available
                              </div>
                            )}
                          </SelectGroup>
                        </SelectContent>
                      </Select>
                    </div>
                  </div>

                  {/* Sort By - only show if collection is selected */}
                  {getCollectionVariable(selectedLayer)?.id && (
                    <>
                      <div className="grid grid-cols-3">
                        <Label variant="muted">Sort by</Label>
                        <div className="col-span-2 *:w-full">
                          <Select
                            value={getCollectionVariable(selectedLayer)?.sort_by || 'none'}
                            onValueChange={handleSortByChange}
                          >
                            <SelectTrigger>
                              <SelectValue placeholder="Select sorting" />
                            </SelectTrigger>
                            <SelectContent>
                              <SelectItem value="none">None</SelectItem>
                              <SelectItem value="manual">Manual</SelectItem>
                              <SelectItem value="random">Random</SelectItem>
                              {selectedCollectionFields.length > 0 &&
                                selectedCollectionFields.map((field) => (
                                  <SelectItem key={field.id} value={field.id}>
                                    {field.name}
                                  </SelectItem>
                                ))}
                            </SelectContent>
                          </Select>
                        </div>
                      </div>

                      {/* Sort Order - only show when a field is selected */}
                      {getCollectionVariable(selectedLayer)?.sort_by &&
                       getCollectionVariable(selectedLayer)?.sort_by !== 'none' &&
                       getCollectionVariable(selectedLayer)?.sort_by !== 'manual' &&
                       getCollectionVariable(selectedLayer)?.sort_by !== 'random' && (
                        <div className="grid grid-cols-3">
                          <Label variant="muted">Sort order</Label>
                          <div className="col-span-2 *:w-full">
                            <Select
                              value={getCollectionVariable(selectedLayer)?.sort_order || 'asc'}
                              onValueChange={handleSortOrderChange}
                            >
                              <SelectTrigger>
                                <SelectValue />
                              </SelectTrigger>
                              <SelectContent>
                                <SelectGroup>
                                  <SelectItem value="asc">Ascending</SelectItem>
                                  <SelectItem value="desc">Descending</SelectItem>
                                </SelectGroup>
                              </SelectContent>
                            </Select>
                          </div>
                        </div>
                      )}
                    </>
                  )}
                </div>
              </SettingsPanel>
            )}

>>>>>>> 99c5d8a8
            {/* Attributes Panel */}
            <SettingsPanel
              title="Attributes"
              isOpen={attributesOpen}
              onToggle={() => setAttributesOpen(!attributesOpen)}
            >

              <div className="grid grid-cols-3">
                <Label variant="muted">ID</Label>
                <div className="col-span-2 *:w-full">
                  <Input
                    type="text"
                    value={customId}
                    onChange={(e) => handleIdChange(e.target.value)}
                    placeholder="Identifier"
                  />
                </div>
              </div>

              <div className="grid grid-cols-3">
                <Label variant="muted">Element</Label>
                <div className="col-span-2 *:w-full">
                  <ToggleGroup
                    options={[
                      { label: 'Shown', value: false },
                      { label: 'Hidden', value: true },
                    ]}
                    value={isHidden}
                    onChange={(value) => handleVisibilityChange(value as boolean)}
                  />
                </div>
              </div>

              {/* Heading Tag Selector - Only for headings */}
              {isHeadingLayer(selectedLayer) && (
                <div className="grid grid-cols-3">
                  <Label variant="muted">Tag</Label>
                  <div className="col-span-2 *:w-full">
                    <Select value={headingTag} onValueChange={handleHeadingTagChange}>
                      <SelectTrigger>
                        <SelectValue />
                      </SelectTrigger>
                      <SelectContent>
                        <SelectGroup>
                          <SelectItem value="h1">H1</SelectItem>
                          <SelectItem value="h2">H2</SelectItem>
                          <SelectItem value="h3">H3</SelectItem>
                          <SelectItem value="h4">H4</SelectItem>
                          <SelectItem value="h5">H5</SelectItem>
                          <SelectItem value="h6">H6</SelectItem>
                        </SelectGroup>
                      </SelectContent>
                    </Select>
                  </div>
                </div>
              )}

              {/* Container Tag Selector - Only for containers/sections/blocks */}
              {isContainerLayer(selectedLayer) && !isHeadingLayer(selectedLayer) && (
                <div className="grid grid-cols-3">
                  <Label variant="muted">Tag</Label>
                  <div className="col-span-2 *:w-full">
                    <Select value={containerTag} onValueChange={handleContainerTagChange}>
                    <SelectTrigger className="w-full">
                      <SelectValue />
                    </SelectTrigger>
                    <SelectContent>
                      <SelectGroup>
                        <SelectItem value="div">Div</SelectItem>
                        <SelectItem value="nav">Nav</SelectItem>
                        <SelectItem value="main">Main</SelectItem>
                        <SelectItem value="aside">Aside</SelectItem>
                        <SelectItem value="header">Header</SelectItem>
                        <SelectItem value="figure">Figure</SelectItem>
                        <SelectItem value="footer">Footer</SelectItem>
                        <SelectItem value="article">Article</SelectItem>
                        <SelectItem value="section">Section</SelectItem>
                        <SelectItem value="figcaption">Figcaption</SelectItem>
                        <SelectItem value="details">Details</SelectItem>
                        <SelectItem value="summary">Summary</SelectItem>
                      </SelectGroup>
                    </SelectContent>
                  </Select>
                  </div>
                </div>
              )}

            </SettingsPanel>

            {/* Collection Binding Panel - only show for collection layers */}
            {selectedLayer && (selectedLayer.type === 'collection' || selectedLayer.name === 'collection') && (
              <SettingsPanel
                title="CMS"
                isOpen={collectionBindingOpen}
                onToggle={() => setCollectionBindingOpen(!collectionBindingOpen)}
              >
                <div className="flex flex-col gap-2">
                  <div className="grid grid-cols-3">
                    <Label variant="muted">Source</Label>
                    <div className="col-span-2 *:w-full">
                      <Select
                        value={getCollectionVariable(selectedLayer)?.id || ''}
                        onValueChange={handleCollectionChange}
                      >
                        <SelectTrigger>
                          <SelectValue placeholder="Select a collection" />
                        </SelectTrigger>
                        <SelectContent>
                          <SelectGroup>
                            {collections.length > 0 ? (
                              collections.map((collection) => (
                                <SelectItem key={collection.id} value={collection.id}>
                                  {collection.name}
                                </SelectItem>
                              ))
                            ) : (
                              <div className="px-2 py-1.5 text-sm text-muted-foreground">
                                No collections available
                              </div>
                            )}
                          </SelectGroup>
                        </SelectContent>
                      </Select>
                    </div>
                  </div>

                  {/* Sort By - only show if collection is selected */}
                  {getCollectionVariable(selectedLayer)?.id && (
                    <>
                      <div className="grid grid-cols-3">
                        <Label variant="muted">Sort by</Label>
                        <div className="col-span-2 *:w-full">
                          <Select
                            value={getCollectionVariable(selectedLayer)?.sort_by || 'none'}
                            onValueChange={handleSortByChange}
                          >
                            <SelectTrigger>
                              <SelectValue placeholder="Select sorting" />
                            </SelectTrigger>
                            <SelectContent>
                              <SelectGroup>
                                <SelectItem value="none">None</SelectItem>
                                <SelectItem value="manual">Manual</SelectItem>
                                <SelectItem value="random">Random</SelectItem>
                              </SelectGroup>
                              <SelectGroup>
                                <SelectLabel>Fields</SelectLabel>
                                {selectedCollectionFields.length > 0 &&
                                  selectedCollectionFields.map((field) => (
                                    <SelectItem key={field.id} value={field.id}>
                                      {field.name}
                                    </SelectItem>
                                  ))}
                              </SelectGroup>
                            </SelectContent>
                          </Select>
                        </div>
                      </div>

                      {/* Sort Order - only show when a field is selected */}
                      {getCollectionVariable(selectedLayer)?.sort_by &&
                        getCollectionVariable(selectedLayer)?.sort_by !== 'none' &&
                        getCollectionVariable(selectedLayer)?.sort_by !== 'manual' &&
                        getCollectionVariable(selectedLayer)?.sort_by !== 'random' && (
                          <div className="grid grid-cols-3">
                            <Label variant="muted">Sort order</Label>
                            <div className="col-span-2 *:w-full">
                              <Select
                                value={getCollectionVariable(selectedLayer)?.sort_order || 'asc'}
                                onValueChange={handleSortOrderChange}
                              >
                                <SelectTrigger>
                                  <SelectValue />
                                </SelectTrigger>
                                <SelectContent>
                                  <SelectGroup>
                                    <SelectItem value="asc">Ascending</SelectItem>
                                    <SelectItem value="desc">Descending</SelectItem>
                                  </SelectGroup>
                                </SelectContent>
                              </Select>
                            </div>
                          </div>
                      )}

                      {/* Total Limit */}
                      <div className="grid grid-cols-3">
                        <Label variant="muted">Total limit</Label>
                        <div className="col-span-2 *:w-full">
                          <Input
                            type="number"
                            min="1"
                            value={getCollectionVariable(selectedLayer)?.limit || ''}
                            onChange={(e) => handleLimitChange(e.target.value)}
                            placeholder="No limit"
                          />
                        </div>
                      </div>

                      {/* Offset */}
                      <div className="grid grid-cols-3">
                        <Label variant="muted">Offset</Label>
                        <div className="col-span-2 *:w-full">
                          <Input
                            type="number"
                            min="0"
                            value={getCollectionVariable(selectedLayer)?.offset || ''}
                            onChange={(e) => handleOffsetChange(e.target.value)}
                            placeholder="0"
                          />
                        </div>
                      </div>
                    </>
                  )}
                </div>
              </SettingsPanel>
            )}

            {/* Custom Attributes Panel */}
            <SettingsPanel
              title="Custom attributes"
              isOpen={customAttributesOpen}
              onToggle={() => setCustomAttributesOpen(!customAttributesOpen)}
              action={
                <Popover open={showAddAttributePopover} onOpenChange={setShowAddAttributePopover}>
                  <PopoverTrigger asChild>
                    <Button
                      variant="secondary"
                      size="xs"
                    >
                      <Icon name="plus" />
                    </Button>
                  </PopoverTrigger>
                  <PopoverContent className="w-64" align="end">
                    <div className="flex flex-col gap-2">
                      <div className="grid grid-cols-3">
                          <Label variant="muted">Name</Label>
                          <div className="col-span-2 *:w-full">
                            <Input
                              value={newAttributeName}
                              onChange={(e) => setNewAttributeName(e.target.value)}
                              placeholder="e.g., data-id"
                              onKeyDown={(e) => {
                                if (e.key === 'Enter') {
                                  handleAddAttribute();
                                }
                              }}
                            />
                          </div>
                      </div>

                      <div className="grid grid-cols-3">
                        <Label>Value</Label>
                          <div className="col-span-2 *:w-full">
                            <Input
                              value={newAttributeValue}
                              onChange={(e) => setNewAttributeValue(e.target.value)}
                              placeholder="e.g., 123"
                              onKeyDown={(e) => {
                                if (e.key === 'Enter') {
                                  handleAddAttribute();
                                }
                              }}
                            />
                          </div>
                      </div>

                      <Button
                        onClick={handleAddAttribute}
                        disabled={!newAttributeName.trim()}
                        size="sm"
                        variant="secondary"
                      >
                        Add attribute
                      </Button>

                    </div>
                  </PopoverContent>
                </Popover>
              }
            >
              {selectedLayer?.settings?.customAttributes &&
               Object.keys(selectedLayer.settings.customAttributes).length > 0 ? (
                <div className="flex flex-col gap-1">
                  {Object.entries(selectedLayer.settings.customAttributes).map(([name, value]) => (
                    <div
                      key={name}
                      className="flex items-center justify-between pl-3 pr-1 h-8 bg-muted text-muted-foreground rounded-lg"
                    >
                      <span>{name}=&quot;{value as string}&quot;</span>
                      <Button
                        onClick={() => handleRemoveAttribute(name)}
                        variant="ghost"
                        size="xs"
                      >
                        <Icon name="x" />
                      </Button>
                    </div>
                  ))}
                </div>
                ) : (
                <Empty>
                  <EmptyDescription>HTML attributes can be used to append additional information to your elements.</EmptyDescription>
                </Empty>
                )}
            </SettingsPanel>
          </div>
        </TabsContent>
      </Tabs>
    </div>
  );
});

export default RightSidebar;<|MERGE_RESOLUTION|>--- conflicted
+++ resolved
@@ -835,8 +835,95 @@
 
         <TabsContent value="settings" className="flex-1 overflow-y-auto no-scrollbar mt-0 data-[state=inactive]:hidden">
           <div className="flex flex-col divide-y">
-<<<<<<< HEAD
-=======
+            {/* Attributes Panel */}
+            <SettingsPanel
+              title="Attributes"
+              isOpen={attributesOpen}
+              onToggle={() => setAttributesOpen(!attributesOpen)}
+            >
+
+              <div className="grid grid-cols-3">
+                <Label variant="muted">ID</Label>
+                <div className="col-span-2 *:w-full">
+                  <Input
+                    type="text"
+                    value={customId}
+                    onChange={(e) => handleIdChange(e.target.value)}
+                    placeholder="Identifier"
+                  />
+                </div>
+              </div>
+
+              <div className="grid grid-cols-3">
+                <Label variant="muted">Element</Label>
+                <div className="col-span-2 *:w-full">
+                  <ToggleGroup
+                    options={[
+                      { label: 'Shown', value: false },
+                      { label: 'Hidden', value: true },
+                    ]}
+                    value={isHidden}
+                    onChange={(value) => handleVisibilityChange(value as boolean)}
+                  />
+                </div>
+              </div>
+
+              {/* Heading Tag Selector - Only for headings */}
+              {isHeadingLayer(selectedLayer) && (
+                <div className="grid grid-cols-3">
+                  <Label variant="muted">Tag</Label>
+                  <div className="col-span-2 *:w-full">
+                    <Select value={headingTag} onValueChange={handleHeadingTagChange}>
+                      <SelectTrigger>
+                        <SelectValue />
+                      </SelectTrigger>
+                      <SelectContent>
+                        <SelectGroup>
+                          <SelectItem value="h1">H1</SelectItem>
+                          <SelectItem value="h2">H2</SelectItem>
+                          <SelectItem value="h3">H3</SelectItem>
+                          <SelectItem value="h4">H4</SelectItem>
+                          <SelectItem value="h5">H5</SelectItem>
+                          <SelectItem value="h6">H6</SelectItem>
+                        </SelectGroup>
+                      </SelectContent>
+                    </Select>
+                  </div>
+                </div>
+              )}
+
+              {/* Container Tag Selector - Only for containers/sections/blocks */}
+              {isContainerLayer(selectedLayer) && !isHeadingLayer(selectedLayer) && (
+                <div className="grid grid-cols-3">
+                  <Label variant="muted">Tag</Label>
+                  <div className="col-span-2 *:w-full">
+                    <Select value={containerTag} onValueChange={handleContainerTagChange}>
+                    <SelectTrigger className="w-full">
+                      <SelectValue />
+                    </SelectTrigger>
+                    <SelectContent>
+                      <SelectGroup>
+                        <SelectItem value="div">Div</SelectItem>
+                        <SelectItem value="nav">Nav</SelectItem>
+                        <SelectItem value="main">Main</SelectItem>
+                        <SelectItem value="aside">Aside</SelectItem>
+                        <SelectItem value="header">Header</SelectItem>
+                        <SelectItem value="figure">Figure</SelectItem>
+                        <SelectItem value="footer">Footer</SelectItem>
+                        <SelectItem value="article">Article</SelectItem>
+                        <SelectItem value="section">Section</SelectItem>
+                        <SelectItem value="figcaption">Figcaption</SelectItem>
+                        <SelectItem value="details">Details</SelectItem>
+                        <SelectItem value="summary">Summary</SelectItem>
+                      </SelectGroup>
+                    </SelectContent>
+                  </Select>
+                  </div>
+                </div>
+              )}
+
+            </SettingsPanel>
+
             {/* Collection Binding Panel - only show for collection layers */}
             {selectedLayer && getCollectionVariable(selectedLayer) && (
               <SettingsPanel
@@ -888,192 +975,6 @@
                               <SelectValue placeholder="Select sorting" />
                             </SelectTrigger>
                             <SelectContent>
-                              <SelectItem value="none">None</SelectItem>
-                              <SelectItem value="manual">Manual</SelectItem>
-                              <SelectItem value="random">Random</SelectItem>
-                              {selectedCollectionFields.length > 0 &&
-                                selectedCollectionFields.map((field) => (
-                                  <SelectItem key={field.id} value={field.id}>
-                                    {field.name}
-                                  </SelectItem>
-                                ))}
-                            </SelectContent>
-                          </Select>
-                        </div>
-                      </div>
-
-                      {/* Sort Order - only show when a field is selected */}
-                      {getCollectionVariable(selectedLayer)?.sort_by &&
-                       getCollectionVariable(selectedLayer)?.sort_by !== 'none' &&
-                       getCollectionVariable(selectedLayer)?.sort_by !== 'manual' &&
-                       getCollectionVariable(selectedLayer)?.sort_by !== 'random' && (
-                        <div className="grid grid-cols-3">
-                          <Label variant="muted">Sort order</Label>
-                          <div className="col-span-2 *:w-full">
-                            <Select
-                              value={getCollectionVariable(selectedLayer)?.sort_order || 'asc'}
-                              onValueChange={handleSortOrderChange}
-                            >
-                              <SelectTrigger>
-                                <SelectValue />
-                              </SelectTrigger>
-                              <SelectContent>
-                                <SelectGroup>
-                                  <SelectItem value="asc">Ascending</SelectItem>
-                                  <SelectItem value="desc">Descending</SelectItem>
-                                </SelectGroup>
-                              </SelectContent>
-                            </Select>
-                          </div>
-                        </div>
-                      )}
-                    </>
-                  )}
-                </div>
-              </SettingsPanel>
-            )}
-
->>>>>>> 99c5d8a8
-            {/* Attributes Panel */}
-            <SettingsPanel
-              title="Attributes"
-              isOpen={attributesOpen}
-              onToggle={() => setAttributesOpen(!attributesOpen)}
-            >
-
-              <div className="grid grid-cols-3">
-                <Label variant="muted">ID</Label>
-                <div className="col-span-2 *:w-full">
-                  <Input
-                    type="text"
-                    value={customId}
-                    onChange={(e) => handleIdChange(e.target.value)}
-                    placeholder="Identifier"
-                  />
-                </div>
-              </div>
-
-              <div className="grid grid-cols-3">
-                <Label variant="muted">Element</Label>
-                <div className="col-span-2 *:w-full">
-                  <ToggleGroup
-                    options={[
-                      { label: 'Shown', value: false },
-                      { label: 'Hidden', value: true },
-                    ]}
-                    value={isHidden}
-                    onChange={(value) => handleVisibilityChange(value as boolean)}
-                  />
-                </div>
-              </div>
-
-              {/* Heading Tag Selector - Only for headings */}
-              {isHeadingLayer(selectedLayer) && (
-                <div className="grid grid-cols-3">
-                  <Label variant="muted">Tag</Label>
-                  <div className="col-span-2 *:w-full">
-                    <Select value={headingTag} onValueChange={handleHeadingTagChange}>
-                      <SelectTrigger>
-                        <SelectValue />
-                      </SelectTrigger>
-                      <SelectContent>
-                        <SelectGroup>
-                          <SelectItem value="h1">H1</SelectItem>
-                          <SelectItem value="h2">H2</SelectItem>
-                          <SelectItem value="h3">H3</SelectItem>
-                          <SelectItem value="h4">H4</SelectItem>
-                          <SelectItem value="h5">H5</SelectItem>
-                          <SelectItem value="h6">H6</SelectItem>
-                        </SelectGroup>
-                      </SelectContent>
-                    </Select>
-                  </div>
-                </div>
-              )}
-
-              {/* Container Tag Selector - Only for containers/sections/blocks */}
-              {isContainerLayer(selectedLayer) && !isHeadingLayer(selectedLayer) && (
-                <div className="grid grid-cols-3">
-                  <Label variant="muted">Tag</Label>
-                  <div className="col-span-2 *:w-full">
-                    <Select value={containerTag} onValueChange={handleContainerTagChange}>
-                    <SelectTrigger className="w-full">
-                      <SelectValue />
-                    </SelectTrigger>
-                    <SelectContent>
-                      <SelectGroup>
-                        <SelectItem value="div">Div</SelectItem>
-                        <SelectItem value="nav">Nav</SelectItem>
-                        <SelectItem value="main">Main</SelectItem>
-                        <SelectItem value="aside">Aside</SelectItem>
-                        <SelectItem value="header">Header</SelectItem>
-                        <SelectItem value="figure">Figure</SelectItem>
-                        <SelectItem value="footer">Footer</SelectItem>
-                        <SelectItem value="article">Article</SelectItem>
-                        <SelectItem value="section">Section</SelectItem>
-                        <SelectItem value="figcaption">Figcaption</SelectItem>
-                        <SelectItem value="details">Details</SelectItem>
-                        <SelectItem value="summary">Summary</SelectItem>
-                      </SelectGroup>
-                    </SelectContent>
-                  </Select>
-                  </div>
-                </div>
-              )}
-
-            </SettingsPanel>
-
-            {/* Collection Binding Panel - only show for collection layers */}
-            {selectedLayer && (selectedLayer.type === 'collection' || selectedLayer.name === 'collection') && (
-              <SettingsPanel
-                title="CMS"
-                isOpen={collectionBindingOpen}
-                onToggle={() => setCollectionBindingOpen(!collectionBindingOpen)}
-              >
-                <div className="flex flex-col gap-2">
-                  <div className="grid grid-cols-3">
-                    <Label variant="muted">Source</Label>
-                    <div className="col-span-2 *:w-full">
-                      <Select
-                        value={getCollectionVariable(selectedLayer)?.id || ''}
-                        onValueChange={handleCollectionChange}
-                      >
-                        <SelectTrigger>
-                          <SelectValue placeholder="Select a collection" />
-                        </SelectTrigger>
-                        <SelectContent>
-                          <SelectGroup>
-                            {collections.length > 0 ? (
-                              collections.map((collection) => (
-                                <SelectItem key={collection.id} value={collection.id}>
-                                  {collection.name}
-                                </SelectItem>
-                              ))
-                            ) : (
-                              <div className="px-2 py-1.5 text-sm text-muted-foreground">
-                                No collections available
-                              </div>
-                            )}
-                          </SelectGroup>
-                        </SelectContent>
-                      </Select>
-                    </div>
-                  </div>
-
-                  {/* Sort By - only show if collection is selected */}
-                  {getCollectionVariable(selectedLayer)?.id && (
-                    <>
-                      <div className="grid grid-cols-3">
-                        <Label variant="muted">Sort by</Label>
-                        <div className="col-span-2 *:w-full">
-                          <Select
-                            value={getCollectionVariable(selectedLayer)?.sort_by || 'none'}
-                            onValueChange={handleSortByChange}
-                          >
-                            <SelectTrigger>
-                              <SelectValue placeholder="Select sorting" />
-                            </SelectTrigger>
-                            <SelectContent>
                               <SelectGroup>
                                 <SelectItem value="none">None</SelectItem>
                                 <SelectItem value="manual">Manual</SelectItem>
