--- conflicted
+++ resolved
@@ -21,21 +21,12 @@
 import { usePagesStore } from '@/stores/usePagesStore';
 import { useCollectionsStore } from '@/stores/useCollectionsStore';
 
-<<<<<<< HEAD
 // 5.5 Hooks
 import { useEditorUrl, useEditorActions } from '@/hooks/use-editor-url';
 import type { EditorTab } from '@/hooks/use-editor-url';
 
-// 6. Utils/lib
-import { pagesApi } from '@/lib/api';
-import { findLayerById } from '@/lib/layer-utils';
-
-// 7. Types
-import type { Layer, Page } from '@/types';
-=======
 // 6. Types
 import type { Layer } from '@/types';
->>>>>>> d8dedfdb
 import { Empty, EmptyDescription, EmptyTitle } from '@/components/ui/empty';
 
 // Helper function to find layer with parent context
@@ -68,14 +59,10 @@
   const folders = usePagesStore((state) => state.folders);
   const { setCurrentPageId, editingComponentId } = useEditorStore();
   const { componentDrafts, getComponentById, updateComponentDraft } = useComponentsStore();
-<<<<<<< HEAD
-  const { collections, loadCollections, selectedCollectionId, setSelectedCollectionId, createCollection, updateCollection, deleteCollection } = useCollectionsStore();
-  
+  const { collections, selectedCollectionId, setSelectedCollectionId, createCollection, updateCollection, deleteCollection } = useCollectionsStore();
+
   // Sidebar tab is inferred from route, not stored in URL query param
   const activeTab = sidebarTab;
-=======
-  const { collections, selectedCollectionId, setSelectedCollectionId, createCollection, updateCollection, deleteCollection } = useCollectionsStore();
->>>>>>> d8dedfdb
 
   // Get component layers if in edit mode
   const editingComponent = editingComponentId ? getComponentById(editingComponentId) : null;
@@ -138,20 +125,6 @@
     }
   }, [currentPageId, loadDraft, draftsByPageId]);
 
-  // Handle tab selection
-  const onSelectTab = (value: 'pages' | 'layers' | 'cms') => {
-    const newTab = value as 'pages' | 'layers' | 'cms';
-
-    setActiveTab(newTab);
-    onActiveTabChange(newTab);
-    setShowElementLibrary(false);
-
-    // Auto-select first collection when switching to CMS tab
-    if (newTab === 'cms' && collections.length > 0 && !selectedCollectionId) {
-      setSelectedCollectionId(collections[0].id);
-    }
-  };
-
   // Handle creating a new collection
   const handleCreateCollection = async () => {
     try {
@@ -160,11 +133,7 @@
       let collectionName = baseName;
       let counter = 1;
 
-<<<<<<< HEAD
-      // Generate a unique display name (name can be duplicated, but add number for UX)
-=======
       // Check if name already exists
->>>>>>> d8dedfdb
       while (collections.some(c => c.name === collectionName)) {
         collectionName = `${baseName} ${counter}`;
         counter++;
@@ -278,7 +247,6 @@
         {/* Tabs */}
         <Tabs
           value={activeTab}
-<<<<<<< HEAD
           onValueChange={(value) => {
             const newTab = value as EditorTab;
             setShowElementLibrary(false);
@@ -305,9 +273,6 @@
               }
             }
           }}
-=======
-          onValueChange={(value) => onSelectTab(value as 'pages' | 'layers' | 'cms')}
->>>>>>> d8dedfdb
           className="flex-1 gap-0"
         >
           <TabsList className="w-full">
@@ -364,7 +329,6 @@
               currentPageId={currentPageId}
               onPageSelect={onPageSelect}
               setCurrentPageId={setCurrentPageId}
-              onSelectTab={onSelectTab}
             />
           </TabsContent>
 
