--- conflicted
+++ resolved
@@ -49,16 +49,12 @@
   const [assetMessage, setAssetMessage] = useState<string | null>(null);
   const { draftsByPageId, loadPages, loadFolders, loadDraft, deletePage, addLayer, updateLayer, setDraftLayers } = usePagesStore();
   const pages = usePagesStore((state) => state.pages);
-<<<<<<< HEAD
+  const folders = usePagesStore((state) => state.folders);
   const { setSelectedLayerId, setCurrentPageId, editingComponentId } = useEditorStore();
   const { componentDrafts, getComponentById, updateComponentDraft } = useComponentsStore();
-  
+
   // Get component layers if in edit mode
   const editingComponent = editingComponentId ? getComponentById(editingComponentId) : null;
-=======
-  const folders = usePagesStore((state) => state.folders);
-  const { setSelectedLayerId, setCurrentPageId } = useEditorStore();
->>>>>>> 31b08dcf
 
   // Listen for keyboard shortcut to toggle ElementLibrary
   useEffect(() => {
@@ -81,7 +77,7 @@
     if (editingComponentId) {
       return componentDrafts[editingComponentId] || [];
     }
-    
+
     // Otherwise show page layers
     if (!currentPageId) return [];
     const draft = draftsByPageId[currentPageId];
@@ -95,7 +91,7 @@
       updateComponentDraft(editingComponentId, newLayers);
       return;
     }
-    
+
     // Otherwise update page draft
     if (!currentPageId) return;
     setDraftLayers(currentPageId, newLayers);
