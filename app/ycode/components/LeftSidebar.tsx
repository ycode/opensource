'use client';

/**
 * Left Sidebar - Pages & Layers
 * 
 * Displays pages list and layers tree with navigation icons
 */

import React, { useEffect, useMemo, useState, useRef, useCallback, forwardRef } from 'react';
import { ThemeProvider, createTheme } from '@mui/material/styles';
import { RichTreeViewPro } from '@mui/x-tree-view-pro/RichTreeViewPro';
import { TreeViewBaseItem } from '@mui/x-tree-view/models';
import { useTreeItem } from '@mui/x-tree-view/useTreeItem';
import { TreeItemProvider } from '@mui/x-tree-view/TreeItemProvider';
import { TreeItemDragAndDropOverlay } from '@mui/x-tree-view/TreeItemDragAndDropOverlay';
import { animated, useSpring } from '@react-spring/web';
import { useEditorStore } from '../../../stores/useEditorStore';
import { usePagesStore } from '../../../stores/usePagesStore';
import { useCollaborationPresenceStore } from '../../../stores/useCollaborationPresenceStore';
import { useLayerLocks } from '../../../hooks/use-layer-locks';
import { getUserInitials, getDisplayName } from '../../../lib/collaboration-utils';
import type { Layer, Page } from '../../../types';
import AssetLibrary from '../../../components/AssetLibrary';
import PageSettingsPanel, { type PageFormData } from './PageSettingsPanel';
import { pagesApi } from '../../../lib/api';
import { Tabs, TabsList, TabsTrigger, TabsContent } from '@/components/ui/tabs';
import Icon from "@/components/ui/icon";
import {Button} from "@/components/ui/button";

// Create dark theme for MUI
const darkTheme = createTheme({
  palette: {
    mode: 'dark',
    background: {
      default: '#18181b',
      paper: '#18181b',
    },
    text: {
      primary: '#d4d4d8',
      secondary: '#a1a1aa',
    },
    primary: {
      main: '#3b82f6',
    },
  },
});

// Helper function to find layer by ID recursively
function findLayerById(layers: Layer[], id: string): Layer | null {
  for (const layer of layers) {
    if (layer.id === id) return layer;
    if (layer.children) {
      const found = findLayerById(layer.children, id);
      if (found) return found;
    }
  }
  return null;
}

// TransitionComponent with React Spring animation
function TransitionComponent(props: any) {
  const { in: open, children, ...other } = props;
  
  const style = useSpring({
    to: {
      opacity: open ? 1 : 0,
      transform: `translate3d(0,${open ? 0 : -10}px,0)`,
      height: open ? 'auto' : 0,
    },
    config: { tension: 200, friction: 20 },
  });

  return (
    <animated.ul style={style} {...other}>
      {children}
    </animated.ul>
  );
}

// Custom Tree Item Component
interface CustomTreeItemProps {
  itemId: string;
  label: string;
  disabled?: boolean;
  children?: React.ReactNode;
  layersForCurrentPage: Layer[];
  selectedLayerId: string | null;
  layerLocks: any; // Layer locks object from useLayerLocks hook
}

const CustomTreeItem = forwardRef<HTMLLIElement, CustomTreeItemProps>(
  function CustomTreeItem(props, ref) {
    const { itemId, label, disabled, children, layersForCurrentPage, selectedLayerId, layerLocks } = props;

    const {
      getRootProps,
      getContentProps,
      getIconContainerProps,
      getLabelProps,
      getGroupTransitionProps,
      getDragAndDropOverlayProps,
      status,
    } = useTreeItem({ itemId, label, disabled, rootRef: ref });

    // Find layer data to determine icon and type
    const layer = useMemo(() => findLayerById(layersForCurrentPage, itemId), [layersForCurrentPage, itemId]);

    const isSelected = selectedLayerId === itemId;
    const isExpanded = status.expanded;
    
    // Only container layers should show expand/collapse icons
    const hasChildren = layer?.type === 'container' && Boolean(children);
    
    // Get collaboration data
    const { getUsersByLayer } = useCollaborationPresenceStore();
    const usersOnLayer = getUsersByLayer(itemId);
    
    // Get layer lock status from parent component
    const isLocked = layerLocks.isLayerLocked(itemId);
    const canEdit = layerLocks.canEditLayer(itemId);

    const contentProps = getContentProps();

    return (
        <TreeItemProvider itemId={itemId} id={itemId}>
        <li
          {...getRootProps()}
          style={{
            listStyle: 'none',
            margin: 0,
            padding: 0,
            outline: 0,
          }}
        >
          <div
            {...contentProps}
            style={{
              padding: '4px 8px',
              display: 'flex',
              alignItems: 'center',
              gap: '8px',
              cursor: isLocked && !canEdit ? 'not-allowed' : 'grab',
              borderRadius: '6px',
              marginBottom: '2px',
              transition: 'all 150ms cubic-bezier(0.25, 0.1, 0.25, 1)',
              backgroundColor: isSelected
                ? '#3b82f6'
                : status.focused
                  ? 'rgba(63, 63, 70, 0.4)'
                  : 'transparent',
              color: isSelected ? '#ffffff' : isLocked && !canEdit ? '#6b7280' : '#d4d4d8',
              position: 'relative',
              opacity: isLocked && !canEdit ? 0.5 : 1,
              pointerEvents: isLocked && !canEdit ? 'none' : 'auto',
            }}
            className={isLocked && !canEdit ? "" : "hover:bg-zinc-700/40"}
            onMouseDown={(e) => {
              // Change cursor to grabbing on mouse down
              e.currentTarget.style.cursor = 'grabbing';
            }}
            onMouseUp={(e) => {
              // Reset cursor on mouse up
              e.currentTarget.style.cursor = 'grab';
            }}
          >
            {/* Expand/Collapse Icon */}
            <span
              {...getIconContainerProps()}
              style={{
                display: 'flex',
                alignItems: 'center',
                justifyContent: 'center',
                width: '16px',
                height: '16px',
                transition: 'transform 150ms ease-out',
                transform: isExpanded ? 'rotate(90deg)' : 'rotate(0deg)',
              }}
            >
              {hasChildren ? (
                <svg
                  className="w-3 h-3 text-zinc-400"
                  fill="currentColor"
                  viewBox="0 0 20 20"
                >
                  <path
                    fillRule="evenodd"
                    d="M7.293 14.707a1 1 0 010-1.414L10.586 10 7.293 6.707a1 1 0 011.414-1.414l4 4a1 1 0 010 1.414l-4 4a1 1 0 01-1.414 0z"
                    clipRule="evenodd"
                  />
                </svg>
              ) : (
                <span style={{ width: '16px' }} />
              )}
            </span>

            {/* Layer Icon */}
            <span
              style={{
                display: 'flex',
                alignItems: 'center',
                justifyContent: 'center',
                flexShrink: 0,
              }}
            >
              {getLayerIcon(layer?.type || 'container')}
            </span>

            {/* Label */}
            <span
              {...getLabelProps()}
              style={{
                flexGrow: 1,
                fontSize: '0.875rem',
                fontWeight: 500,
                overflow: 'hidden',
                textOverflow: 'ellipsis',
                whiteSpace: 'nowrap',
              }}
            >
              {label}
            </span>

            {/* User Avatars for Collaboration */}
            {usersOnLayer.length > 0 && (
              <div className="flex -space-x-1">
                {usersOnLayer.slice(0, 3).map((user) => (
                  <div
                    key={user.user_id}
                    className="w-5 h-5 rounded-full border-2 border-zinc-800 flex items-center justify-center text-xs font-medium text-white shadow-sm"
                    style={{ backgroundColor: user.color }}
                    title={`${getDisplayName(user.email || '')} is editing this layer`}
                  >
                    {getUserInitials(user.email || '', user.display_name)}
                  </div>
                ))}
                {usersOnLayer.length > 3 && (
                  <div className="w-5 h-5 rounded-full bg-zinc-600 border-2 border-zinc-800 flex items-center justify-center text-xs font-medium text-white shadow-sm">
                    +{usersOnLayer.length - 3}
                  </div>
                )}
              </div>
            )}

            {/* Drag Overlay */}
            <TreeItemDragAndDropOverlay {...getDragAndDropOverlayProps()} />
          </div>

          {/* Animated Children */}
          {children && (
            <TransitionComponent {...getGroupTransitionProps()}>
              {children}
            </TransitionComponent>
          )}
        </li>
      </TreeItemProvider>
    );
  }
);

interface LeftSidebarProps {
  selectedLayerId: string | null;
  onLayerSelect: (layerId: string) => void;
  currentPageId: string | null;
  onPageSelect: (pageId: string) => void;
<<<<<<< HEAD
  livePageUpdates: {
    broadcastPageUpdate: (pageId: string, changes: Partial<Page>) => void;
    broadcastPageCreate: (page: Page) => void;
    broadcastPageDelete: (pageId: string) => void;
  };
  liveLayerUpdates: {
    broadcastLayerUpdate: (layerId: string, changes: Partial<Layer>) => void;
    broadcastLayerAdd: (pageId: string, parentLayerId: string | null, layerType: Layer['type'], newLayer: Layer) => void;
    broadcastLayerDelete: (pageId: string, layerId: string) => void;
    broadcastLayerMove: (pageId: string, layerId: string, targetParentId: string | null, targetIndex: number) => void;
  };
=======
  onActiveTabChange: (tab: 'pages' | 'layers' | 'cms') => void;
>>>>>>> 4f1e2cae
}

export default function LeftSidebar({
  selectedLayerId,
  onLayerSelect,
  currentPageId,
  onPageSelect,
<<<<<<< HEAD
  livePageUpdates,
  liveLayerUpdates,
=======
  onActiveTabChange,
>>>>>>> 4f1e2cae
}: LeftSidebarProps) {
  const [activeTab, setActiveTab] = useState<'pages' | 'layers' | 'cms'>('layers');
  const [showAddBlockPanel, setShowAddBlockPanel] = useState(false);
  const [showPageSettings, setShowPageSettings] = useState(false);
  const [editingPage, setEditingPage] = useState<Page | null>(null);
  const [assetMessage, setAssetMessage] = useState<string | null>(null);
  const [expandedItems, setExpandedItems] = useState<string[]>([]);
  const addBlockPanelRef = useRef<HTMLDivElement>(null);
  const { draftsByPageId, loadPages, loadDraft, addLayer, addLayerWithId, updateLayer, moveLayer } = usePagesStore();
  const pages = usePagesStore((state) => state.pages);
  const { setSelectedLayerId, setCurrentPageId } = useEditorStore();
  const layerLocks = useLayerLocks();
  
  // Lock-aware layer selection handler
  const handleLayerSelect = useCallback((layerId: string) => {
    // Check if layer is locked by another user
    const isLocked = layerLocks.isLayerLocked(layerId);
    const canEdit = layerLocks.canEditLayer(layerId);
    
    if (isLocked && !canEdit) {
      console.warn(`Layer ${layerId} is locked by another user - cannot select`);
      return;
    }
    
    // Call the original onLayerSelect if not locked
    onLayerSelect(layerId);
  }, [onLayerSelect, layerLocks, selectedLayerId]);
  
  // Handler to create a new page
  const handleAddPage = async () => {
    try {
      // Generate a unique slug based on current timestamp
      const timestamp = Date.now();
      const newPageTitle = `Page ${pages.length + 1}`;
      const newPageSlug = `page-${timestamp}`;
      
      const createResponse = await pagesApi.create({
        title: newPageTitle,
        slug: newPageSlug,
        status: 'draft',
        published_version_id: null,
      });
      
      if (createResponse.error) {
        console.error('Error creating page:', createResponse.error);
        return;
      }
      
      if (createResponse.data) {
        // Reload pages to get the updated list
        await loadPages();
        // Switch to the new page
        onPageSelect(createResponse.data.id);
        setCurrentPageId(createResponse.data.id);
        // Broadcast the page creation to other users
        livePageUpdates.broadcastPageCreate(createResponse.data);
      }
    } catch (error) {
      console.error('Exception creating page:', error);
    }
  };

  const currentPage = useMemo(
    () => pages.find(p => p.id === currentPageId) || null,
    [pages, currentPageId]
  );

  const layersForCurrentPage = useMemo(() => {
    if (!currentPageId) return [];
    const draft = draftsByPageId[currentPageId];
    return draft ? draft.layers : [];
  }, [currentPageId, draftsByPageId]);

  // Convert Layer[] to MUI TreeViewBaseItem[]
  const convertToTreeItems = useCallback((layers: Layer[]): TreeViewBaseItem[] => {
    return layers.map((layer) => ({
      id: layer.id,
      label: getLayerDisplayName(layer),
      // Only container/div layers should be expandable
      children: (layer.type === 'container' && layer.children) ? convertToTreeItems(layer.children) : undefined,
    }));
  }, []);

  const treeItems = useMemo(() => {
    return convertToTreeItems(layersForCurrentPage);
  }, [layersForCurrentPage, convertToTreeItems]);

  // Handle item reordering from MUI Tree View
  const handleItemPositionChange = useCallback((params: {
    itemId: string;
    oldPosition: { parentId: string | null; index: number };
    newPosition: { parentId: string | null; index: number };
  }) => {
    if (!currentPageId) return;
    
    const { itemId, newPosition } = params;
    moveLayer(currentPageId, itemId, newPosition.parentId, newPosition.index);
    
    // Broadcast the layer move to other users
    liveLayerUpdates.broadcastLayerMove(currentPageId, itemId, newPosition.parentId, newPosition.index);
  }, [currentPageId, moveLayer, liveLayerUpdates]);

  // Helper to find layer in tree
  const findLayer = useCallback((layers: Layer[], id: string): { layer: Layer; parentId: string | null } | null => {
    for (const layer of layers) {
      if (layer.id === id) {
        return { layer, parentId: null };
      }
      if (layer.children) {
        const found = findLayer(layer.children, id);
        if (found) {
          return { ...found, parentId: found.parentId || layer.id };
        }
      }
    }
    return null;
  }, []);

  // Load pages on mount
  useEffect(() => {
    loadPages();
  }, [loadPages]);

  // Load draft when page changes
  useEffect(() => {
    if (currentPageId) {
      loadDraft(currentPageId);
    }
  }, [currentPageId, loadDraft]);

  // Helper to get parent for new layers
  const getParentForNewLayer = useCallback((): string | null => {
    if (!selectedLayerId) return null;
    
    const selectedItem = findLayer(layersForCurrentPage, selectedLayerId);
    if (!selectedItem) return null;
    
    // If selected is a container, add as child
    if (selectedItem.layer.type === 'container') {
      return selectedLayerId;
    }
    
    // Otherwise, add as sibling
    return selectedItem.parentId;
  }, [selectedLayerId, layersForCurrentPage, findLayer]);

  // Helper to add layer with broadcasting
  const handleAddLayer = useCallback((layerType: Layer['type']) => {
    if (!currentPageId) return;
    
    const parentId = getParentForNewLayer();
    
    // Generate the layer ID that will be created (same logic as in usePagesStore)
    const newLayerId = `layer-${Date.now()}-${Math.random().toString(36).substr(2, 9)}`;
    
    // Create the new layer object to broadcast
    const newLayer: Layer = {
      id: newLayerId,
      type: layerType,
      classes: getDefaultClasses(layerType),
      content: getDefaultContent(layerType),
      children: layerType === 'container' ? [] : undefined,
    };
    
    // Add the layer locally using the same layer object we'll broadcast
    addLayerWithId(currentPageId, parentId, newLayer);
    
    // Broadcast the layer addition
    console.log('[LAYER-ADD] Broadcasting layer addition:', {
      pageId: currentPageId,
      parentId,
      layerType,
      newLayer
    });
    liveLayerUpdates.broadcastLayerAdd(currentPageId, parentId, layerType, newLayer);
  }, [currentPageId, addLayerWithId, liveLayerUpdates, getParentForNewLayer]);

  // Helper functions for default layer values
  const getDefaultClasses = (type: Layer['type']): string => {
    switch (type) {
      case 'container':
        return 'flex flex-col gap-4 p-8';
      case 'text':
        return 'text-base text-gray-700';
      case 'heading':
        return 'text-2xl font-bold text-gray-900';
      case 'image':
        return 'w-full h-48 object-cover rounded';
      default:
        return '';
    }
  };

  const getDefaultContent = (type: Layer['type']): string | undefined => {
    switch (type) {
      case 'text':
        return 'Edit this text...';
      case 'heading':
        return 'Heading';
      case 'image':
        return '';
      default:
        return undefined;
    }
  };

  // Handle page editing
  const handleEditPage = (page: Page) => {
    setEditingPage(page);
    setShowPageSettings(true);
  };

  const handleSavePage = async (data: PageFormData) => {
    if (!editingPage) return;
    
    try {
      const updateData = {
        title: data.title,
        slug: data.slug,
      };
      
      await pagesApi.update(editingPage.id, updateData);
      
      // Broadcast the page update to other users
      livePageUpdates.broadcastPageUpdate(editingPage.id, updateData);
      
      await loadPages();
      setShowPageSettings(false);
      setEditingPage(null);
    } catch (error) {
      console.error('Failed to save page:', error);
    }
  };

  // Handle asset selection
  const handleAssetSelect = (asset: { id: string; public_url: string; filename: string }) => {
    if (!currentPageId) {
      setAssetMessage('❌ Please select a page first');
      setTimeout(() => setAssetMessage(null), 3000);
      return;
    }

    if (!selectedLayerId) {
      setAssetMessage('❌ Please select an image layer first');
      setTimeout(() => setAssetMessage(null), 3000);
      return;
    }

    // Find the selected layer
    const selectedItem = findLayer(layersForCurrentPage, selectedLayerId);
    
    if (!selectedItem) {
      setAssetMessage('❌ Layer not found');
      setTimeout(() => setAssetMessage(null), 3000);
      return;
    }

    // Check if it's an image layer
    if (selectedItem.layer.type !== 'image') {
      setAssetMessage('❌ Please select an image layer (not a container, text, or heading)');
      setTimeout(() => setAssetMessage(null), 3000);
      return;
    }

    // Update the layer's src
    updateLayer(currentPageId, selectedLayerId, {
      src: asset.public_url,
    });

    setAssetMessage(`✅ Image set: ${asset.filename}`);
    setTimeout(() => setAssetMessage(null), 3000);
  };

  return (
    <div className="w-72 shrink-0 bg-neutral-950 border-r border-white/10 flex overflow-hidden p-4">
        {/* Tabs */}
        <Tabs value={activeTab} onValueChange={(value) => {
          const newTab = value as 'pages' | 'layers' | 'cms';
          setActiveTab(newTab);
          onActiveTabChange(newTab);
        }} className="flex-1 gap-0">
          <TabsList className="w-full">
            <TabsTrigger value="layers">Layers</TabsTrigger>
            <TabsTrigger value="pages">Pages</TabsTrigger>
            <TabsTrigger value="cms">CMS</TabsTrigger>
          </TabsList>

          <hr className="mt-4"/>

          {/* Content */}
          <TabsContent value="layers" className="flex-1 overflow-y-auto overflow-x-hidden mt-0 data-[state=inactive]:hidden">{' '}
              <div className="p-4">
                <div className="flex items-center justify-between mb-4">
                  <h3 className="text-sm font-medium text-zinc-300">Layers</h3>
                  <div className="relative">
                    <button 
                      onClick={() => setShowAddBlockPanel(!showAddBlockPanel)}
                      className="w-6 h-6 bg-zinc-800 hover:bg-zinc-700 rounded flex items-center justify-center border border-zinc-700 transition-colors"
                      title="Add Block"
                    >
                      <svg className="w-4 h-4 text-zinc-400" fill="currentColor" viewBox="0 0 20 20">
                        <path fillRule="evenodd" d="M10 3a1 1 0 011 1v5h5a1 1 0 110 2h-5v5a1 1 0 11-2 0v-5H4a1 1 0 110-2h5V4a1 1 0 011-1z" clipRule="evenodd" />
                      </svg>
                    </button>

                    {/* Add Block Panel */}
                    {showAddBlockPanel && (
                      <div
                        ref={addBlockPanelRef}
                        className="absolute top-full right-0 mt-2 w-60 bg-zinc-800 border border-zinc-700 rounded-lg shadow-xl z-50 overflow-hidden"
                      >
                        <div className="p-2 border-b border-zinc-700">
                          <h4 className="text-xs font-medium text-zinc-400 uppercase tracking-wide">Add Block</h4>
                        </div>
                        
                        <div className="p-2 space-y-1">
                        <button
                          onClick={() => {
                            handleAddLayer('container');
                            setShowAddBlockPanel(false);
                          }}
                          className="w-full flex items-center gap-3 px-3 py-2 hover:bg-zinc-700 rounded text-left transition-colors"
                        >
                          <div className="w-8 h-8 bg-zinc-700 rounded flex items-center justify-center">
                            <svg className="w-4 h-4 text-zinc-300" fill="currentColor" viewBox="0 0 20 20">
                              <path fillRule="evenodd" d="M3 4a1 1 0 011-1h12a1 1 0 110 2H4a1 1 0 01-1-1zm0 4a1 1 0 011-1h12a1 1 0 110 2H4a1 1 0 01-1-1zm0 4a1 1 0 011-1h12a1 1 0 110 2H4a1 1 0 01-1-1zm0 4a1 1 0 011-1h12a1 1 0 110 2H4a1 1 0 01-1-1z" clipRule="evenodd" />
                            </svg>
                          </div>
                          <div>
                            <div className="text-sm font-medium text-zinc-200">Div</div>
                            <div className="text-xs text-zinc-500">Container element</div>
                          </div>
                        </button>

                        <button
                          onClick={() => {
                            handleAddLayer('heading');
                            setShowAddBlockPanel(false);
                          }}
                          className="w-full flex items-center gap-3 px-3 py-2 hover:bg-zinc-700 rounded text-left transition-colors"
                        >
                          <div className="w-8 h-8 bg-zinc-700 rounded flex items-center justify-center">
                            <svg className="w-4 h-4 text-zinc-300" fill="currentColor" viewBox="0 0 20 20">
                              <path d="M3 4a1 1 0 011-1h4a1 1 0 010 2H6v10h2a1 1 0 010 2H4a1 1 0 010-2h1V5H4a1 1 0 01-1-1zm9 0a1 1 0 011-1h4a1 1 0 110 2h-2v4h2a1 1 0 110 2h-2v4h2a1 1 0 110 2h-4a1 1 0 110-2h1v-4h-1a1 1 0 010-2h1V5h-1a1 1 0 01-1-1z" />
                            </svg>
                          </div>
                          <div>
                            <div className="text-sm font-medium text-zinc-200">Heading</div>
                            <div className="text-xs text-zinc-500">Title text</div>
                          </div>
                        </button>

                        <button
                          onClick={() => {
                            handleAddLayer('text');
                            setShowAddBlockPanel(false);
                          }}
                          className="w-full flex items-center gap-3 px-3 py-2 hover:bg-zinc-700 rounded text-left transition-colors"
                        >
                          <div className="w-8 h-8 bg-zinc-700 rounded flex items-center justify-center">
                            <svg className="w-4 h-4 text-zinc-300" fill="currentColor" viewBox="0 0 20 20">
                              <path fillRule="evenodd" d="M6 4a1 1 0 011-1h6a1 1 0 110 2h-2v10h2a1 1 0 110 2H7a1 1 0 110-2h2V5H7a1 1 0 01-1-1z" clipRule="evenodd" />
                            </svg>
                          </div>
                          <div>
                            <div className="text-sm font-medium text-zinc-200">Paragraph</div>
                            <div className="text-xs text-zinc-500">Body text</div>
                          </div>
                        </button>

                        <button
                          onClick={() => {
                            handleAddLayer('image');
                            setShowAddBlockPanel(false);
                          }}
                          className="w-full flex items-center gap-3 px-3 py-2 hover:bg-zinc-700 rounded text-left transition-colors"
                        >
                          <div className="w-8 h-8 bg-zinc-700 rounded flex items-center justify-center">
                            <svg className="w-4 h-4 text-zinc-300" fill="currentColor" viewBox="0 0 20 20">
                              <path fillRule="evenodd" d="M4 3a2 2 0 00-2 2v10a2 2 0 002 2h12a2 2 0 002-2V5a2 2 0 00-2-2H4zm12 12H4l4-8 3 6 2-4 3 6z" clipRule="evenodd" />
                            </svg>
                          </div>
                          <div>
                            <div className="text-sm font-medium text-zinc-200">Image</div>
                            <div className="text-xs text-zinc-500">Picture element</div>
                          </div>
                        </button>
                        </div>
                      </div>
                    )}
                  </div>
                </div>

              {!currentPageId ? (
                <div className="text-center py-8 text-zinc-500">
                  <div className="w-12 h-12 mx-auto mb-3 rounded-full bg-zinc-800 flex items-center justify-center">
                    <svg className="w-6 h-6 text-zinc-600" fill="currentColor" viewBox="0 0 20 20">
                      <path fillRule="evenodd" d="M3 4a1 1 0 011-1h12a1 1 0 110 2H4a1 1 0 01-1-1zm0 4a1 1 0 011-1h12a1 1 0 110 2H4a1 1 0 01-1-1zm0 4a1 1 0 011-1h12a1 1 0 110 2H4a1 1 0 01-1-1zm0 4a1 1 0 011-1h12a1 1 0 110 2H4a1 1 0 01-1-1z" clipRule="evenodd" />
                    </svg>
                  </div>
                  <p className="text-sm text-zinc-400 mb-1">No page selected</p>
                  <p className="text-xs text-zinc-500">
                    Select a page from the Pages tab to start building
                  </p>
                </div>
              ) : layersForCurrentPage.length === 0 ? (
                <div className="text-center py-8 text-zinc-500">
                  <div className="w-12 h-12 mx-auto mb-3 rounded-full bg-zinc-800 flex items-center justify-center">
                    <svg className="w-6 h-6 text-zinc-600" fill="currentColor" viewBox="0 0 20 20">
                      <path fillRule="evenodd" d="M3 4a1 1 0 011-1h12a1 1 0 110 2H4a1 1 0 01-1-1zm0 4a1 1 0 011-1h12a1 1 0 110 2H4a1 1 0 01-1-1zm0 4a1 1 0 011-1h12a1 1 0 110 2H4a1 1 0 01-1-1zm0 4a1 1 0 011-1h12a1 1 0 110 2H4a1 1 0 01-1-1z" clipRule="evenodd" />
                    </svg>
                  </div>
                  <p className="text-sm text-zinc-400 mb-1">No layers yet</p>
                  <p className="text-xs text-zinc-500">
                    Click the + button above to add your first block
                  </p>
                </div>
              ) : (
                <ThemeProvider theme={darkTheme}>
                  <RichTreeViewPro
                    items={treeItems}
                    selectedItems={selectedLayerId || null}
                    onSelectedItemsChange={(event, itemIds) => {
                      // Handle both single item and array of items
                      const itemId = Array.isArray(itemIds) ? itemIds[0] : itemIds;
                      if (typeof itemId === 'string') {
                        handleLayerSelect(itemId);
                      }
                    }}
                    expandedItems={expandedItems}
                    onExpandedItemsChange={(event, itemIds) => {
                      setExpandedItems(itemIds as string[]);
                    }}
                    onItemPositionChange={handleItemPositionChange}
                    itemsReordering
                    slots={{
                      item: (props: any) => (
                        <CustomTreeItem
                          {...props}
                          layersForCurrentPage={layersForCurrentPage}
                          selectedLayerId={selectedLayerId}
                          layerLocks={layerLocks}
                        />
                      ),
                    }}
                    sx={{
                      flexGrow: 1,
                      '--TreeView-itemChildrenIndentation': '16px',
                      '& ul': {
                        paddingLeft: '16px',
                      },
                    }}
                  />
                </ThemeProvider>
              )}
              </div>
          </TabsContent>

          <TabsContent value="pages" className="flex-1 overflow-y-auto overflow-x-hidden mt-0 data-[state=inactive]:hidden">
            <div className="p-4">
              <div className="flex items-center justify-between mb-4">
                <h3 className="text-sm font-medium text-zinc-300">Pages</h3>
                <button 
                  onClick={handleAddPage}
                  className="w-6 h-6 bg-zinc-800 hover:bg-zinc-700 rounded flex items-center justify-center border border-zinc-700 transition-colors"
                  title="Add Page"
                >
                  <svg className="w-4 h-4 text-zinc-400" fill="currentColor" viewBox="0 0 20 20">
                    <path fillRule="evenodd" d="M10 3a1 1 0 011 1v5h5a1 1 0 110 2h-5v5a1 1 0 11-2 0v-5H4a1 1 0 110-2h5V4a1 1 0 011-1z" clipRule="evenodd" />
                  </svg>
                </button>
              </div>
              
              <div className="space-y-2">
                {pages.map((page) => (
                  <div
                    key={page.id}
                    className={`group relative rounded ${
                      currentPageId === page.id
                        ? 'bg-zinc-700'
                        : 'hover:bg-zinc-800'
                    }`}
                  >
                    <button
                      onClick={() => {
                        onPageSelect(page.id);
                        setCurrentPageId(page.id);
                      }}
                      className="w-full text-left px-3 py-2 text-sm text-zinc-300 flex items-center gap-2"
                    >
                      <svg className="w-4 h-4 text-zinc-400 shrink-0" fill="currentColor" viewBox="0 0 20 20">
                        <path fillRule="evenodd" d="M4 4a2 2 0 012-2h4.586A2 2 0 0112 2.586L15.414 6A2 2 0 0116 7.414V16a2 2 0 01-2 2H6a2 2 0 01-2-2V4zm2 6a1 1 0 011-1h6a1 1 0 110 2H7a1 1 0 01-1-1zm1 3a1 1 0 100 2h6a1 1 0 100-2H7z" clipRule="evenodd" />
                      </svg>
                      <span className="flex-1 truncate">{page.title}</span>
                    </button>
                    
                    {/* Settings button */}
                    <button
                      onClick={(e) => {
                        e.stopPropagation();
                        handleEditPage(page);
                      }}
                      className="absolute right-2 top-1/2 -translate-y-1/2 w-6 h-6 flex items-center justify-center rounded text-zinc-500 hover:text-white hover:bg-zinc-700 opacity-0 group-hover:opacity-100 transition-opacity"
                      title="Page settings"
                    >
                      <svg className="w-4 h-4" fill="currentColor" viewBox="0 0 20 20">
                        <path fillRule="evenodd" d="M11.49 3.17c-.38-1.56-2.6-1.56-2.98 0a1.532 1.532 0 01-2.286.948c-1.372-.836-2.942.734-2.106 2.106.54.886.061 2.042-.947 2.287-1.561.379-1.561 2.6 0 2.978a1.532 1.532 0 01.947 2.287c-.836 1.372.734 2.942 2.106 2.106a1.532 1.532 0 012.287.947c.379 1.561 2.6 1.561 2.978 0a1.533 1.533 0 012.287-.947c1.372.836 2.942-.734 2.106-2.106a1.533 1.533 0 01.947-2.287c1.561-.379 1.561-2.6 0-2.978a1.532 1.532 0 01-.947-2.287c.836-1.372-.734-2.942-2.106-2.106a1.532 1.532 0 01-2.287-.947zM10 13a3 3 0 100-6 3 3 0 000 6z" clipRule="evenodd" />
                      </svg>
                    </button>
                  </div>
                ))}
              </div>
            </div>
          </TabsContent>

          <TabsContent value="cms">

            <div>

              <div className="py-5 flex justify-between">
                <span className="font-medium">Collections</span>
                <div className="-my-1">
                  <Button size="xs" variant="secondary">
                    <Icon name="plus"/>
                  </Button>
                </div>
              </div>

              <div className="flex flex-col">

                <div className="px-4 h-8 rounded-lg bg-secondary flex gap-2 items-center">
                  <Icon name="database" className="size-3"/>
                  <span>Blog posts</span>
                </div>

                <div className="px-4 h-8 rounded-lg text-primary/60 flex gap-2 items-center">
                  <Icon name="database" className="size-3"/>
                  <span>Categories</span>
                </div>

              </div>

            </div>

          </TabsContent>

        </Tabs>

        {/* Page Settings Panel */}
        <PageSettingsPanel
          isOpen={showPageSettings}
          onClose={() => {
            setShowPageSettings(false);
            setEditingPage(null);
          }}
          page={editingPage}
          onSave={handleSavePage}
        />
    </div>
  );
}

// Helper function to get icon for layer type
function getLayerIcon(type: Layer['type']) {
  switch (type) {
    case 'container':
      return (
        <svg className="w-4 h-4" fill="currentColor" viewBox="0 0 20 20">
          <path fillRule="evenodd" d="M3 4a1 1 0 011-1h12a1 1 0 110 2H4a1 1 0 01-1-1zm0 4a1 1 0 011-1h12a1 1 0 110 2H4a1 1 0 01-1-1zm0 4a1 1 0 011-1h12a1 1 0 110 2H4a1 1 0 01-1-1zm0 4a1 1 0 011-1h12a1 1 0 110 2H4a1 1 0 01-1-1z" clipRule="evenodd" />
        </svg>
      );
    case 'text':
      return (
        <svg className="w-4 h-4" fill="currentColor" viewBox="0 0 20 20">
          <path fillRule="evenodd" d="M6 4a1 1 0 011-1h6a1 1 0 110 2h-2v10h2a1 1 0 110 2H7a1 1 0 110-2h2V5H7a1 1 0 01-1-1z" clipRule="evenodd" />
        </svg>
      );
    case 'heading':
      return (
        <svg className="w-4 h-4" fill="currentColor" viewBox="0 0 20 20">
          <path d="M3 4a1 1 0 011-1h4a1 1 0 010 2H6v10h2a1 1 0 010 2H4a1 1 0 010-2h1V5H4a1 1 0 01-1-1zm9 0a1 1 0 011-1h4a1 1 0 110 2h-2v4h2a1 1 0 110 2h-2v4h2a1 1 0 110 2h-4a1 1 0 110-2h1v-4h-1a1 1 0 010-2h1V5h-1a1 1 0 01-1-1z" />
        </svg>
      );
    case 'image':
      return (
        <svg className="w-4 h-4" fill="currentColor" viewBox="0 0 20 20">
          <path fillRule="evenodd" d="M4 3a2 2 0 00-2 2v10a2 2 0 002 2h12a2 2 0 002-2V5a2 2 0 00-2-2H4zm12 12H4l4-8 3 6 2-4 3 6z" clipRule="evenodd" />
        </svg>
      );
    default:
      return (
        <svg className="w-4 h-4" fill="currentColor" viewBox="0 0 20 20">
          <path fillRule="evenodd" d="M4 4a2 2 0 012-2h8a2 2 0 012 2v12a2 2 0 01-2 2H6a2 2 0 01-2-2V4z" clipRule="evenodd" />
        </svg>
      );
  }
}

// Helper function to get display name for layer
function getLayerDisplayName(layer: Layer): string {
  const typeLabel = layer.type.charAt(0).toUpperCase() + layer.type.slice(1);
  return typeLabel;
}



<|MERGE_RESOLUTION|>--- conflicted
+++ resolved
@@ -107,14 +107,14 @@
 
     const isSelected = selectedLayerId === itemId;
     const isExpanded = status.expanded;
-    
+
     // Only container layers should show expand/collapse icons
     const hasChildren = layer?.type === 'container' && Boolean(children);
-    
+
     // Get collaboration data
     const { getUsersByLayer } = useCollaborationPresenceStore();
     const usersOnLayer = getUsersByLayer(itemId);
-    
+
     // Get layer lock status from parent component
     const isLocked = layerLocks.isLayerLocked(itemId);
     const canEdit = layerLocks.canEditLayer(itemId);
@@ -262,7 +262,6 @@
   onLayerSelect: (layerId: string) => void;
   currentPageId: string | null;
   onPageSelect: (pageId: string) => void;
-<<<<<<< HEAD
   livePageUpdates: {
     broadcastPageUpdate: (pageId: string, changes: Partial<Page>) => void;
     broadcastPageCreate: (page: Page) => void;
@@ -274,9 +273,7 @@
     broadcastLayerDelete: (pageId: string, layerId: string) => void;
     broadcastLayerMove: (pageId: string, layerId: string, targetParentId: string | null, targetIndex: number) => void;
   };
-=======
   onActiveTabChange: (tab: 'pages' | 'layers' | 'cms') => void;
->>>>>>> 4f1e2cae
 }
 
 export default function LeftSidebar({
@@ -284,12 +281,9 @@
   onLayerSelect,
   currentPageId,
   onPageSelect,
-<<<<<<< HEAD
+  onActiveTabChange,
   livePageUpdates,
   liveLayerUpdates,
-=======
-  onActiveTabChange,
->>>>>>> 4f1e2cae
 }: LeftSidebarProps) {
   const [activeTab, setActiveTab] = useState<'pages' | 'layers' | 'cms'>('layers');
   const [showAddBlockPanel, setShowAddBlockPanel] = useState(false);
@@ -302,22 +296,22 @@
   const pages = usePagesStore((state) => state.pages);
   const { setSelectedLayerId, setCurrentPageId } = useEditorStore();
   const layerLocks = useLayerLocks();
-  
+
   // Lock-aware layer selection handler
   const handleLayerSelect = useCallback((layerId: string) => {
     // Check if layer is locked by another user
     const isLocked = layerLocks.isLayerLocked(layerId);
     const canEdit = layerLocks.canEditLayer(layerId);
-    
+
     if (isLocked && !canEdit) {
       console.warn(`Layer ${layerId} is locked by another user - cannot select`);
       return;
     }
-    
+
     // Call the original onLayerSelect if not locked
     onLayerSelect(layerId);
   }, [onLayerSelect, layerLocks, selectedLayerId]);
-  
+
   // Handler to create a new page
   const handleAddPage = async () => {
     try {
@@ -387,7 +381,7 @@
     
     const { itemId, newPosition } = params;
     moveLayer(currentPageId, itemId, newPosition.parentId, newPosition.index);
-    
+
     // Broadcast the layer move to other users
     liveLayerUpdates.broadcastLayerMove(currentPageId, itemId, newPosition.parentId, newPosition.index);
   }, [currentPageId, moveLayer, liveLayerUpdates]);
@@ -439,12 +433,12 @@
   // Helper to add layer with broadcasting
   const handleAddLayer = useCallback((layerType: Layer['type']) => {
     if (!currentPageId) return;
-    
+
     const parentId = getParentForNewLayer();
-    
+
     // Generate the layer ID that will be created (same logic as in usePagesStore)
     const newLayerId = `layer-${Date.now()}-${Math.random().toString(36).substr(2, 9)}`;
-    
+
     // Create the new layer object to broadcast
     const newLayer: Layer = {
       id: newLayerId,
@@ -453,10 +447,10 @@
       content: getDefaultContent(layerType),
       children: layerType === 'container' ? [] : undefined,
     };
-    
+
     // Add the layer locally using the same layer object we'll broadcast
     addLayerWithId(currentPageId, parentId, newLayer);
-    
+
     // Broadcast the layer addition
     console.log('[LAYER-ADD] Broadcasting layer addition:', {
       pageId: currentPageId,
@@ -510,9 +504,9 @@
         title: data.title,
         slug: data.slug,
       };
-      
+
       await pagesApi.update(editingPage.id, updateData);
-      
+
       // Broadcast the page update to other users
       livePageUpdates.broadcastPageUpdate(editingPage.id, updateData);
       
