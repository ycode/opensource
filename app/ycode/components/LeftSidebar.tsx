'use client';

import React, { useEffect, useMemo, useState, useCallback } from 'react';
import { Button } from '@/components/ui/button';
import Icon from '@/components/ui/icon';
import { Tabs, TabsList, TabsTrigger, TabsContent } from '@/components/ui/tabs';
import AssetLibrary from '../../../components/AssetLibrary';
import ElementLibrary from './ElementLibrary';
import LayersTree from './LayersTree';
import LeftSidebarPageTab from './LeftSidebarPageTab';
import { useEditorStore } from '../../../stores/useEditorStore';
import { usePagesStore } from '../../../stores/usePagesStore';
<<<<<<< HEAD
import type { Layer } from '../../../types';
=======

// 6. Utils/lib
import { pagesApi } from '../../../lib/api';

// 7. Types
import type { Layer, Page } from '../../../types';
import { Empty, EmptyDescription, EmptyTitle } from '@/components/ui/empty';
>>>>>>> 7c9685fc

// Helper function to find layer by ID recursively
function findLayerById(layers: Layer[], id: string): Layer | null {
  for (const layer of layers) {
    if (layer.id === id) return layer;
    if (layer.children) {
      const found = findLayerById(layer.children, id);
      if (found) return found;
    }
  }
  return null;
}

interface LeftSidebarProps {
  selectedLayerId: string | null;
  selectedLayerIds?: string[]; // New multi-select support
  onLayerSelect: (layerId: string) => void;
  currentPageId: string | null;
  onPageSelect: (pageId: string) => void;
  onActiveTabChange: (tab: 'pages' | 'layers' | 'cms') => void;
}

export default function LeftSidebar({
  selectedLayerId,
  selectedLayerIds,
  onLayerSelect,
  currentPageId,
  onPageSelect,
  onActiveTabChange,
}: LeftSidebarProps) {
  const [activeTab, setActiveTab] = useState<'pages' | 'layers' | 'cms'>('layers');
  const [showElementLibrary, setShowElementLibrary] = useState(false);
  const [assetMessage, setAssetMessage] = useState<string | null>(null);
  const { draftsByPageId, loadPages, loadFolders, loadDraft, deletePage, addLayer, updateLayer, setDraftLayers } = usePagesStore();
  const pages = usePagesStore((state) => state.pages);
  const folders = usePagesStore((state) => state.folders);
  const { setSelectedLayerId, setCurrentPageId } = useEditorStore();

  // Listen for keyboard shortcut to toggle ElementLibrary
  useEffect(() => {
    const handleToggleElementLibrary = () => {
      setShowElementLibrary((prev) => !prev);
    };

    window.addEventListener('toggleElementLibrary', handleToggleElementLibrary);
    return () => window.removeEventListener('toggleElementLibrary', handleToggleElementLibrary);
  }, []);


  const currentPage = useMemo(
    () => pages.find(p => p.id === currentPageId) || null,
    [pages, currentPageId]
  );

  const layersForCurrentPage = useMemo(() => {
    if (!currentPageId) return [];
    const draft = draftsByPageId[currentPageId];
    return draft ? draft.layers : [];
  }, [currentPageId, draftsByPageId]);

  // Handle layer reordering from drag & drop
  const handleLayersReorder = useCallback((newLayers: Layer[]) => {
    if (!currentPageId) return;
    setDraftLayers(currentPageId, newLayers);
  }, [currentPageId, setDraftLayers]);

  // Helper to find layer in tree
  const findLayer = useCallback((layers: Layer[], id: string): { layer: Layer; parentId: string | null } | null => {
    for (const layer of layers) {
      if (layer.id === id) {
        return { layer, parentId: null };
      }
      if (layer.children) {
        const found = findLayer(layer.children, id);
        if (found) {
          return { ...found, parentId: found.parentId || layer.id };
        }
      }
    }
    return null;
  }, []);

  // Load pages and folders on mount
  useEffect(() => {
    loadPages();
    loadFolders();
  }, [loadPages, loadFolders]);

  // Load draft when page changes (only if not already in store)
  useEffect(() => {
    if (currentPageId && !draftsByPageId[currentPageId]) {
      loadDraft(currentPageId);
    }
  }, [currentPageId, loadDraft, draftsByPageId]);

  // Helper to get parent for new layers
  const getParentForNewLayer = useCallback((): string | null => {
    if (!selectedLayerId) {
      // No layer selected - add inside Body by default
      const bodyLayer = layersForCurrentPage.find(l => l.id === 'body');
      return bodyLayer ? 'body' : null;
    }

    const selectedItem = findLayer(layersForCurrentPage, selectedLayerId);
    if (!selectedItem) {
      // Selected layer not found - add inside Body by default
      const bodyLayer = layersForCurrentPage.find(l => l.id === 'body');
      return bodyLayer ? 'body' : null;
    }

    // If selected is a container, add as child
    if (selectedItem.layer.type === 'container') {
      return selectedLayerId;
    }

    // Otherwise, add as sibling (same parent)
    // But if parent is null (would be root level), use Body instead
    if (selectedItem.parentId === null) {
      return 'body';
    }

    return selectedItem.parentId;
  }, [selectedLayerId, layersForCurrentPage, findLayer]);


  // Handle asset selection
  const handleAssetSelect = (asset: { id: string; public_url: string; filename: string }) => {
    if (!currentPageId) {
      setAssetMessage('❌ Please select a page first');
      setTimeout(() => setAssetMessage(null), 3000);
      return;
    }

    if (!selectedLayerId) {
      setAssetMessage('❌ Please select an image layer first');
      setTimeout(() => setAssetMessage(null), 3000);
      return;
    }

    // Find the selected layer
    const selectedItem = findLayer(layersForCurrentPage, selectedLayerId);

    if (!selectedItem) {
      setAssetMessage('❌ Layer not found');
      setTimeout(() => setAssetMessage(null), 3000);
      return;
    }

    // Check if it's an image layer
    if (selectedItem.layer.type !== 'image') {
      setAssetMessage('❌ Please select an image layer (not a container, text, or heading)');
      setTimeout(() => setAssetMessage(null), 3000);
      return;
    }

    // Update the layer's src
    updateLayer(currentPageId, selectedLayerId, {
      src: asset.public_url,
    });

    setAssetMessage(`✅ Image set: ${asset.filename}`);
    setTimeout(() => setAssetMessage(null), 3000);
  };

  return (
    <>
      <div className="w-64 shrink-0 bg-background border-r flex overflow-hidden p-4">
        {/* Tabs */}
        <Tabs
          value={activeTab} onValueChange={(value) => {
            const newTab = value as 'pages' | 'layers' | 'cms';
            setActiveTab(newTab);
            onActiveTabChange(newTab);
            setShowElementLibrary(false);
          }}
          className="flex-1 gap-0"
        >
          <TabsList className="w-full">
            <TabsTrigger value="layers">Layers</TabsTrigger>
            <TabsTrigger value="pages">Pages</TabsTrigger>
            <TabsTrigger value="cms">CMS</TabsTrigger>
          </TabsList>

          <hr className="mt-4" />

          {/* Content */}
          <TabsContent value="layers">
            <header className="py-5 flex justify-between">
              <span className="font-medium">Layers</span>
              <div className="-my-1">
                <Button
                  size="xs" variant="secondary"
                  onClick={() => setShowElementLibrary(prev => !prev)}
                >
                  <Icon name="plus" className={`${showElementLibrary ? 'rotate-45' : 'rotate-0'} transition-transform duration-100`} />
                </Button>
              </div>
            </header>

            <div className="flex flex-col flex-1">
              {!currentPageId ? (
                <Empty>
                  <EmptyTitle>No page selected</EmptyTitle>
                  <EmptyDescription>Select a page from the Pages tab to start building</EmptyDescription>
                </Empty>
              ) : layersForCurrentPage.length === 0 ? (
                  <Empty>
                    <EmptyTitle>No layers yet</EmptyTitle>
                    <EmptyDescription>Click the + button above to add your first block</EmptyDescription>
                  </Empty>
              ) : (
                <LayersTree
                  layers={layersForCurrentPage}
                  selectedLayerId={selectedLayerId}
                  selectedLayerIds={selectedLayerIds}
                  onLayerSelect={onLayerSelect}
                  onReorder={handleLayersReorder}
                  pageId={currentPageId || ''}
                />
              )}
            </div>

          </TabsContent>

          <TabsContent value="pages">
            <LeftSidebarPageTab
              pages={pages}
              folders={folders}
              currentPageId={currentPageId}
              onPageSelect={onPageSelect}
              setCurrentPageId={setCurrentPageId}
            />
          </TabsContent>

          <TabsContent value="cms">
            <header className="py-5 flex justify-between">
              <span className="font-medium">Collections</span>
              <div
                className="-my-1"
              >
                <Button
                  size="xs" variant="secondary"
                >
                  <Icon name="plus" />
                </Button>
              </div>
            </header>

            <div className="flex flex-col">
                <div className="px-4 h-8 rounded-lg bg-secondary flex gap-2 items-center">
                  <Icon name="database" className="size-3" />
                  <span>Blog posts</span>
                </div>

                <div className="px-4 h-8 rounded-lg text-muted-foreground flex gap-2 items-center">
                  <Icon name="database" className="size-3" />
                  <span>Categories</span>
                </div>
            </div>
          </TabsContent>
        </Tabs>
      </div>

      {/* Element Library Slide-Out */}
      {showElementLibrary && (
        <ElementLibrary
          isOpen={showElementLibrary}
          onClose={() => setShowElementLibrary(false)}
        />
      )}
    </>
  );
}<|MERGE_RESOLUTION|>--- conflicted
+++ resolved
@@ -10,17 +10,8 @@
 import LeftSidebarPageTab from './LeftSidebarPageTab';
 import { useEditorStore } from '../../../stores/useEditorStore';
 import { usePagesStore } from '../../../stores/usePagesStore';
-<<<<<<< HEAD
 import type { Layer } from '../../../types';
-=======
-
-// 6. Utils/lib
-import { pagesApi } from '../../../lib/api';
-
-// 7. Types
-import type { Layer, Page } from '../../../types';
 import { Empty, EmptyDescription, EmptyTitle } from '@/components/ui/empty';
->>>>>>> 7c9685fc
 
 // Helper function to find layer by ID recursively
 function findLayerById(layers: Layer[], id: string): Layer | null {
