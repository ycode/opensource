--- conflicted
+++ resolved
@@ -4,20 +4,12 @@
 import { Button } from '@/components/ui/button';
 import Icon from '@/components/ui/icon';
 import { Tabs, TabsList, TabsTrigger, TabsContent } from '@/components/ui/tabs';
-<<<<<<< HEAD
-import AssetLibrary from '../../../components/AssetLibrary';
-import ElementLibrary from './ElementLibrary';
-import LayersTree from './LayersTree';
-import LeftSidebarPages from './LeftSidebarPages';
-import { useEditorStore } from '../../../stores/useEditorStore';
-import { usePagesStore } from '../../../stores/usePagesStore';
-import type { Layer } from '../../../types';
-=======
 
 // 4. Internal components
 import AssetLibrary from '@/components/AssetLibrary';
 import ElementLibrary from './ElementLibrary';
 import LayersTree from './LayersTree';
+import LeftSidebarPages from './LeftSidebarPages';
 import PageSettingsPanel, { type PageFormData } from './PageSettingsPanel';
 
 // 5. Stores
@@ -30,7 +22,6 @@
 
 // 7. Types
 import type { Layer, Page } from '@/types';
->>>>>>> 41ffd066
 import { Empty, EmptyDescription, EmptyTitle } from '@/components/ui/empty';
 
 // Helper function to find layer with parent context
