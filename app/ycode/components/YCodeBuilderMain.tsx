'use client';

/**
 * YCode Builder Main Component
 *
 * Three-panel editor layout inspired by modern design tools
 *
 * This component is shared across ALL editor routes to prevent remounts:
 * - /ycode (base route)
 * - /ycode/pages/[id]/edit (page settings)
 * - /ycode/pages/[id]/layers (page layers)
 * - /ycode/collections/[id] (collections)
 * - /ycode/components/[id] (component editing)
 *
 * By using the same component instance everywhere, we prevent migration
 * checks and data reloads on every navigation.
 */

// 1. React/Next.js
import { useEffect, useState, useMemo, useRef, useCallback } from 'react';
import Link from 'next/link';
import { useRouter } from 'next/navigation';

// 2. Internal components
import CenterCanvas from '../components/CenterCanvas';
import CMS from '../components/CMS';
import HeaderBar from '../components/HeaderBar';
import LeftSidebar from '../components/LeftSidebar';
import RightSidebar from '../components/RightSidebar';
import UpdateNotification from '@/components/UpdateNotification';
import MigrationChecker from '@/components/MigrationChecker';
import BuilderLoading from '@/components/BuilderLoading';

// 3. Hooks
// useCanvasCSS removed - now handled by iframe with Tailwind JIT CDN
import { useEditorUrl } from '@/hooks/use-editor-url';

// 4. Stores
import { useAuthStore } from '@/stores/useAuthStore';
import { useClipboardStore } from '@/stores/useClipboardStore';
import { useEditorStore } from '@/stores/useEditorStore';
import { usePagesStore } from '@/stores/usePagesStore';
import { useComponentsStore } from '@/stores/useComponentsStore';
import { useLayerStylesStore } from '@/stores/useLayerStylesStore';
import { useSettingsStore } from '@/stores/useSettingsStore';
import { useCollectionsStore } from '@/stores/useCollectionsStore';
import { useAssetsStore } from '@/stores/useAssetsStore';
import { useMigrationStore } from '@/stores/useMigrationStore';

// 6. Utils/lib
import { findHomepage } from '@/lib/page-utils';
import { findLayerById, getClassesString, removeLayerById } from '@/lib/layer-utils';
import { pagesApi, collectionsApi } from '@/lib/api';

// 5. Types
import type { Layer } from '@/types';
import { Label } from '@/components/ui/label';
import { Input } from '@/components/ui/input';
import { Field } from '@/components/ui/field';
import { Button } from '@/components/ui/button';
import { Spinner } from '@/components/ui/spinner';
import { Alert, AlertTitle } from '@/components/ui/alert';

export default function YCodeBuilder() {
  const router = useRouter();
  const { routeType, resourceId, sidebarTab, navigateToLayers, urlState, updateQueryParams } = useEditorUrl();
  
  // Optimize store subscriptions - use selective selectors to prevent unnecessary re-renders
  const signOut = useAuthStore((state) => state.signOut);
  const user = useAuthStore((state) => state.user);
  const authInitialized = useAuthStore((state) => state.initialized);
  
  const selectedLayerId = useEditorStore((state) => state.selectedLayerId);
  const selectedLayerIds = useEditorStore((state) => state.selectedLayerIds);
  const setSelectedLayerId = useEditorStore((state) => state.setSelectedLayerId);
  const clearSelection = useEditorStore((state) => state.clearSelection);
  const currentPageId = useEditorStore((state) => state.currentPageId);
  const setCurrentPageId = useEditorStore((state) => state.setCurrentPageId);
  const activeBreakpoint = useEditorStore((state) => state.activeBreakpoint);
  const setActiveBreakpoint = useEditorStore((state) => state.setActiveBreakpoint);
  const undo = useEditorStore((state) => state.undo);
  const redo = useEditorStore((state) => state.redo);
  const canUndo = useEditorStore((state) => state.canUndo);
  const canRedo = useEditorStore((state) => state.canRedo);
  const editingComponentId = useEditorStore((state) => state.editingComponentId);
  const builderDataPreloaded = useEditorStore((state) => state.builderDataPreloaded);
  const setBuilderDataPreloaded = useEditorStore((state) => state.setBuilderDataPreloaded);
  
  const updateLayer = usePagesStore((state) => state.updateLayer);
  const draftsByPageId = usePagesStore((state) => state.draftsByPageId);
  const deleteLayer = usePagesStore((state) => state.deleteLayer);
  const deleteLayers = usePagesStore((state) => state.deleteLayers);
  const saveDraft = usePagesStore((state) => state.saveDraft);
  const copyLayerFromStore = usePagesStore((state) => state.copyLayer);
  const copyLayersFromStore = usePagesStore((state) => state.copyLayers);
  const duplicateLayer = usePagesStore((state) => state.duplicateLayer);
  const duplicateLayersFromStore = usePagesStore((state) => state.duplicateLayers);
  const pasteAfter = usePagesStore((state) => state.pasteAfter);
  const setDraftLayers = usePagesStore((state) => state.setDraftLayers);
  const loadPages = usePagesStore((state) => state.loadPages);
  const pages = usePagesStore((state) => state.pages);
  
  const clipboardLayer = useClipboardStore((state) => state.clipboardLayer);
  const copyToClipboard = useClipboardStore((state) => state.copyLayer);
  const cutToClipboard = useClipboardStore((state) => state.cutLayer);
  const copyStyleToClipboard = useClipboardStore((state) => state.copyStyle);
  const pasteStyleFromClipboard = useClipboardStore((state) => state.pasteStyle);
  
  const componentIsSaving = useComponentsStore((state) => state.isSaving);
  const components = useComponentsStore((state) => state.components);
  
  const migrationsComplete = useMigrationStore((state) => state.migrationsComplete);
  const setMigrationsComplete = useMigrationStore((state) => state.setMigrationsComplete);
  const [isSaving, setIsSaving] = useState(false);
  const [lastSaved, setLastSaved] = useState<Date | null>(null);
  const [hasUnsavedChanges, setHasUnsavedChanges] = useState(false);
  const [isPublishing, setIsPublishing] = useState(false);
  const [showPageDropdown, setShowPageDropdown] = useState(false);
  const [viewportMode, setViewportMode] = useState<'desktop' | 'tablet' | 'mobile'>(
    urlState.view || 'desktop'
  );
  const [zoom, setZoom] = useState(100);
  const [publishCount, setPublishCount] = useState(0);
  const saveTimeoutRef = useRef<NodeJS.Timeout | null>(null);
  const lastLayersByPageRef = useRef<Map<string, string>>(new Map());
  const previousPageIdRef = useRef<string | null>(null);
  const hasInitializedLayerFromUrlRef = useRef(false);
  const lastUrlLayerIdRef = useRef<string | null>(null);
  const previousIsEditingRef = useRef<boolean | undefined>(undefined);

  // Sidebar tab is inferred from route type
  const activeTab = sidebarTab;

  // Combined saving state - either page or component
  const isCurrentlySaving = editingComponentId ? componentIsSaving : isSaving;

  // Helper: Get current layers (from page or component)
  const getCurrentLayers = useCallback((): Layer[] => {
    if (editingComponentId) {
      const { componentDrafts } = useComponentsStore.getState();
      return componentDrafts[editingComponentId] || [];
    }
    if (currentPageId) {
      const draft = draftsByPageId[currentPageId];
      return draft ? draft.layers : [];
    }
    return [];
  }, [editingComponentId, currentPageId, draftsByPageId]);

  // Helper: Update current layers (page or component)
  const updateCurrentLayers = useCallback((newLayers: Layer[]) => {
    if (editingComponentId) {
      const { updateComponentDraft } = useComponentsStore.getState();
      updateComponentDraft(editingComponentId, newLayers);
    } else if (currentPageId) {
      setDraftLayers(currentPageId, newLayers);
    }
  }, [editingComponentId, currentPageId, setDraftLayers]);

  // Check if Supabase is configured, redirect to setup if not
  const [supabaseConfigured, setSupabaseConfigured] = useState<boolean | null>(null);
  
  useEffect(() => {
    const checkSupabaseConfig = async () => {
      try {
        const response = await fetch('/api/setup/status');
        const data = await response.json();
        
        if (!data.is_configured) {
          // Redirect to setup wizard
          router.push('/welcome');
          return;
        }
        
        setSupabaseConfigured(true);
      } catch (err) {
        console.error('Failed to check Supabase config:', err);
        // On error, redirect to setup to be safe
        router.push('/welcome');
      }
    };
    
    checkSupabaseConfig();
  }, [router]);

  // Sync viewportMode with activeBreakpoint in store
  useEffect(() => {
    setActiveBreakpoint(viewportMode);
  }, [viewportMode, setActiveBreakpoint]);

  // Track edit mode transitions to prevent effects from running during navigation
  const currentIsEditing = urlState.isEditing;
  const justExitedEditMode = previousIsEditingRef.current === true && currentIsEditing === false;

  // Update ref synchronously before effects run
  if (previousIsEditingRef.current !== currentIsEditing) {
    previousIsEditingRef.current = currentIsEditing;
  }

  // Sync viewport changes to URL (skip when in page settings mode or during edit mode transition)
  useEffect(() => {
    // Skip if we just transitioned away from edit mode - navigation already includes all params
    if (justExitedEditMode) {
      return;
    }

    if ((routeType === 'page' || routeType === 'layers') && !urlState.isEditing && urlState.view !== viewportMode) {
      updateQueryParams({ view: viewportMode });
    }
  }, [viewportMode, routeType, updateQueryParams, urlState.view, urlState.isEditing, justExitedEditMode]);

  // Reset layer initialization flag when route type changes
  useEffect(() => {
    // When switching between route types, reset initialization so new route can initialize properly
    hasInitializedLayerFromUrlRef.current = false;
    lastUrlLayerIdRef.current = null;
  }, [routeType]);

  // Initialize selected layer from URL on mount/navigation
  useEffect(() => {
    // Handle layer selection for pages and components
    const isPageOrLayersRoute = routeType === 'page' || routeType === 'layers';
    const isComponentRoute = routeType === 'component';

    if ((isPageOrLayersRoute || isComponentRoute) && urlState.layerId) {
      // For pages, wait for draft. For components, wait for component draft
      if (isPageOrLayersRoute && currentPageId) {
        const draft = draftsByPageId[currentPageId];
        if (!draft || !draft.layers) {
          return; // Draft not loaded yet, wait for next render
        }
      } else if (isComponentRoute && editingComponentId) {
        const componentDrafts = useComponentsStore.getState().componentDrafts;
        if (!componentDrafts[editingComponentId]) {
          return; // Component draft not loaded yet
        }
      } else {
        return; // Not ready yet
      }

      // Only set from URL if the URL layer ID actually changed (not from our own sync)
      if (urlState.layerId !== lastUrlLayerIdRef.current) {
        lastUrlLayerIdRef.current = urlState.layerId;

        // Validate that the layer exists in current page/component
        const layers = getCurrentLayers();
        const layerExists = findLayerById(layers, urlState.layerId);

        if (layerExists) {
          // Layer found - use it
          console.log('[Editor] Setting layer from URL:', urlState.layerId);
          setSelectedLayerId(urlState.layerId);
          hasInitializedLayerFromUrlRef.current = true;
        } else {
          // Layer not found - clear selection and update URL
          console.warn(`[Editor] Layer "${urlState.layerId}" not found, clearing selection`);
          setSelectedLayerId(null);
          hasInitializedLayerFromUrlRef.current = true;
          updateQueryParams({ layer: undefined });
          lastUrlLayerIdRef.current = null;
        }
      }
    } else if ((isPageOrLayersRoute || isComponentRoute) && !urlState.layerId) {
      // No layer in URL - mark as initialized so clicks will update URL from now on
      if (isPageOrLayersRoute && currentPageId) {
        const draft = draftsByPageId[currentPageId];
        if (draft && draft.layers) {
          // Once the draft is loaded, mark as initialized even without a layer param
          hasInitializedLayerFromUrlRef.current = true;
          lastUrlLayerIdRef.current = null;
        }
      } else if (isComponentRoute && editingComponentId) {
        const componentDrafts = useComponentsStore.getState().componentDrafts;
        if (componentDrafts[editingComponentId]) {
          // Once the component draft is loaded, mark as initialized
          hasInitializedLayerFromUrlRef.current = true;
          lastUrlLayerIdRef.current = null;
        }
      }
    }
  }, [urlState.layerId, resourceId, routeType, setSelectedLayerId, updateQueryParams, currentPageId, editingComponentId, draftsByPageId, getCurrentLayers]);

  // Sync selected layer to URL (but only after initialization from URL, skip when in page settings mode or during edit mode transition)
  useEffect(() => {
    // Skip if we just transitioned away from edit mode - navigation already includes all params
    if (justExitedEditMode) {
      return;
    }

    const isPageOrLayersRoute = routeType === 'page' || routeType === 'layers';
    const isComponentRoute = routeType === 'component';

    if ((isPageOrLayersRoute || isComponentRoute) && !urlState.isEditing && hasInitializedLayerFromUrlRef.current) {
      const layerParam = selectedLayerId || undefined;
      // Only update if the layer has actually changed from URL
      if (urlState.layerId !== layerParam) {
        updateQueryParams({ layer: layerParam });
        lastUrlLayerIdRef.current = layerParam || null;
      }
    }
  }, [selectedLayerId, routeType, updateQueryParams, urlState.layerId, urlState.isEditing, justExitedEditMode]);

  // Generate initial CSS if draft_css is empty (one-time check after data loads)
  const initialCssCheckRef = useRef(false);
  const settingsLoaded = useSettingsStore((state) => state.settings.length > 0);
  const draftsCount = Object.keys(draftsByPageId).length;

  useEffect(() => {
    // Early return if already checked - this must be the FIRST check
    if (initialCssCheckRef.current) {
      return;
    }

    // Wait for all initial data to be loaded
    if (!migrationsComplete || draftsCount === 0 || !settingsLoaded) {
      return;
    }

    // Mark as checked immediately to prevent re-runs, even if we return early below
    initialCssCheckRef.current = true;

    // On initial load, check if draft_css exists in settings
    const { getSettingByKey } = useSettingsStore.getState();
    const existingDraftCSS = getSettingByKey('draft_css');

    // If draft_css exists and is not empty, skip initial generation
    if (existingDraftCSS && existingDraftCSS.trim().length > 0) {
      // Don't log here - this is expected behavior and happens once
      return;
    }

    // Generate initial CSS if it doesn't exist
    console.log('[Editor] draft_css is empty, generating initial CSS');
    const generateInitialCSS = async () => {
      try {
        const { generateAndSaveCSS } = await import('@/lib/client/cssGenerator');

        // Collect layers from ALL pages for comprehensive CSS generation
        // Use current draftsByPageId from store at execution time
        const currentDrafts = usePagesStore.getState().draftsByPageId;
        const allLayers: Layer[] = [];
        Object.values(currentDrafts).forEach(draft => {
          if (draft.layers) {
            allLayers.push(...draft.layers);
          }
        });

        await generateAndSaveCSS(allLayers);
      } catch (error) {
        console.error('[Editor] Failed to generate initial CSS:', error);
      }
    };

    generateInitialCSS();
  }, [migrationsComplete, draftsCount, settingsLoaded]);

  // Add overflow-hidden to body when builder is mounted
  useEffect(() => {
    document.body.classList.add('overflow-hidden');
    return () => {
      document.body.classList.remove('overflow-hidden');
    };
  }, []);

  // Login state (when not authenticated)
  const [loginEmail, setLoginEmail] = useState('');
  const [loginPassword, setLoginPassword] = useState('');
  const [loginError, setLoginError] = useState<string | null>(null);
  const [isLoggingIn, setIsLoggingIn] = useState(false);

  const handleLogin = async (e: React.FormEvent) => {
    e.preventDefault();
    setIsLoggingIn(true);
    setLoginError(null);

    const { signIn } = useAuthStore.getState();
    const result = await signIn(loginEmail, loginPassword);

    if (result.error) {
      setLoginError(result.error);
      setIsLoggingIn(false);
    }
    // If successful, user state will update and component will re-render with builder
  };

  // Track initial data load completion
  const initialLoadRef = useRef(false);

  useEffect(() => {
    if (migrationsComplete && !builderDataPreloaded && !initialLoadRef.current) {
      initialLoadRef.current = true;

      // Load everything in parallel using Promise.all
      const loadBuilderData = async () => {
        try {
          const { editorApi } = await import('@/lib/api');
          const response = await editorApi.init();

          if (response.error) {
            console.error('[Editor] Error loading initial data:', response.error);
            setBuilderDataPreloaded(true); // Allow UI to render even on error
            return;
          }

          if (response.data) {
            // Get store actions
            const { setPagesAndDrafts, setFolders } = usePagesStore.getState();
            const { setComponents } = useComponentsStore.getState();
            const { setStyles } = useLayerStylesStore.getState();
            const { setSettings } = useSettingsStore.getState();
            const { loadAssets } = useAssetsStore.getState();
            const { preloadCollectionsAndItems } = useCollectionsStore.getState();

            // Set synchronous data first
            setPagesAndDrafts(response.data.pages, response.data.drafts);
            setFolders(response.data.folders || []);
            setComponents(response.data.components);
            setStyles(response.data.styles);
            setSettings(response.data.settings);

            // Load async data in parallel
            const asyncTasks = [
              loadAssets(),
            ];

            // Add collections preloading if we have collections
            if (response.data.collections && response.data.collections.length > 0) {
              asyncTasks.push(preloadCollectionsAndItems(response.data.collections));
            }

            // Wait for all async tasks to complete
            await Promise.all(asyncTasks);

            // Mark data as preloaded - NOW UI can render
            setBuilderDataPreloaded(true);
          }
        } catch (error) {
          console.error('[Editor] Error loading builder data:', error);
          setBuilderDataPreloaded(true); // Allow UI to render even on error
        }
      };

      loadBuilderData();

      // Load publish counts (non-blocking)
      loadPublishCounts();
    }
  }, [migrationsComplete, builderDataPreloaded, setBuilderDataPreloaded]);

  // Load publish counts
  const loadPublishCounts = async () => {
    try {
      const [pagesResponse, collectionsResponse] = await Promise.all([
        pagesApi.getUnpublished(),
        collectionsApi.getPublishableCounts(),
      ]);

      const unpublishedPagesCount = pagesResponse.data?.length || 0;
      const collectionCounts = collectionsResponse.data || {};
      const collectionItemsCount = Object.values(collectionCounts).reduce((sum, count) => sum + count, 0);

      setPublishCount(unpublishedPagesCount + collectionItemsCount);
    } catch (error) {
      console.error('Failed to load publish counts:', error);
    }
  };

  // Handle URL-based navigation after data loads
  useEffect(() => {
    // For pages, wait for pages to load. For components, wait for components to load
    const isPagesRoute = routeType === 'layers' || routeType === 'page' || !routeType;
    const isComponentRoute = routeType === 'component';

    if (!migrationsComplete) return;
    if (isPagesRoute && pages.length === 0) return;
    if (isComponentRoute && components.length === 0) return;

    // Handle route types: layers, page, collection, collections-base, component
    if ((routeType === 'layers' || routeType === 'page') && resourceId) {
      const page = pages.find(p => p.id === resourceId);
      if (page && currentPageId !== resourceId) {
        setCurrentPageId(resourceId);
        // Only select body for layers mode if no layer is specified in URL
        if (routeType === 'layers' && !urlState.layerId) {
          setSelectedLayerId('body');
        }
      }
    } else if (routeType === 'collection' && resourceId) {
      const { setSelectedCollectionId } = useCollectionsStore.getState();
      setSelectedCollectionId(resourceId); // resourceId is already a UUID string
    } else if (routeType === 'collections-base') {
      // On base collections route, don't set a selected collection
      // The CMS component will show all collections or empty state
    } else if (routeType === 'component' && resourceId) {
      const { getComponentById, loadComponentDraft } = useComponentsStore.getState();
      const component = getComponentById(resourceId);
      if (component && editingComponentId !== resourceId) {
        const { setEditingComponentId } = useEditorStore.getState();
        // Use currentPageId if available, otherwise find homepage as fallback
        const returnPageId = currentPageId || (pages.length > 0 ? (findHomepage(pages)?.id || pages[0]?.id) : null);
        setEditingComponentId(resourceId, returnPageId);
        loadComponentDraft(resourceId);
      }
    } else if (!currentPageId && !routeType && pages.length > 0) {
      // No URL resource and no current page - set default page and redirect to layers
      const homePage = findHomepage(pages);
      const defaultPage = homePage || pages[0];
      setCurrentPageId(defaultPage.id);
      setSelectedLayerId('body');
      // Redirect to layers route for the default page with default params
      // navigateToLayers will automatically include view=desktop, tab=design, layer=body
      navigateToLayers(defaultPage.id);
    }
  }, [migrationsComplete, pages.length, components.length, routeType, resourceId, currentPageId, editingComponentId, pages, components, setCurrentPageId, setSelectedLayerId, navigateToLayers, urlState.layerId]);

  // Auto-select Body layer when switching pages (not when draft updates)
  useEffect(() => {
    // Only select Body if the page ID actually changed and no layer is specified in URL
    if (currentPageId && currentPageId !== previousPageIdRef.current) {
      // Update the ref to track this page FIRST
      previousPageIdRef.current = currentPageId;

      // Check if draft is loaded
      if (draftsByPageId[currentPageId] && !urlState.layerId) {
        setSelectedLayerId('body');
      }
      // If urlState.layerId exists, let the URL initialization effect handle it
    }
  }, [currentPageId, draftsByPageId, setSelectedLayerId, urlState.layerId]);

  // Handle undo
  const handleUndo = useCallback(() => {
    if (!canUndo()) return;

    const historyEntry = undo();
    if (historyEntry && historyEntry.pageId === currentPageId) {
      const draft = draftsByPageId[currentPageId];
      if (draft) {
        // Restore layers from history
        updateLayer(currentPageId, draft.layers[0]?.id || 'root', {});
        // Update entire layers array
        draft.layers = historyEntry.layers;
      }
    }
  }, [canUndo, undo, currentPageId, draftsByPageId, updateLayer]);

  // Handle redo
  const handleRedo = useCallback(() => {
    if (!canRedo()) return;

    const historyEntry = redo();
    if (historyEntry && historyEntry.pageId === currentPageId) {
      const draft = draftsByPageId[currentPageId];
      if (draft) {
        // Restore layers from history
        draft.layers = historyEntry.layers;
      }
    }
  }, [canRedo, redo, currentPageId, draftsByPageId]);

  // Get selected layer
  const selectedLayer = useMemo(() => {
    if (!currentPageId || !selectedLayerId) return null;
    const draft = draftsByPageId[currentPageId];
    if (!draft) return null;
    const stack: Layer[] = [...draft.layers];
    while (stack.length) {
      const node = stack.shift()!;
      if (node.id === selectedLayerId) return node;
      if (node.children) stack.push(...node.children);
    }
    return null;
  }, [currentPageId, selectedLayerId, draftsByPageId]);

  // Find the next layer to select after deletion
  // Priority: next sibling > previous sibling > parent
  const findNextLayerToSelect = (layers: Layer[], layerIdToDelete: string): string | null => {
    // Helper to find layer with its parent and siblings
    const findLayerContext = (
      tree: Layer[],
      targetId: string,
      parent: Layer | null = null
    ): { layer: Layer; parent: Layer | null; siblings: Layer[] } | null => {
      for (let i = 0; i < tree.length; i++) {
        const node = tree[i];

        if (node.id === targetId) {
          return { layer: node, parent, siblings: tree };
        }

        if (node.children) {
          const found = findLayerContext(node.children, targetId, node);
          if (found) return found;
        }
      }
      return null;
    };

    const context = findLayerContext(layers, layerIdToDelete);
    if (!context) return null;

    const { parent, siblings } = context;
    const currentIndex = siblings.findIndex(s => s.id === layerIdToDelete);

    // Try next sibling
    if (currentIndex < siblings.length - 1) {
      return siblings[currentIndex + 1].id;
    }

    // Try previous sibling
    if (currentIndex > 0) {
      return siblings[currentIndex - 1].id;
    }

    // Fall back to parent
    if (parent) {
      return parent.id;
    }

    // If no parent and no siblings, try to find any other layer
    const allLayers = layers.filter(l => l.id !== layerIdToDelete);
    if (allLayers.length > 0) {
      return allLayers[0].id;
    }

    return null;
  };

  // Delete selected layer
  const deleteSelectedLayer = useCallback(() => {
    if (!selectedLayerId) return;

    // Find the next layer to select before deleting
    const layers = getCurrentLayers();
    const nextLayerId = findNextLayerToSelect(layers, selectedLayerId);

    if (editingComponentId) {
      // Delete from component draft
      const newLayers = removeLayerById(layers, selectedLayerId);
      updateCurrentLayers(newLayers);
      setSelectedLayerId(nextLayerId);
    } else if (currentPageId) {
      // Delete from page
      deleteLayer(currentPageId, selectedLayerId);
      setSelectedLayerId(nextLayerId);
    }
  }, [selectedLayerId, editingComponentId, currentPageId, getCurrentLayers, updateCurrentLayers, deleteLayer, setSelectedLayerId]);

  // Immediate save function (bypasses debouncing)
  const saveImmediately = useCallback(async (pageId: string) => {
    // Clear any pending debounced save
    if (saveTimeoutRef.current) {
      clearTimeout(saveTimeoutRef.current);
      saveTimeoutRef.current = null;
    }

    setIsSaving(true);
    setHasUnsavedChanges(false);
    try {
      await saveDraft(pageId);
      setLastSaved(new Date());
    } catch (error) {
      console.error('Save failed:', error);
      setHasUnsavedChanges(true);
      throw error; // Re-throw for caller to handle
    } finally {
      setIsSaving(false);
    }
  }, [saveDraft]);

  // Debounced autosave function
  const debouncedSave = useCallback((pageId: string) => {
    // Clear existing timeout
    if (saveTimeoutRef.current) {
      clearTimeout(saveTimeoutRef.current);
    }

    // Set new timeout for 2 seconds
    saveTimeoutRef.current = setTimeout(async () => {
      setIsSaving(true);
      setHasUnsavedChanges(false);
      try {
        await saveDraft(pageId);
        setLastSaved(new Date());
      } catch (error) {
        console.error('Autosave failed:', error);
        setHasUnsavedChanges(true); // Restore unsaved flag on error
      } finally {
        setIsSaving(false);
      }
    }, 2000);
  }, [saveDraft]);

  // Save before navigating to a different page
  useEffect(() => {
    const handlePageChange = async () => {
      // If we have a previous page with unsaved changes, save it immediately
      if (previousPageIdRef.current &&
          previousPageIdRef.current !== currentPageId &&
          hasUnsavedChanges) {
        try {
          await saveImmediately(previousPageIdRef.current);
          setHasUnsavedChanges(false); // Clear unsaved flag after successful save
        } catch (error) {
          console.error('Failed to save before navigation:', error);
        }
      } else if (previousPageIdRef.current !== currentPageId) {
        // Switching to a different page without unsaved changes - clear the flag
        setHasUnsavedChanges(false);
      }

      // Update the ref to track current page
      previousPageIdRef.current = currentPageId;
    };

    handlePageChange();
  }, [currentPageId, hasUnsavedChanges, saveImmediately]);

  // Watch for draft changes and trigger autosave
  useEffect(() => {
    if (!currentPageId || !draftsByPageId[currentPageId]) {
      return;
    }

    const draft = draftsByPageId[currentPageId];
    const currentLayersJSON = JSON.stringify(draft.layers);
    const lastLayersJSON = lastLayersByPageRef.current.get(currentPageId);

    // Only trigger save if layers actually changed for THIS page
    if (lastLayersJSON && lastLayersJSON !== currentLayersJSON) {
      setHasUnsavedChanges(true);
      debouncedSave(currentPageId);
    }

    // Update the ref for next comparison (store per page)
    lastLayersByPageRef.current.set(currentPageId, currentLayersJSON);

    // Cleanup timeout on unmount
    return () => {
      if (saveTimeoutRef.current) {
        clearTimeout(saveTimeoutRef.current);
      }
    };
  }, [currentPageId, draftsByPageId, debouncedSave]);

  // Warn before closing browser with unsaved changes
  useEffect(() => {
    const handleBeforeUnload = (e: BeforeUnloadEvent) => {
      if (hasUnsavedChanges) {
        e.preventDefault();
        e.returnValue = 'You have unsaved changes. Are you sure you want to leave?';
        return e.returnValue;
      }
    };

    window.addEventListener('beforeunload', handleBeforeUnload);
    return () => window.removeEventListener('beforeunload', handleBeforeUnload);
  }, [hasUnsavedChanges]);

  // Get current page
  const currentPage = useMemo(() => {
    if (!Array.isArray(pages)) return undefined;
    return pages.find(p => p.id === currentPageId);
  }, [pages, currentPageId]);

  // Exit component edit mode handler
  const handleExitComponentEditMode = useCallback(async () => {
    const { editingComponentId, returnToPageId, setEditingComponentId } = useEditorStore.getState();
    const { saveComponentDraft, clearComponentDraft, componentDrafts, getComponentById, saveTimeouts } = useComponentsStore.getState();
    const { updateComponentOnLayers } = usePagesStore.getState();

    if (!editingComponentId) return;

    // Clear any pending auto-save timeout to avoid duplicate saves
    if (saveTimeouts[editingComponentId]) {
      clearTimeout(saveTimeouts[editingComponentId]);
    }

    // Immediately save component draft (ensures all changes are persisted)
    await saveComponentDraft(editingComponentId);

    // Get the updated component to get its layers
    const updatedComponent = getComponentById(editingComponentId);
    if (updatedComponent) {
      // Update all instances across pages with the new layers
      await updateComponentOnLayers(editingComponentId, updatedComponent.layers);
    }

    // Clear component draft
    clearComponentDraft(editingComponentId);

    // Return to previous page
    if (returnToPageId) {
      setCurrentPageId(returnToPageId);
    }

    // Exit edit mode
    setEditingComponentId(null, null);

    // Clear selection
    setSelectedLayerId(null);
  }, [setCurrentPageId, setSelectedLayerId]);

  // Global keyboard shortcuts
  useEffect(() => {
    const handleKeyDown = (e: KeyboardEvent) => {
      // Check if user is typing in an input/textarea
      const target = e.target as HTMLElement;
      const isInputFocused = target.tagName === 'INPUT' ||
                             target.tagName === 'TEXTAREA' ||
                             target.isContentEditable;

      // Save: Cmd/Ctrl + S
      if ((e.metaKey || e.ctrlKey) && e.key === 's') {
        e.preventDefault(); // Always prevent default browser save dialog
        if (editingComponentId) {
          // Component save is automatic via store, no manual save needed
          return;
        }
        if (currentPageId) {
          saveImmediately(currentPageId);
        }
      }

      // Undo: Cmd/Ctrl + Z
      if ((e.metaKey || e.ctrlKey) && e.key === 'z' && !e.shiftKey) {
        if (!isInputFocused) {
          e.preventDefault();
          handleUndo();
        }
      }

      // Redo: Cmd/Ctrl + Shift + Z
      if ((e.metaKey || e.ctrlKey) && e.key === 'z' && e.shiftKey) {
        if (!isInputFocused) {
          e.preventDefault();
          handleRedo();
        }
      }

      // Layer-specific shortcuts (only work on layers tab)
      if (activeTab === 'layers') {
<<<<<<< HEAD
        // A - Toggle Element Library (when on layers tab and not typing)
=======
        // A - Toggle Element Library (when on layers tab)
>>>>>>> a3cc2c6e
        if (e.key === 'a' && !isInputFocused) {
          e.preventDefault();
          // Dispatch custom event to toggle ElementLibrary
          window.dispatchEvent(new CustomEvent('toggleElementLibrary'));
          return;
        }

        // Escape - Select parent layer
        if (e.key === 'Escape' && (currentPageId || editingComponentId) && selectedLayerId) {
          e.preventDefault();

          const layers = getCurrentLayers();
          if (!layers.length) return;

          const findParent = (layers: Layer[], targetId: string, parent: Layer | null = null): Layer | null => {
            for (const layer of layers) {
              if (layer.id === targetId) {
                return parent;
              }
              if (layer.children) {
                const found = findParent(layer.children, targetId, layer);
                if (found !== undefined) return found;
              }
            }
            return undefined as any;
          };

          const parentLayer = findParent(layers, selectedLayerId);

          // If parent exists, select it. If no parent (root level), deselect
          if (parentLayer) {
            setSelectedLayerId(parentLayer.id);
          } else {
            // At root level or Body layer selected - deselect
            setSelectedLayerId(null);
          }

          return;
        }

        // Arrow Up/Down - Reorder layer within siblings
        if ((e.key === 'ArrowUp' || e.key === 'ArrowDown') && (currentPageId || editingComponentId) && selectedLayerId) {
          e.preventDefault();

          const layers = getCurrentLayers();
          if (!layers.length) return;

          const direction = e.key === 'ArrowUp' ? -1 : 1;

          // Find the layer, its parent, and its index within siblings
          const findLayerInfo = (
            layers: Layer[],
            targetId: string,
            parent: Layer | null = null
          ): { layer: Layer; parent: Layer | null; siblings: Layer[]; index: number } | null => {
            for (let i = 0; i < layers.length; i++) {
              const layer = layers[i];
              if (layer.id === targetId) {
                return { layer, parent, siblings: layers, index: i };
              }
              if (layer.children) {
                const found = findLayerInfo(layer.children, targetId, layer);
                if (found) return found;
              }
            }
            return null;
          };

          const info = findLayerInfo(layers, selectedLayerId);
          if (!info) return;

          const { siblings, index } = info;
          const newIndex = index + direction;

          // Check bounds
          if (newIndex < 0 || newIndex >= siblings.length) {
            return;
          }

          // Swap the layers
          const reorderLayers = (layers: Layer[]): Layer[] => {
            return layers.map(layer => {
              // If this is the parent containing our siblings, reorder them
              if (info.parent && layer.id === info.parent.id) {
                const newChildren = [...(layer.children || [])];
                // Swap
                [newChildren[index], newChildren[newIndex]] = [newChildren[newIndex], newChildren[index]];
                return { ...layer, children: newChildren };
              }

              // Recursively process children
              if (layer.children) {
                return { ...layer, children: reorderLayers(layer.children) };
              }

              return layer;
            });
          };

          let newLayers: Layer[];

          // If at root level, reorder root array directly
          if (!info.parent) {
            newLayers = [...layers];
            [newLayers[index], newLayers[newIndex]] = [newLayers[newIndex], newLayers[index]];
          } else {
            newLayers = reorderLayers(layers);
          }

          updateCurrentLayers(newLayers);

          return;
        }

        // Tab - Select next sibling layer (only when not in input)
        if (e.key === 'Tab' && !isInputFocused && (currentPageId || editingComponentId) && selectedLayerId) {
          e.preventDefault();

          const layers = getCurrentLayers();
          if (!layers.length) return;

          // Find the layer, its parent, and its index within siblings
          const findLayerInfo = (
            layers: Layer[],
            targetId: string,
            parent: Layer | null = null
          ): { layer: Layer; parent: Layer | null; siblings: Layer[]; index: number } | null => {
            for (let i = 0; i < layers.length; i++) {
              const layer = layers[i];
              if (layer.id === targetId) {
                return { layer, parent, siblings: layers, index: i };
              }
              if (layer.children) {
                const found = findLayerInfo(layer.children, targetId, layer);
                if (found) return found;
              }
            }
            return null;
          };

          const info = findLayerInfo(layers, selectedLayerId);
          if (!info) return;

          const { siblings, index } = info;

          // Check if there's a next sibling
          if (index + 1 < siblings.length) {
            const nextSibling = siblings[index + 1];
            setSelectedLayerId(nextSibling.id);
          }

          return;
        }

        // Copy: Cmd/Ctrl + C (supports multi-select)
        if ((e.metaKey || e.ctrlKey) && e.key === 'c') {
          if (!isInputFocused && currentPageId) {
            e.preventDefault();
            if (selectedLayerIds.length > 1) {
              // Multi-select: copy all
              const layers = copyLayersFromStore(currentPageId, selectedLayerIds);
              // Store first layer in clipboard store for compatibility
              if (layers.length > 0) {
                copyToClipboard(layers[0], currentPageId);
              }
            } else if (selectedLayerId) {
              // Single select - use clipboard store
              const layer = copyLayerFromStore(currentPageId, selectedLayerId);
              if (layer) {
                copyToClipboard(layer, currentPageId);
              }
            }
          }
        }

        // Cut: Cmd/Ctrl + X (supports multi-select)
        if ((e.metaKey || e.ctrlKey) && e.key === 'x') {
          if (!isInputFocused && currentPageId) {
            e.preventDefault();
            if (selectedLayerIds.length > 1) {
              // Multi-select: cut all (copy then delete)
              const layers = copyLayersFromStore(currentPageId, selectedLayerIds);
              if (layers.length > 0) {
                // Store first layer in clipboard for compatibility
                cutToClipboard(layers[0], currentPageId);
                deleteLayers(currentPageId, selectedLayerIds);
                clearSelection();
              }
            } else if (selectedLayerId) {
              // Single select
              const layer = copyLayerFromStore(currentPageId, selectedLayerId);
              if (layer && layer.id !== 'body' && !layer.locked) {
                cutToClipboard(layer, currentPageId);
                deleteLayer(currentPageId, selectedLayerId);
                setSelectedLayerId(null);
              }
            }
          }
        }

        // Paste: Cmd/Ctrl + V
        if ((e.metaKey || e.ctrlKey) && e.key === 'v') {
          if (!isInputFocused && currentPageId) {
            e.preventDefault();
            // Use clipboard store for paste (works with context menu)
            if (clipboardLayer && selectedLayerId) {
              pasteAfter(currentPageId, selectedLayerId, clipboardLayer);
            }
          }
        }

        // Duplicate: Cmd/Ctrl + D (supports multi-select)
        if ((e.metaKey || e.ctrlKey) && e.key === 'd') {
          if (!isInputFocused && currentPageId) {
            e.preventDefault();
            if (selectedLayerIds.length > 1) {
              // Multi-select: duplicate all
              duplicateLayersFromStore(currentPageId, selectedLayerIds);
            } else if (selectedLayerId) {
              // Single select
              duplicateLayer(currentPageId, selectedLayerId);
            }
          }
        }

        // Delete: Delete or Backspace (supports multi-select)
        if ((e.key === 'Delete' || e.key === 'Backspace')) {
          if (!isInputFocused && (currentPageId || editingComponentId)) {
            e.preventDefault();
            if (selectedLayerIds.length > 1) {
              // Multi-select: delete all
              if (editingComponentId) {
                // Delete multiple from component
                const layers = getCurrentLayers();
                let newLayers = layers;
                for (const layerId of selectedLayerIds) {
                  newLayers = removeLayerById(newLayers, layerId);
                }
                updateCurrentLayers(newLayers);
                clearSelection();
              } else if (currentPageId) {
                deleteLayers(currentPageId, selectedLayerIds);
                clearSelection();
              }
            } else if (selectedLayerId) {
              // Single select
              deleteSelectedLayer();
            }
          }
        }

        // Copy Style: Option + Cmd + C
        if (e.altKey && e.metaKey && e.key === 'c') {
          if (!isInputFocused && (currentPageId || editingComponentId) && selectedLayerId) {
            e.preventDefault();
            const layers = getCurrentLayers();
            const layer = findLayerById(layers, selectedLayerId);
            if (layer) {
              const classes = getClassesString(layer);
              copyStyleToClipboard(classes, layer.design, layer.styleId, layer.styleOverrides);
            }
          }
        }

        // Paste Style: Option + Cmd + V
        if (e.altKey && e.metaKey && e.key === 'v') {
          if (!isInputFocused && (currentPageId || editingComponentId) && selectedLayerId) {
            e.preventDefault();
            const style = pasteStyleFromClipboard();
            if (style) {
              if (editingComponentId) {
                // Update style in component
                const layers = getCurrentLayers();
                const updateLayerStyle = (layers: Layer[]): Layer[] => {
                  return layers.map(layer => {
                    if (layer.id === selectedLayerId) {
                      return {
                        ...layer,
                        classes: style.classes,
                        design: style.design,
                        styleId: style.styleId,
                        styleOverrides: style.styleOverrides,
                      };
                    }
                    if (layer.children) {
                      return { ...layer, children: updateLayerStyle(layer.children) };
                    }
                    return layer;
                  });
                };
                updateCurrentLayers(updateLayerStyle(layers));
              } else if (currentPageId) {
                updateLayer(currentPageId, selectedLayerId, {
                  classes: style.classes,
                  design: style.design,
                  styleId: style.styleId,
                  styleOverrides: style.styleOverrides,
                });
              }
            }
          }
        }
      }
    };

    window.addEventListener('keydown', handleKeyDown);
    return () => window.removeEventListener('keydown', handleKeyDown);
  }, [
    activeTab,
    selectedLayerId,
    selectedLayerIds,
    currentPageId,
    editingComponentId,
    draftsByPageId,
    setSelectedLayerId,
    getCurrentLayers,
    updateCurrentLayers,
    copyLayersFromStore,
    copyLayerFromStore,
    copyToClipboard,
    cutToClipboard,
    clipboardLayer,
    pasteAfter,
    duplicateLayersFromStore,
    duplicateLayer,
    deleteLayers,
    deleteLayer,
    clearSelection,
    saveImmediately,
    updateLayer,
    copyStyleToClipboard,
    pasteStyleFromClipboard,
    deleteSelectedLayer,
    handleUndo,
    handleRedo
  ]);

  // Show loading screen while checking Supabase config
  if (supabaseConfigured === null) {
    return <BuilderLoading message="Checking configuration..." />;
  }

  // Show loading screen while checking authentication
  if (!authInitialized) {
    return <BuilderLoading message="Checking authentication..." />;
  }

  // Show login form if not authenticated
  if (!user) {
    return (
      <div className="min-h-screen flex flex-col items-center justify-center bg-neutral-950 py-10">

        <svg
          className="size-5 fill-current absolute bottom-10"
          viewBox="0 0 24 24"
          version="1.1" xmlns="http://www.w3.org/2000/svg"
        >
          <g
            id="Symbols" stroke="none"
            strokeWidth="1" fill="none"
            fillRule="evenodd"
          >
            <g id="Sidebar" transform="translate(-30.000000, -30.000000)">
              <g id="Ycode">
                <g transform="translate(30.000000, 30.000000)">
                  <rect
                    id="Rectangle" x="0"
                    y="0" width="24"
                    height="24"
                  />
                  <path
                    id="CurrentFill" d="M11.4241533,0 L11.4241533,5.85877951 L6.024,8.978 L12.6155735,12.7868008 L10.951,13.749 L23.0465401,6.75101349 L23.0465401,12.6152717 L3.39516096,23.9856666 L3.3703726,24 L3.34318129,23.9827156 L0.96,22.4713365 L0.96,16.7616508 L3.36417551,18.1393242 L7.476,15.76 L0.96,11.9090099 L0.96,6.05375516 L11.4241533,0 Z"
                    className="fill-current"
                  />
                </g>
              </g>
            </g>
          </g>
        </svg>

        <div className="w-full max-w-sm animate-in fade-in slide-in-from-bottom-1 duration-700" style={{ animationFillMode: 'both' }}>

          <form onSubmit={handleLogin} className="flex flex-col gap-6">

            {loginError && (
              <Alert variant="destructive">
                <AlertTitle>{loginError}</AlertTitle>
              </Alert>
            )}

            <Field>
              <Label htmlFor="email">
                Email
              </Label>
              <Input
                type="email"
                id="email"
                value={loginEmail}
                onChange={(e) => setLoginEmail(e.target.value)}
                placeholder="you@example.com"
                disabled={isLoggingIn}
                required
              />
            </Field>

            <Field>
              <Label htmlFor="password">
                Password
              </Label>
              <Input
                type="password"
                id="password"
                value={loginPassword}
                onChange={(e) => setLoginPassword(e.target.value)}
                placeholder="••••••••"
                disabled={isLoggingIn}
                autoComplete="current-password"
                required
              />
            </Field>

            <Button
              type="submit"
              size="sm"
              disabled={isLoggingIn}
            >
              {isLoggingIn ? <Spinner /> : 'Sign In'}
            </Button>
          </form>

          <div className="mt-4 text-center">
            <p className="text-xs text-white/50">
              First time here?{' '}
              <Link href="/welcome" className="text-white/80">
                Complete setup
              </Link>
            </p>
          </div>
        </div>

      </div>
    );
  }

  // Check migrations first (BLOCKING) before showing builder
  if (!migrationsComplete) {
    return <MigrationChecker onComplete={() => setMigrationsComplete(true)} />;
  }

  // Wait for builder data to be preloaded (BLOCKING) - prevents race conditions
  if (!builderDataPreloaded) {
    return <BuilderLoading message="Loading builder data..." />;
  }

  // Authenticated - show builder (only after migrations AND data preload complete)
  return (
    <>
      <div className="h-screen flex flex-col">
      {/* Update Notification Banner */}
      <UpdateNotification />

      {/* Top Header Bar */}
      <HeaderBar
        user={user}
        signOut={signOut}
        showPageDropdown={showPageDropdown}
        setShowPageDropdown={setShowPageDropdown}
        currentPage={currentPage}
        currentPageId={currentPageId}
        pages={pages}
        setCurrentPageId={setCurrentPageId}
        zoom={zoom}
        setZoom={setZoom}
        isSaving={isCurrentlySaving}
        hasUnsavedChanges={hasUnsavedChanges}
        lastSaved={lastSaved}
        isPublishing={isPublishing}
        setIsPublishing={setIsPublishing}
        saveImmediately={saveImmediately}
        activeTab={activeTab}
        onExitComponentEditMode={handleExitComponentEditMode}
        publishCount={publishCount}
        onPublishSuccess={() => {
          loadPublishCounts();
          // No need to reload pages - publish already updates store state
        }}
      />

      {/* Main Content Area */}
      <div className="flex-1 flex overflow-hidden">
        {/* Left Sidebar - Pages & Layers */}
        <LeftSidebar
          selectedLayerId={selectedLayerId}
          selectedLayerIds={selectedLayerIds}
          onLayerSelect={setSelectedLayerId}
          currentPageId={currentPageId}
          onPageSelect={setCurrentPageId}
        />

        {/* Conditional Content Based on Active Tab */}
        {activeTab === 'cms' ? (
          <CMS />
        ) : (
          <>
            {/* Center Canvas - Preview */}
            <CenterCanvas
              selectedLayerId={selectedLayerId}
              currentPageId={currentPageId}
              viewportMode={viewportMode}
              setViewportMode={setViewportMode}
              zoom={zoom}
            />

            {/* Right Sidebar - Properties */}
            <RightSidebar
              selectedLayerId={selectedLayerId}
              onLayerUpdate={(layerId, updates) => {
                // If editing component, update component draft
                if (editingComponentId) {
                  const { componentDrafts, updateComponentDraft } = useComponentsStore.getState();
                  const layers = componentDrafts[editingComponentId] || [];

                  // Find and update layer in tree
                  const updateLayerInTree = (tree: Layer[]): Layer[] => {
                    return tree.map(layer => {
                      if (layer.id === layerId) {
                        return { ...layer, ...updates };
                      }
                      if (layer.children) {
                        return { ...layer, children: updateLayerInTree(layer.children) };
                      }
                      return layer;
                    });
                  };

                  const updatedLayers = updateLayerInTree(layers);
                  updateComponentDraft(editingComponentId, updatedLayers);
                } else if (currentPageId) {
                  // Regular page mode
                  updateLayer(currentPageId, layerId, updates);
                }
              }}
            />
          </>
        )}
      </div>
    </div>
    </>
  );
}<|MERGE_RESOLUTION|>--- conflicted
+++ resolved
@@ -64,12 +64,12 @@
 export default function YCodeBuilder() {
   const router = useRouter();
   const { routeType, resourceId, sidebarTab, navigateToLayers, urlState, updateQueryParams } = useEditorUrl();
-  
+
   // Optimize store subscriptions - use selective selectors to prevent unnecessary re-renders
   const signOut = useAuthStore((state) => state.signOut);
   const user = useAuthStore((state) => state.user);
   const authInitialized = useAuthStore((state) => state.initialized);
-  
+
   const selectedLayerId = useEditorStore((state) => state.selectedLayerId);
   const selectedLayerIds = useEditorStore((state) => state.selectedLayerIds);
   const setSelectedLayerId = useEditorStore((state) => state.setSelectedLayerId);
@@ -85,7 +85,7 @@
   const editingComponentId = useEditorStore((state) => state.editingComponentId);
   const builderDataPreloaded = useEditorStore((state) => state.builderDataPreloaded);
   const setBuilderDataPreloaded = useEditorStore((state) => state.setBuilderDataPreloaded);
-  
+
   const updateLayer = usePagesStore((state) => state.updateLayer);
   const draftsByPageId = usePagesStore((state) => state.draftsByPageId);
   const deleteLayer = usePagesStore((state) => state.deleteLayer);
@@ -99,16 +99,16 @@
   const setDraftLayers = usePagesStore((state) => state.setDraftLayers);
   const loadPages = usePagesStore((state) => state.loadPages);
   const pages = usePagesStore((state) => state.pages);
-  
+
   const clipboardLayer = useClipboardStore((state) => state.clipboardLayer);
   const copyToClipboard = useClipboardStore((state) => state.copyLayer);
   const cutToClipboard = useClipboardStore((state) => state.cutLayer);
   const copyStyleToClipboard = useClipboardStore((state) => state.copyStyle);
   const pasteStyleFromClipboard = useClipboardStore((state) => state.pasteStyle);
-  
+
   const componentIsSaving = useComponentsStore((state) => state.isSaving);
   const components = useComponentsStore((state) => state.components);
-  
+
   const migrationsComplete = useMigrationStore((state) => state.migrationsComplete);
   const setMigrationsComplete = useMigrationStore((state) => state.setMigrationsComplete);
   const [isSaving, setIsSaving] = useState(false);
@@ -159,19 +159,19 @@
 
   // Check if Supabase is configured, redirect to setup if not
   const [supabaseConfigured, setSupabaseConfigured] = useState<boolean | null>(null);
-  
+
   useEffect(() => {
     const checkSupabaseConfig = async () => {
       try {
         const response = await fetch('/api/setup/status');
         const data = await response.json();
-        
+
         if (!data.is_configured) {
           // Redirect to setup wizard
           router.push('/welcome');
           return;
         }
-        
+
         setSupabaseConfigured(true);
       } catch (err) {
         console.error('Failed to check Supabase config:', err);
@@ -179,7 +179,7 @@
         router.push('/welcome');
       }
     };
-    
+
     checkSupabaseConfig();
   }, [router]);
 
@@ -840,11 +840,7 @@
 
       // Layer-specific shortcuts (only work on layers tab)
       if (activeTab === 'layers') {
-<<<<<<< HEAD
         // A - Toggle Element Library (when on layers tab and not typing)
-=======
-        // A - Toggle Element Library (when on layers tab)
->>>>>>> a3cc2c6e
         if (e.key === 'a' && !isInputFocused) {
           e.preventDefault();
           // Dispatch custom event to toggle ElementLibrary
