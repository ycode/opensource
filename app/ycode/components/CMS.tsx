/**
 * CMS Component
 *
 * Content Management System interface for managing collection items with EAV architecture.
 */
'use client';

import React, { useState, useEffect } from 'react';
import { Input } from '@/components/ui/input';
import Icon from '@/components/ui/icon';
import { Button } from '@/components/ui/button';
<<<<<<< HEAD
import { Spinner } from '@/components/ui/spinner';
import { Empty, EmptyDescription, EmptyTitle } from '@/components/ui/empty';
import { Badge } from '@/components/ui/badge';
import { DropdownMenu, DropdownMenuContent, DropdownMenuItem, DropdownMenuSeparator, DropdownMenuTrigger } from '@/components/ui/dropdown-menu';
import { Select, SelectTrigger, SelectContent, SelectItem, SelectValue } from '@/components/ui/select';
import { DndContext, closestCenter, PointerSensor, useSensor, useSensors, DragEndEvent } from '@dnd-kit/core';
import { SortableContext, verticalListSortingStrategy, useSortable } from '@dnd-kit/sortable';
import { CSS } from '@dnd-kit/utilities';
import { useCollectionsStore } from '@/stores/useCollectionsStore';
import { collectionsApi } from '@/lib/api';
import { formatDate } from '@/lib/utils';
import CollectionItemDialog from './CollectionItemDialog';
import AddFieldDialog from './AddFieldDialog';
import FieldsDropdown from './FieldsDropdown';
import CollectionItemContextMenu from './CollectionItemContextMenu';
import type { CollectionItemWithValues, CollectionField } from '@/types';

// Sortable row component for drag and drop
interface SortableRowProps {
  item: CollectionItemWithValues;
  isManualMode: boolean;
  children: React.ReactNode;
  onDuplicate: () => void;
  onDelete: () => void;
}

function SortableRow({ item, isManualMode, children, onDuplicate, onDelete }: SortableRowProps) {
  const {
    attributes,
    listeners,
    setNodeRef,
    transform,
    transition,
    isDragging,
  } = useSortable({ id: item.id, disabled: !isManualMode });
  
  const style = {
    transform: CSS.Transform.toString(transform),
    transition,
    opacity: isDragging ? 0.5 : 1,
    cursor: isManualMode ? 'grab' : 'pointer',
  };
  
  return (
    <CollectionItemContextMenu
      onDuplicate={onDuplicate}
      onDelete={onDelete}
    >
      <tr
        ref={setNodeRef}
        style={style}
        {...attributes}
        {...(isManualMode ? listeners : {})}
        className="group border-b hover:bg-secondary/50 transition-colors"
      >
        {children}
      </tr>
    </CollectionItemContextMenu>
  );
}

export default function CMS() {
  const { 
    selectedCollectionId, 
    collections, 
    fields, 
    items, 
    itemsTotalCount,
    isLoading,
    loadFields,
    loadItems,
    deleteItem,
    duplicateItem,
    deleteField,
    updateField,
    createField,
    updateCollectionSorting,
    reorderItems,
    searchItems,
  } = useCollectionsStore();
  
  const [searchQuery, setSearchQuery] = useState('');
  const [fieldSearchQuery, setFieldSearchQuery] = useState('');
  const [currentPage, setCurrentPage] = useState(1);
  const [pageSize, setPageSize] = useState(25);
  const [showItemDialog, setShowItemDialog] = useState(false);
  const [showAddFieldDialog, setShowAddFieldDialog] = useState(false);
  const [editingItem, setEditingItem] = useState<CollectionItemWithValues | null>(null);
  const [editingField, setEditingField] = useState<CollectionField | null>(null);
  const [selectedItemIds, setSelectedItemIds] = useState<Set<number>>(new Set());
  
  const selectedCollection = collections.find(c => c.id === selectedCollectionId);
  const collectionFields = selectedCollectionId ? (fields[selectedCollectionId] || []) : [];
  const collectionItems = selectedCollectionId ? (items[selectedCollectionId] || []) : [];
  const totalItems = selectedCollectionId ? (itemsTotalCount[selectedCollectionId] || 0) : 0;
  
  // Drag and drop sensors
  const sensors = useSensors(
    useSensor(PointerSensor, {
      activationConstraint: {
        distance: 8, // Require 8px movement before drag starts
      },
    })
  );
  
  // Check if we're in manual sort mode
  const isManualMode = selectedCollection?.sorting?.direction === 'manual';
  
  // Load fields and items when collection changes
  useEffect(() => {
    if (selectedCollectionId) {
      loadFields(selectedCollectionId);
      loadItems(selectedCollectionId, currentPage, pageSize);
      // Clear selections and search when switching collections
      setSelectedItemIds(new Set());
      setSearchQuery('');
      setFieldSearchQuery('');
      setCurrentPage(1); // Reset to page 1
    }
  }, [selectedCollectionId, loadFields, loadItems, pageSize]);
  
  // Debounced field search - queries backend
  useEffect(() => {
    if (!selectedCollectionId) return;
    
    const debounceTimer = setTimeout(() => {
      loadFields(selectedCollectionId, fieldSearchQuery || undefined);
    }, 300); // 300ms debounce
    
    return () => clearTimeout(debounceTimer);
  }, [fieldSearchQuery, selectedCollectionId, loadFields]);
  
  // Debounced search - queries backend with pagination
  useEffect(() => {
    if (!selectedCollectionId) return;
    
    const debounceTimer = setTimeout(() => {
      if (searchQuery.trim()) {
        searchItems(selectedCollectionId, searchQuery, currentPage, pageSize);
      } else {
        // If search is empty, reload all items
        loadItems(selectedCollectionId, currentPage, pageSize);
      }
    }, 300); // 300ms debounce
    
    return () => clearTimeout(debounceTimer);
  }, [searchQuery, selectedCollectionId, currentPage, pageSize, searchItems, loadItems]);
  
  // Reset to page 1 when search query changes
  useEffect(() => {
    setCurrentPage(1);
  }, [searchQuery]);
  
  // Reset to page 1 when sorting changes
  useEffect(() => {
    setCurrentPage(1);
  }, [selectedCollection?.sorting]);
  
  // Reset to page 1 when page size changes
  useEffect(() => {
    setCurrentPage(1);
  }, [pageSize]);
  
  // Sort items (search filtering now happens on backend)
  const sortedItems = React.useMemo(() => {
    const items = [...collectionItems];
    
    // Apply sorting
    const sorting = selectedCollection?.sorting;
    if (sorting) {
      items.sort((a, b) => {
        if (sorting.direction === 'manual') {
          // Sort by manual_order
          return a.manual_order - b.manual_order;
        }
        
        // Sort by field value
        const aValue = a.values[sorting.field] || '';
        const bValue = b.values[sorting.field] || '';
        
        // Try to parse as numbers if possible
        const aNum = parseFloat(String(aValue));
        const bNum = parseFloat(String(bValue));
        
        if (!isNaN(aNum) && !isNaN(bNum)) {
          // Numeric comparison
          return sorting.direction === 'asc' ? aNum - bNum : bNum - aNum;
        }
        
        // String comparison
        const comparison = String(aValue).localeCompare(String(bValue));
        return sorting.direction === 'asc' ? comparison : -comparison;
      });
    } else {
      // Default: sort by manual_order
      items.sort((a, b) => a.manual_order - b.manual_order);
    }
    
    return items;
  }, [collectionItems, selectedCollection?.sorting]);
  
  const handleCreateItem = () => {
    setEditingItem(null);
    setShowItemDialog(true);
  };
  
  const handleEditItem = (item: CollectionItemWithValues) => {
    setEditingItem(item);
    setShowItemDialog(true);
  };
  
  const handleDeleteItem = async (itemId: number) => {
    if (!selectedCollectionId) return;
    
    if (confirm('Are you sure you want to delete this item?')) {
      try {
        await deleteItem(selectedCollectionId, itemId);
      } catch (error) {
        console.error('Failed to delete item:', error);
      }
    }
  };

  const handleDuplicateItem = async (itemId: number) => {
    if (!selectedCollectionId) return;
    
    try {
      await duplicateItem(selectedCollectionId, itemId);
    } catch (error) {
      console.error('Failed to duplicate item:', error);
    }
  };

  const handleColumnClick = async (fieldName: string) => {
    if (!selectedCollectionId || !selectedCollection) return;
    
    const currentSorting = selectedCollection.sorting;
    let newSorting;
    
    // Cycle through: manual → asc → desc → manual
    if (!currentSorting || currentSorting.field !== fieldName) {
      // First click on this field - set to manual mode
      newSorting = { field: fieldName, direction: 'manual' as const };
    } else if (currentSorting.direction === 'manual') {
      // Second click - set to ASC
      newSorting = { field: fieldName, direction: 'asc' as const };
    } else if (currentSorting.direction === 'asc') {
      // Third click - set to DESC
      newSorting = { field: fieldName, direction: 'desc' as const };
    } else {
      // Fourth click - back to manual mode
      newSorting = { field: fieldName, direction: 'manual' as const };
    }
    
    try {
      await updateCollectionSorting(selectedCollectionId, newSorting);
    } catch (error) {
      console.error('Failed to update sorting:', error);
    }
  };
=======
import {
  Sheet, SheetActions,
  SheetContent,
  SheetFooter,
  SheetHeader,
  SheetTitle,
  SheetTrigger,
} from '@/components/ui/sheet';
import {
  Form,
  FormControl,
  FormDescription,
  FormField,
  FormItem,
  FormLabel,
  FormMessage
} from '@/components/ui/form';
import { Popover, PopoverContent, PopoverTrigger } from '@/components/ui/popover';
import { usePagesStore } from '@/stores/usePagesStore';
import { Spinner } from '@/components/ui/spinner';
import { Label } from '@/components/ui/label';
import {
  Select,
  SelectContent,
  SelectGroup,
  SelectItem,
  SelectTrigger
} from '@/components/ui/select';
import { TiptapEditor } from '@/components/ui/tiptap-editor';

const formSchema = z.object({
  name: z.string().min(2, {
    message: 'Name must be at least 2 characters.',
  }),
  slug: z.string().min(2, {
    message: 'Slug must be at least 2 characters.',
  }).regex(/^[a-z0-9]+(?:-[a-z0-9]+)*$/, {
    message: 'Slug must be lowercase letters, numbers, and hyphens only.',
  }),
  content: z.string().min(1, {
    message: 'Content is required.',
  }),
});

export default function CMS() {
  const [activeSection, setActiveSection] = useState<'content' | 'media' | 'settings'>('content');
  const [isSheetOpen, setIsSheetOpen] = useState(false);

  const form = useForm<z.infer<typeof formSchema>>({
    resolver: zodResolver(formSchema),
    defaultValues: {
      name: '',
      slug: '',
      content: '',
    },
  });

  function onSubmit(values: z.infer<typeof formSchema>) {
    console.log(values);
    setIsSheetOpen(false);
    form.reset();
  }
>>>>>>> 1b270aea

  const handleDragEnd = async (event: DragEndEvent) => {
    const { active, over } = event;
    
    if (!over || active.id === over.id || !selectedCollectionId) {
      return;
    }
    
    // Find the indices of the dragged and target items
    const oldIndex = sortedItems.findIndex(item => item.id === active.id);
    const newIndex = sortedItems.findIndex(item => item.id === over.id);
    
    if (oldIndex === -1 || newIndex === -1) return;
    
    // Reorder the items array
    const reorderedItems = [...sortedItems];
    const [movedItem] = reorderedItems.splice(oldIndex, 1);
    reorderedItems.splice(newIndex, 0, movedItem);
    
    // Calculate new manual_order values for all affected items
    const updates = reorderedItems.map((item, index) => ({
      id: item.id,
      manual_order: index,
    }));
    
    try {
      await reorderItems(selectedCollectionId, updates);
      // Reset to page 1 after reordering to show the new order
      setCurrentPage(1);
    } catch (error) {
      console.error('Failed to reorder items:', error);
    }
  };
  
  const handleToggleItemSelection = (itemId: number) => {
    const newSelected = new Set(selectedItemIds);
    if (newSelected.has(itemId)) {
      newSelected.delete(itemId);
    } else {
      newSelected.add(itemId);
    }
    setSelectedItemIds(newSelected);
  };
  
  const handleSelectAll = () => {
    if (selectedItemIds.size === sortedItems.length) {
      // Deselect all
      setSelectedItemIds(new Set());
    } else {
      // Select all
      setSelectedItemIds(new Set(sortedItems.map(item => item.id)));
    }
  };
  
  const handleDeleteSelected = async () => {
    if (!selectedCollectionId || selectedItemIds.size === 0) return;
    
    const count = selectedItemIds.size;
    const itemText = count === 1 ? 'item' : 'items';
    
    if (confirm(`Are you sure you want to delete ${count} ${itemText}?`)) {
      try {
        // Use bulk delete API
        const response = await collectionsApi.bulkDeleteItems(Array.from(selectedItemIds));
        
        if (response.error) {
          throw new Error(response.error);
        }
        
        // Reload items to reflect deletion
        await loadItems(selectedCollectionId);
        
        // Clear selections after successful delete
        setSelectedItemIds(new Set());
        
        // Show success message if there were any errors
        if (response.data?.errors && response.data.errors.length > 0) {
          console.warn('Some items failed to delete:', response.data.errors);
          alert(`Deleted ${response.data.deleted} of ${count} ${itemText}. Some items failed to delete.`);
        }
      } catch (error) {
        console.error('Failed to delete items:', error);
        alert('Failed to delete items. Please try again.');
      }
    }
  };
  
  const handleEditField = (field: CollectionField) => {
    setEditingField(field);
    setShowAddFieldDialog(true);
  };
  
  const handleDeleteField = async (fieldId: number) => {
    if (!selectedCollectionId) return;
    
    const field = collectionFields.find(f => f.id === fieldId);
    if (field?.built_in) {
      alert('Cannot delete built-in fields');
      return;
    }
    
    if (confirm('Are you sure you want to delete this field? This will remove it from all items.')) {
      try {
        await deleteField(selectedCollectionId, fieldId);
      } catch (error) {
        console.error('Failed to delete field:', error);
      }
    }
  };
  
  const handleHideField = async (fieldId: number) => {
    if (!selectedCollectionId) return;
    
    const field = collectionFields.find(f => f.id === fieldId);
    if (!field) return;
    
    try {
      await updateField(selectedCollectionId, fieldId, {
        hidden: !field.hidden,
      });
      // Reload fields to show updated state
      await loadFields(selectedCollectionId);
    } catch (error) {
      console.error('Failed to toggle field visibility:', error);
    }
  };
  
  const handleDuplicateField = async (fieldId: number) => {
    if (!selectedCollectionId) return;
    
    const field = collectionFields.find(f => f.id === fieldId);
    if (!field) return;
    
    try {
      const newOrder = collectionFields.length;
      await createField(selectedCollectionId, {
        name: `${field.name} (Copy)`,
        field_name: `${field.field_name}_copy`,
        type: field.type,
        default: field.default,
        fillable: field.fillable,
        order: newOrder,
        reference_collection_id: field.reference_collection_id,
        hidden: field.hidden,
        data: field.data,
      });
      // Reload fields to show new field
      await loadFields(selectedCollectionId);
    } catch (error) {
      console.error('Failed to duplicate field:', error);
    }
  };
  
  const handleToggleFieldVisibility = async (fieldId: number) => {
    if (!selectedCollectionId) return;
    
    const field = collectionFields.find(f => f.id === fieldId);
    if (!field) return;
    
    try {
      await updateField(selectedCollectionId, fieldId, {
        hidden: !field.hidden,
      });
      // Reload fields to show updated state
      await loadFields(selectedCollectionId);
    } catch (error) {
      console.error('Failed to toggle field visibility:', error);
    }
  };
  
  const handleReorderFields = async (reorderedFields: CollectionField[]) => {
    if (!selectedCollectionId) return;
    
    try {
      const fieldIds = reorderedFields.map(f => f.id);
      await collectionsApi.reorderFields(selectedCollectionId, fieldIds);
      // Reload fields to show new order
      await loadFields(selectedCollectionId);
    } catch (error) {
      console.error('Failed to reorder fields:', error);
    }
  };
  
  
  const handleDialogSuccess = () => {
    if (selectedCollectionId) {
      loadItems(selectedCollectionId);
    }
  };
  
  // No collection selected
  if (!selectedCollectionId) {
    return (
      <div className="flex-1 bg-background flex items-center justify-center">
        <Empty>
          <EmptyTitle>No Collection Selected</EmptyTitle>
          <EmptyDescription>
            Select a collection from the sidebar to manage its items
          </EmptyDescription>
        </Empty>
      </div>
    );
  }
  
  // Loading
  if (isLoading) {
    return (
      <div className="flex-1 bg-background flex items-center justify-center">
        <Spinner />
      </div>
    );
  }
  
  return (
    <div className="flex-1 bg-background flex flex-col">
      {/* Header */}
      <div className="p-4 flex items-center justify-between border-b">
        <div className="flex items-center gap-4 flex-1">
          <div className="max-w-md flex-1">
            <Input 
              placeholder="Search items..." 
              value={searchQuery}
              onChange={(e) => setSearchQuery(e.target.value)}
              size="sm"
            />
          </div>
        </div>
        
        <div className="flex gap-2">
          {selectedItemIds.size > 0 && (
            <Button 
              size="sm"
              variant="destructive"
              onClick={handleDeleteSelected}
            >
              <Icon name="trash" />
              Delete ({selectedItemIds.size})
            </Button>
          )}
          <Button 
            size="sm"
            variant="secondary"
            onClick={() => {
              setEditingField(null);
              setShowAddFieldDialog(true);
            }}
          >
            <Icon name="plus" />
            Add Field
          </Button>
          <FieldsDropdown
            fields={collectionFields}
            searchQuery={fieldSearchQuery}
            onSearchChange={setFieldSearchQuery}
            onToggleVisibility={handleToggleFieldVisibility}
            onReorder={handleReorderFields}
          />
          <Button 
            size="sm" 
            onClick={handleCreateItem}
            disabled={collectionFields.length === 0}
          >
            <Icon name="plus" />
            Add Item
          </Button>
        </div>
      </div>

      {/* Items Content */}
      <div className="flex-1 overflow-auto">
        {collectionFields.length === 0 ? (
          <div className="flex flex-col items-center justify-center gap-4 p-8">
            <Empty>
              <EmptyTitle>No Fields Defined</EmptyTitle>
              <EmptyDescription>
                This collection has no fields. Add fields to start managing items.
              </EmptyDescription>
            </Empty>
            <Button
              onClick={() => {
                setEditingField(null);
                setShowAddFieldDialog(true);
              }}
            >
              <Icon name="plus" />
              Add Field
            </Button>
          </div>
        ) : (
          <>
            <DndContext
              sensors={sensors}
              collisionDetection={closestCenter}
              onDragEnd={handleDragEnd}
            >
              <SortableContext
                items={sortedItems.map(item => item.id)}
                strategy={verticalListSortingStrategy}
              >
                <table className="w-full">
                  <thead className="border-b sticky top-0 bg-background">
                    <tr>
                      <th className="px-4 py-3 w-12">
                        <input
                          type="checkbox"
                          checked={sortedItems.length > 0 && selectedItemIds.size === sortedItems.length}
                          onChange={handleSelectAll}
                          className="w-4 h-4 cursor-pointer"
                        />
                      </th>
                      {collectionFields.filter(f => !f.hidden).map((field) => {
                        const sorting = selectedCollection?.sorting;
                        const isActiveSort = sorting?.field === field.field_name;
                        const sortIcon = isActiveSort ? (
                          sorting.direction === 'manual' ? 'M' :
                            sorting.direction === 'asc' ? '↑' :
                              '↓'
                        ) : null;
                        
                        return (
                          <th key={field.id} className="px-4 py-3 text-left font-medium text-sm">
                            <div className="flex items-center gap-2">
                              <button
                                onClick={() => handleColumnClick(field.field_name)}
                                className="flex items-center gap-1 hover:text-primary transition-colors cursor-pointer"
                              >
                                {field.name}
                                {sortIcon && (
                                  <span className="text-xs font-mono">
                                    {sortIcon}
                                  </span>
                                )}
                              </button>
                              <DropdownMenu>
                          <DropdownMenuTrigger asChild>
                            <Button
                              size="xs" variant="ghost"
                              className="h-auto p-0 hover:bg-transparent"
                            >
                              <span className="text-muted-foreground">...</span>
                            </Button>
                          </DropdownMenuTrigger>
                          <DropdownMenuContent align="start">
                            <DropdownMenuItem 
                              onClick={() => handleEditField(field)}
                              disabled={field.built_in}
                            >
                              <Icon name="pencil" className="mr-2 h-3 w-3" />
                              Edit
                            </DropdownMenuItem>
                            <DropdownMenuItem 
                              onClick={() => handleDuplicateField(field.id)}
                              disabled={field.built_in}
                            >
                              <Icon name="copy" className="mr-2 h-3 w-3" />
                              Duplicate
                            </DropdownMenuItem>
                            <DropdownMenuItem 
                              onClick={() => handleHideField(field.id)}
                              disabled={field.field_name === 'name'}
                            >
                              <Icon name={field.hidden ? 'eye' : 'eye-off'} className="mr-2 h-3 w-3" />
                              {field.hidden ? 'Show' : 'Hide'}
                            </DropdownMenuItem>
                            <DropdownMenuSeparator />
                            <DropdownMenuItem 
                              onClick={() => handleDeleteField(field.id)}
                              disabled={field.built_in}
                              className="text-destructive"
                            >
                              <Icon name="trash" className="mr-2 h-3 w-3" />
                              Delete
                            </DropdownMenuItem>
                          </DropdownMenuContent>
                        </DropdownMenu>
                      </div>
                    </th>
                        );
                      })}
                </tr>
              </thead>
              <tbody>
                    {sortedItems.length > 0 ? (
                      sortedItems.map((item) => (
                        <SortableRow
                          key={item.id}
                          item={item}
                          isManualMode={isManualMode}
                          onDuplicate={() => handleDuplicateItem(item.id)}
                          onDelete={() => handleDeleteItem(item.id)}
                        >
                          <td
                            className="px-4 py-3 w-12" onClick={(e) => {
                              e.stopPropagation();
                              if (!isManualMode) {
                                handleEditItem(item);
                              }
                            }}
                          >
                            <input
                              type="checkbox"
                              checked={selectedItemIds.has(item.id)}
                              onChange={() => handleToggleItemSelection(item.id)}
                              className="w-4 h-4 cursor-pointer"
                              onClick={(e) => e.stopPropagation()}
                            />
                          </td>
                          {collectionFields.filter(f => !f.hidden).map((field) => {
                            const value = item.values[field.field_name];
                            
                            // Format date fields
                            if (field.type === 'date' && value) {
                              return (
                                <td
                                  key={field.id} className="px-4 py-3"
                                  onClick={() => !isManualMode && handleEditItem(item)}
                                >
                                  {formatDate(value, 'MMM D YYYY, HH:mm')}
                                </td>
                              );
                            }
                            
                            return (
                              <td
                                key={field.id} className="px-4 py-3"
                                onClick={() => !isManualMode && handleEditItem(item)}
                              >
                                {value || '-'}
                              </td>
                            );
                          })}
                        </SortableRow>
                      ))
                    ) : (
                  <tr>
                    <td colSpan={collectionFields.filter(f => !f.hidden).length + 1} className="px-4 py-8 text-center">
                      {searchQuery && collectionItems.length > 0 ? (
                        <div className="text-muted-foreground">
                          No items found matching &quot;{searchQuery}&quot;
                        </div>
                      ) : (
                        <Empty>
                          <EmptyTitle>No Items Yet</EmptyTitle>
                          <EmptyDescription>
                            Click &quot;Add Item&quot; to create your first {selectedCollection?.name.toLowerCase()} item
                          </EmptyDescription>
                        </Empty>
                      )}
                    </td>
                  </tr>
                    )}
              </tbody>
            </table>
<<<<<<< HEAD
              </SortableContext>
            </DndContext>
            
            {/* Pagination Controls */}
            {selectedCollectionId && sortedItems.length > 0 && (
              <div className="flex items-center justify-between px-4 py-4 border-t">
                <div className="flex items-center gap-4">
                  <p className="text-sm text-muted-foreground">
                    Showing {((currentPage - 1) * pageSize) + 1} to {Math.min(currentPage * pageSize, totalItems)} of {totalItems} results
                  </p>
                  
                  <div className="flex items-center gap-2">
                    <span className="text-sm text-muted-foreground">Show:</span>
                    <Select
                      value={pageSize.toString()}
                      onValueChange={(value) => setPageSize(Number(value))}
                    >
                      <SelectTrigger className="w-20">
                        <SelectValue />
                      </SelectTrigger>
                      <SelectContent>
                        <SelectItem value="2">2</SelectItem>
                        <SelectItem value="25">25</SelectItem>
                        <SelectItem value="50">50</SelectItem>
                        <SelectItem value="100">100</SelectItem>
                      </SelectContent>
                    </Select>
=======

        </div>

        <div>

            <Sheet open={isSheetOpen} onOpenChange={setIsSheetOpen}>
            <SheetTrigger asChild>
              <div className="group">
                <div className="grid grid-flow-col text-muted-foreground group-hover:bg-secondary">
                  <div className="px-4 py-5">
                    <Button size="xs" variant="ghost">
                      <Icon name="plus" />
                    </Button>
>>>>>>> 1b270aea
                  </div>
                </div>
                
                <div className="flex items-center gap-2">
                  <Button
                    size="sm"
                    variant="secondary"
                    onClick={() => setCurrentPage(p => Math.max(1, p - 1))}
                    disabled={currentPage === 1}
                  >
                    Previous
                  </Button>
                  <Button
                    size="sm"
                    variant="secondary"
                    onClick={() => setCurrentPage(p => p + 1)}
                    disabled={currentPage * pageSize >= totalItems}
                  >
                    Next
                  </Button>
                </div>
              </div>
<<<<<<< HEAD
            )}
          </>
        )}
      </div>
      
      {/* Add Field Dialog */}
      {selectedCollectionId && (
        <AddFieldDialog
          isOpen={showAddFieldDialog}
          onClose={() => {
            setShowAddFieldDialog(false);
            setEditingField(null);
          }}
          collectionId={selectedCollectionId}
          field={editingField}
          onSuccess={() => {
            if (selectedCollectionId) {
              loadFields(selectedCollectionId);
            }
          }}
        />
      )}
      
      {/* Item Dialog */}
      {selectedCollectionId && (
        <CollectionItemDialog
          isOpen={showItemDialog}
          onClose={() => {
            setShowItemDialog(false);
            setEditingItem(null);
          }}
          collectionId={selectedCollectionId}
          item={editingItem}
          onSuccess={handleDialogSuccess}
        />
      )}
=======
            </SheetTrigger>
            <SheetContent>
              <SheetHeader>
                <SheetTitle>Collection item</SheetTitle>
                <SheetActions>
                    <Button
                      size="sm"
                      type="submit"
                    >
                      Create
                    </Button>
                  </SheetActions>
              </SheetHeader>

              <Form {...form}>
                <form onSubmit={form.handleSubmit(onSubmit)} className="flex flex-col gap-4 flex-1">
                  <div className="flex-1 flex flex-col gap-6">
                    <FormField
                      control={form.control}
                      name="name"
                      render={({ field }) => (
                        <FormItem>
                          <FormLabel>Name</FormLabel>
                          <FormControl>
                            <Input placeholder="My first blog post" {...field} />
                          </FormControl>
                          <FormMessage />
                        </FormItem>
                      )}
                    />

                    <FormField
                      control={form.control}
                      name="slug"
                      render={({ field }) => (
                        <FormItem>
                          <FormLabel>Slug</FormLabel>
                          <FormControl>
                            <Input placeholder="my-first-blog-post" {...field} />
                          </FormControl>
                          <FormMessage />
                        </FormItem>
                      )}
                    />

                    <FormField
                      control={form.control}
                      name="content"
                      render={({ field }) => (
                        <FormItem>
                          <FormLabel>Content</FormLabel>
                          <FormControl>
                            <TiptapEditor
                              value={field.value}
                              onChange={field.onChange}
                              placeholder="Write your content here..."
                            />
                          </FormControl>
                          <FormMessage />
                        </FormItem>
                      )}
                    />
                  </div>


                </form>
              </Form>
            </SheetContent>
          </Sheet>

        </div>

>>>>>>> 1b270aea
    </div>
  );
}<|MERGE_RESOLUTION|>--- conflicted
+++ resolved
@@ -6,22 +6,35 @@
 'use client';
 
 import React, { useState, useEffect } from 'react';
+import { useForm } from 'react-hook-form';
 import { Input } from '@/components/ui/input';
 import Icon from '@/components/ui/icon';
 import { Button } from '@/components/ui/button';
-<<<<<<< HEAD
+import {
+  Sheet,
+  SheetContent,
+  SheetHeader,
+  SheetTitle,
+} from '@/components/ui/sheet';
+import {
+  Form,
+  FormControl,
+  FormField,
+  FormItem,
+  FormLabel,
+  FormMessage,
+} from '@/components/ui/form';
 import { Spinner } from '@/components/ui/spinner';
 import { Empty, EmptyDescription, EmptyTitle } from '@/components/ui/empty';
-import { Badge } from '@/components/ui/badge';
 import { DropdownMenu, DropdownMenuContent, DropdownMenuItem, DropdownMenuSeparator, DropdownMenuTrigger } from '@/components/ui/dropdown-menu';
 import { Select, SelectTrigger, SelectContent, SelectItem, SelectValue } from '@/components/ui/select';
+import { TiptapEditor } from '@/components/ui/tiptap-editor';
 import { DndContext, closestCenter, PointerSensor, useSensor, useSensors, DragEndEvent } from '@dnd-kit/core';
 import { SortableContext, verticalListSortingStrategy, useSortable } from '@dnd-kit/sortable';
 import { CSS } from '@dnd-kit/utilities';
 import { useCollectionsStore } from '@/stores/useCollectionsStore';
 import { collectionsApi } from '@/lib/api';
 import { formatDate } from '@/lib/utils';
-import CollectionItemDialog from './CollectionItemDialog';
 import AddFieldDialog from './AddFieldDialog';
 import FieldsDropdown from './FieldsDropdown';
 import CollectionItemContextMenu from './CollectionItemContextMenu';
@@ -45,14 +58,14 @@
     transition,
     isDragging,
   } = useSortable({ id: item.id, disabled: !isManualMode });
-  
+
   const style = {
     transform: CSS.Transform.toString(transform),
     transition,
     opacity: isDragging ? 0.5 : 1,
     cursor: isManualMode ? 'grab' : 'pointer',
   };
-  
+
   return (
     <CollectionItemContextMenu
       onDuplicate={onDuplicate}
@@ -72,11 +85,11 @@
 }
 
 export default function CMS() {
-  const { 
-    selectedCollectionId, 
-    collections, 
-    fields, 
-    items, 
+  const {
+    selectedCollectionId,
+    collections,
+    fields,
+    items,
     itemsTotalCount,
     isLoading,
     loadFields,
@@ -90,22 +103,27 @@
     reorderItems,
     searchItems,
   } = useCollectionsStore();
-  
+
   const [searchQuery, setSearchQuery] = useState('');
   const [fieldSearchQuery, setFieldSearchQuery] = useState('');
   const [currentPage, setCurrentPage] = useState(1);
   const [pageSize, setPageSize] = useState(25);
-  const [showItemDialog, setShowItemDialog] = useState(false);
+  const [showItemSheet, setShowItemSheet] = useState(false);
   const [showAddFieldDialog, setShowAddFieldDialog] = useState(false);
   const [editingItem, setEditingItem] = useState<CollectionItemWithValues | null>(null);
   const [editingField, setEditingField] = useState<CollectionField | null>(null);
   const [selectedItemIds, setSelectedItemIds] = useState<Set<number>>(new Set());
-  
+
   const selectedCollection = collections.find(c => c.id === selectedCollectionId);
   const collectionFields = selectedCollectionId ? (fields[selectedCollectionId] || []) : [];
   const collectionItems = selectedCollectionId ? (items[selectedCollectionId] || []) : [];
   const totalItems = selectedCollectionId ? (itemsTotalCount[selectedCollectionId] || 0) : 0;
-  
+
+  // Form for Sheet
+  const form = useForm({
+    defaultValues: {} as Record<string, any>,
+  });
+
   // Drag and drop sensors
   const sensors = useSensors(
     useSensor(PointerSensor, {
@@ -114,10 +132,10 @@
       },
     })
   );
-  
+
   // Check if we're in manual sort mode
   const isManualMode = selectedCollection?.sorting?.direction === 'manual';
-  
+
   // Load fields and items when collection changes
   useEffect(() => {
     if (selectedCollectionId) {
@@ -130,22 +148,22 @@
       setCurrentPage(1); // Reset to page 1
     }
   }, [selectedCollectionId, loadFields, loadItems, pageSize]);
-  
+
   // Debounced field search - queries backend
   useEffect(() => {
     if (!selectedCollectionId) return;
-    
+
     const debounceTimer = setTimeout(() => {
       loadFields(selectedCollectionId, fieldSearchQuery || undefined);
     }, 300); // 300ms debounce
-    
+
     return () => clearTimeout(debounceTimer);
   }, [fieldSearchQuery, selectedCollectionId, loadFields]);
-  
+
   // Debounced search - queries backend with pagination
   useEffect(() => {
     if (!selectedCollectionId) return;
-    
+
     const debounceTimer = setTimeout(() => {
       if (searchQuery.trim()) {
         searchItems(selectedCollectionId, searchQuery, currentPage, pageSize);
@@ -154,29 +172,45 @@
         loadItems(selectedCollectionId, currentPage, pageSize);
       }
     }, 300); // 300ms debounce
-    
+
     return () => clearTimeout(debounceTimer);
   }, [searchQuery, selectedCollectionId, currentPage, pageSize, searchItems, loadItems]);
-  
+
   // Reset to page 1 when search query changes
   useEffect(() => {
     setCurrentPage(1);
   }, [searchQuery]);
-  
+
   // Reset to page 1 when sorting changes
   useEffect(() => {
     setCurrentPage(1);
   }, [selectedCollection?.sorting]);
-  
+
   // Reset to page 1 when page size changes
   useEffect(() => {
     setCurrentPage(1);
   }, [pageSize]);
-  
+
+  // Update form when editing item or collection fields change
+  useEffect(() => {
+    if (editingItem) {
+      form.reset(editingItem.values);
+    } else {
+      // Reset with default values from fields
+      const defaults: Record<string, any> = {};
+      collectionFields.forEach(field => {
+        if (field.default) {
+          defaults[field.field_name] = field.default;
+        }
+      });
+      form.reset(defaults);
+    }
+  }, [editingItem, collectionFields, form]);
+
   // Sort items (search filtering now happens on backend)
   const sortedItems = React.useMemo(() => {
     const items = [...collectionItems];
-    
+
     // Apply sorting
     const sorting = selectedCollection?.sorting;
     if (sorting) {
@@ -185,20 +219,20 @@
           // Sort by manual_order
           return a.manual_order - b.manual_order;
         }
-        
+
         // Sort by field value
         const aValue = a.values[sorting.field] || '';
         const bValue = b.values[sorting.field] || '';
-        
+
         // Try to parse as numbers if possible
         const aNum = parseFloat(String(aValue));
         const bNum = parseFloat(String(bValue));
-        
+
         if (!isNaN(aNum) && !isNaN(bNum)) {
           // Numeric comparison
           return sorting.direction === 'asc' ? aNum - bNum : bNum - aNum;
         }
-        
+
         // String comparison
         const comparison = String(aValue).localeCompare(String(bValue));
         return sorting.direction === 'asc' ? comparison : -comparison;
@@ -207,23 +241,23 @@
       // Default: sort by manual_order
       items.sort((a, b) => a.manual_order - b.manual_order);
     }
-    
+
     return items;
   }, [collectionItems, selectedCollection?.sorting]);
-  
+
   const handleCreateItem = () => {
     setEditingItem(null);
-    setShowItemDialog(true);
-  };
-  
+    setShowItemSheet(true);
+  };
+
   const handleEditItem = (item: CollectionItemWithValues) => {
     setEditingItem(item);
-    setShowItemDialog(true);
-  };
-  
+    setShowItemSheet(true);
+  };
+
   const handleDeleteItem = async (itemId: number) => {
     if (!selectedCollectionId) return;
-    
+
     if (confirm('Are you sure you want to delete this item?')) {
       try {
         await deleteItem(selectedCollectionId, itemId);
@@ -235,7 +269,7 @@
 
   const handleDuplicateItem = async (itemId: number) => {
     if (!selectedCollectionId) return;
-    
+
     try {
       await duplicateItem(selectedCollectionId, itemId);
     } catch (error) {
@@ -245,10 +279,10 @@
 
   const handleColumnClick = async (fieldName: string) => {
     if (!selectedCollectionId || !selectedCollection) return;
-    
+
     const currentSorting = selectedCollection.sorting;
     let newSorting;
-    
+
     // Cycle through: manual → asc → desc → manual
     if (!currentSorting || currentSorting.field !== fieldName) {
       // First click on this field - set to manual mode
@@ -263,102 +297,38 @@
       // Fourth click - back to manual mode
       newSorting = { field: fieldName, direction: 'manual' as const };
     }
-    
+
     try {
       await updateCollectionSorting(selectedCollectionId, newSorting);
     } catch (error) {
       console.error('Failed to update sorting:', error);
     }
   };
-=======
-import {
-  Sheet, SheetActions,
-  SheetContent,
-  SheetFooter,
-  SheetHeader,
-  SheetTitle,
-  SheetTrigger,
-} from '@/components/ui/sheet';
-import {
-  Form,
-  FormControl,
-  FormDescription,
-  FormField,
-  FormItem,
-  FormLabel,
-  FormMessage
-} from '@/components/ui/form';
-import { Popover, PopoverContent, PopoverTrigger } from '@/components/ui/popover';
-import { usePagesStore } from '@/stores/usePagesStore';
-import { Spinner } from '@/components/ui/spinner';
-import { Label } from '@/components/ui/label';
-import {
-  Select,
-  SelectContent,
-  SelectGroup,
-  SelectItem,
-  SelectTrigger
-} from '@/components/ui/select';
-import { TiptapEditor } from '@/components/ui/tiptap-editor';
-
-const formSchema = z.object({
-  name: z.string().min(2, {
-    message: 'Name must be at least 2 characters.',
-  }),
-  slug: z.string().min(2, {
-    message: 'Slug must be at least 2 characters.',
-  }).regex(/^[a-z0-9]+(?:-[a-z0-9]+)*$/, {
-    message: 'Slug must be lowercase letters, numbers, and hyphens only.',
-  }),
-  content: z.string().min(1, {
-    message: 'Content is required.',
-  }),
-});
-
-export default function CMS() {
-  const [activeSection, setActiveSection] = useState<'content' | 'media' | 'settings'>('content');
-  const [isSheetOpen, setIsSheetOpen] = useState(false);
-
-  const form = useForm<z.infer<typeof formSchema>>({
-    resolver: zodResolver(formSchema),
-    defaultValues: {
-      name: '',
-      slug: '',
-      content: '',
-    },
-  });
-
-  function onSubmit(values: z.infer<typeof formSchema>) {
-    console.log(values);
-    setIsSheetOpen(false);
-    form.reset();
-  }
->>>>>>> 1b270aea
 
   const handleDragEnd = async (event: DragEndEvent) => {
     const { active, over } = event;
-    
+
     if (!over || active.id === over.id || !selectedCollectionId) {
       return;
     }
-    
+
     // Find the indices of the dragged and target items
     const oldIndex = sortedItems.findIndex(item => item.id === active.id);
     const newIndex = sortedItems.findIndex(item => item.id === over.id);
-    
+
     if (oldIndex === -1 || newIndex === -1) return;
-    
+
     // Reorder the items array
     const reorderedItems = [...sortedItems];
     const [movedItem] = reorderedItems.splice(oldIndex, 1);
     reorderedItems.splice(newIndex, 0, movedItem);
-    
+
     // Calculate new manual_order values for all affected items
     const updates = reorderedItems.map((item, index) => ({
       id: item.id,
       manual_order: index,
     }));
-    
+
     try {
       await reorderItems(selectedCollectionId, updates);
       // Reset to page 1 after reordering to show the new order
@@ -367,7 +337,7 @@
       console.error('Failed to reorder items:', error);
     }
   };
-  
+
   const handleToggleItemSelection = (itemId: number) => {
     const newSelected = new Set(selectedItemIds);
     if (newSelected.has(itemId)) {
@@ -377,7 +347,7 @@
     }
     setSelectedItemIds(newSelected);
   };
-  
+
   const handleSelectAll = () => {
     if (selectedItemIds.size === sortedItems.length) {
       // Deselect all
@@ -387,28 +357,28 @@
       setSelectedItemIds(new Set(sortedItems.map(item => item.id)));
     }
   };
-  
+
   const handleDeleteSelected = async () => {
     if (!selectedCollectionId || selectedItemIds.size === 0) return;
-    
+
     const count = selectedItemIds.size;
     const itemText = count === 1 ? 'item' : 'items';
-    
+
     if (confirm(`Are you sure you want to delete ${count} ${itemText}?`)) {
       try {
         // Use bulk delete API
         const response = await collectionsApi.bulkDeleteItems(Array.from(selectedItemIds));
-        
+
         if (response.error) {
           throw new Error(response.error);
         }
-        
+
         // Reload items to reflect deletion
         await loadItems(selectedCollectionId);
-        
+
         // Clear selections after successful delete
         setSelectedItemIds(new Set());
-        
+
         // Show success message if there were any errors
         if (response.data?.errors && response.data.errors.length > 0) {
           console.warn('Some items failed to delete:', response.data.errors);
@@ -420,21 +390,21 @@
       }
     }
   };
-  
+
   const handleEditField = (field: CollectionField) => {
     setEditingField(field);
     setShowAddFieldDialog(true);
   };
-  
+
   const handleDeleteField = async (fieldId: number) => {
     if (!selectedCollectionId) return;
-    
+
     const field = collectionFields.find(f => f.id === fieldId);
     if (field?.built_in) {
       alert('Cannot delete built-in fields');
       return;
     }
-    
+
     if (confirm('Are you sure you want to delete this field? This will remove it from all items.')) {
       try {
         await deleteField(selectedCollectionId, fieldId);
@@ -443,13 +413,13 @@
       }
     }
   };
-  
+
   const handleHideField = async (fieldId: number) => {
     if (!selectedCollectionId) return;
-    
+
     const field = collectionFields.find(f => f.id === fieldId);
     if (!field) return;
-    
+
     try {
       await updateField(selectedCollectionId, fieldId, {
         hidden: !field.hidden,
@@ -460,13 +430,13 @@
       console.error('Failed to toggle field visibility:', error);
     }
   };
-  
+
   const handleDuplicateField = async (fieldId: number) => {
     if (!selectedCollectionId) return;
-    
+
     const field = collectionFields.find(f => f.id === fieldId);
     if (!field) return;
-    
+
     try {
       const newOrder = collectionFields.length;
       await createField(selectedCollectionId, {
@@ -486,13 +456,13 @@
       console.error('Failed to duplicate field:', error);
     }
   };
-  
+
   const handleToggleFieldVisibility = async (fieldId: number) => {
     if (!selectedCollectionId) return;
-    
+
     const field = collectionFields.find(f => f.id === fieldId);
     if (!field) return;
-    
+
     try {
       await updateField(selectedCollectionId, fieldId, {
         hidden: !field.hidden,
@@ -503,10 +473,10 @@
       console.error('Failed to toggle field visibility:', error);
     }
   };
-  
+
   const handleReorderFields = async (reorderedFields: CollectionField[]) => {
     if (!selectedCollectionId) return;
-    
+
     try {
       const fieldIds = reorderedFields.map(f => f.id);
       await collectionsApi.reorderFields(selectedCollectionId, fieldIds);
@@ -516,14 +486,32 @@
       console.error('Failed to reorder fields:', error);
     }
   };
-  
-  
-  const handleDialogSuccess = () => {
-    if (selectedCollectionId) {
-      loadItems(selectedCollectionId);
-    }
-  };
-  
+
+  const handleSheetSubmit = async (values: Record<string, any>) => {
+    if (!selectedCollectionId) return;
+
+    try {
+      if (editingItem) {
+        // Update existing item
+        await collectionsApi.updateItem(selectedCollectionId, editingItem.id, values);
+      } else {
+        // Create new item
+        await collectionsApi.createItem(selectedCollectionId, values);
+      }
+
+      // Reload items
+      await loadItems(selectedCollectionId, currentPage, pageSize);
+
+      // Close sheet and reset
+      setShowItemSheet(false);
+      setEditingItem(null);
+      form.reset();
+    } catch (error) {
+      console.error('Failed to save item:', error);
+      alert('Failed to save item. Please try again.');
+    }
+  };
+
   // No collection selected
   if (!selectedCollectionId) {
     return (
@@ -537,7 +525,7 @@
       </div>
     );
   }
-  
+
   // Loading
   if (isLoading) {
     return (
@@ -546,25 +534,25 @@
       </div>
     );
   }
-  
+
   return (
     <div className="flex-1 bg-background flex flex-col">
       {/* Header */}
       <div className="p-4 flex items-center justify-between border-b">
         <div className="flex items-center gap-4 flex-1">
           <div className="max-w-md flex-1">
-            <Input 
-              placeholder="Search items..." 
+            <Input
+              placeholder="Search items..."
               value={searchQuery}
               onChange={(e) => setSearchQuery(e.target.value)}
               size="sm"
             />
           </div>
         </div>
-        
+
         <div className="flex gap-2">
           {selectedItemIds.size > 0 && (
-            <Button 
+            <Button
               size="sm"
               variant="destructive"
               onClick={handleDeleteSelected}
@@ -573,7 +561,7 @@
               Delete ({selectedItemIds.size})
             </Button>
           )}
-          <Button 
+          <Button
             size="sm"
             variant="secondary"
             onClick={() => {
@@ -591,8 +579,8 @@
             onToggleVisibility={handleToggleFieldVisibility}
             onReorder={handleReorderFields}
           />
-          <Button 
-            size="sm" 
+          <Button
+            size="sm"
             onClick={handleCreateItem}
             disabled={collectionFields.length === 0}
           >
@@ -652,7 +640,7 @@
                             sorting.direction === 'asc' ? '↑' :
                               '↓'
                         ) : null;
-                        
+
                         return (
                           <th key={field.id} className="px-4 py-3 text-left font-medium text-sm">
                             <div className="flex items-center gap-2">
@@ -668,54 +656,55 @@
                                 )}
                               </button>
                               <DropdownMenu>
-                          <DropdownMenuTrigger asChild>
-                            <Button
-                              size="xs" variant="ghost"
-                              className="h-auto p-0 hover:bg-transparent"
-                            >
-                              <span className="text-muted-foreground">...</span>
-                            </Button>
-                          </DropdownMenuTrigger>
-                          <DropdownMenuContent align="start">
-                            <DropdownMenuItem 
-                              onClick={() => handleEditField(field)}
-                              disabled={field.built_in}
-                            >
-                              <Icon name="pencil" className="mr-2 h-3 w-3" />
-                              Edit
-                            </DropdownMenuItem>
-                            <DropdownMenuItem 
-                              onClick={() => handleDuplicateField(field.id)}
-                              disabled={field.built_in}
-                            >
-                              <Icon name="copy" className="mr-2 h-3 w-3" />
-                              Duplicate
-                            </DropdownMenuItem>
-                            <DropdownMenuItem 
-                              onClick={() => handleHideField(field.id)}
-                              disabled={field.field_name === 'name'}
-                            >
-                              <Icon name={field.hidden ? 'eye' : 'eye-off'} className="mr-2 h-3 w-3" />
-                              {field.hidden ? 'Show' : 'Hide'}
-                            </DropdownMenuItem>
-                            <DropdownMenuSeparator />
-                            <DropdownMenuItem 
-                              onClick={() => handleDeleteField(field.id)}
-                              disabled={field.built_in}
-                              className="text-destructive"
-                            >
-                              <Icon name="trash" className="mr-2 h-3 w-3" />
-                              Delete
-                            </DropdownMenuItem>
-                          </DropdownMenuContent>
-                        </DropdownMenu>
-                      </div>
-                    </th>
+                                <DropdownMenuTrigger asChild>
+                                  <Button
+                                    size="xs"
+                                    variant="ghost"
+                                    className="h-auto p-0 hover:bg-transparent"
+                                  >
+                                    <span className="text-muted-foreground">...</span>
+                                  </Button>
+                                </DropdownMenuTrigger>
+                                <DropdownMenuContent align="start">
+                                  <DropdownMenuItem
+                                    onClick={() => handleEditField(field)}
+                                    disabled={field.built_in}
+                                  >
+                                    <Icon name="pencil" className="mr-2 h-3 w-3" />
+                                    Edit
+                                  </DropdownMenuItem>
+                                  <DropdownMenuItem
+                                    onClick={() => handleDuplicateField(field.id)}
+                                    disabled={field.built_in}
+                                  >
+                                    <Icon name="copy" className="mr-2 h-3 w-3" />
+                                    Duplicate
+                                  </DropdownMenuItem>
+                                  <DropdownMenuItem
+                                    onClick={() => handleHideField(field.id)}
+                                    disabled={field.field_name === 'name'}
+                                  >
+                                    <Icon name={field.hidden ? 'eye' : 'eye-off'} className="mr-2 h-3 w-3" />
+                                    {field.hidden ? 'Show' : 'Hide'}
+                                  </DropdownMenuItem>
+                                  <DropdownMenuSeparator />
+                                  <DropdownMenuItem
+                                    onClick={() => handleDeleteField(field.id)}
+                                    disabled={field.built_in}
+                                    className="text-destructive"
+                                  >
+                                    <Icon name="trash" className="mr-2 h-3 w-3" />
+                                    Delete
+                                  </DropdownMenuItem>
+                                </DropdownMenuContent>
+                              </DropdownMenu>
+                            </div>
+                          </th>
                         );
                       })}
-                </tr>
-              </thead>
-              <tbody>
+                    </tr>
+                  </thead>
+                  <tbody>
                     {sortedItems.length > 0 ? (
                       sortedItems.map((item) => (
                         <SortableRow
@@ -726,7 +715,8 @@
                           onDelete={() => handleDeleteItem(item.id)}
                         >
                           <td
-                            className="px-4 py-3 w-12" onClick={(e) => {
+                            className="px-4 py-3 w-12"
+                            onClick={(e) => {
                               e.stopPropagation();
                               if (!isManualMode) {
                                 handleEditItem(item);
@@ -743,22 +733,24 @@
                           </td>
                           {collectionFields.filter(f => !f.hidden).map((field) => {
                             const value = item.values[field.field_name];
-                            
+
                             // Format date fields
                             if (field.type === 'date' && value) {
                               return (
                                 <td
-                                  key={field.id} className="px-4 py-3"
+                                  key={field.id}
+                                  className="px-4 py-3"
                                   onClick={() => !isManualMode && handleEditItem(item)}
                                 >
                                   {formatDate(value, 'MMM D YYYY, HH:mm')}
                                 </td>
                               );
                             }
-                            
+
                             return (
                               <td
-                                key={field.id} className="px-4 py-3"
+                                key={field.id}
+                                className="px-4 py-3"
                                 onClick={() => !isManualMode && handleEditItem(item)}
                               >
                                 {value || '-'}
@@ -768,29 +760,28 @@
                         </SortableRow>
                       ))
                     ) : (
-                  <tr>
-                    <td colSpan={collectionFields.filter(f => !f.hidden).length + 1} className="px-4 py-8 text-center">
-                      {searchQuery && collectionItems.length > 0 ? (
-                        <div className="text-muted-foreground">
-                          No items found matching &quot;{searchQuery}&quot;
-                        </div>
-                      ) : (
-                        <Empty>
-                          <EmptyTitle>No Items Yet</EmptyTitle>
-                          <EmptyDescription>
-                            Click &quot;Add Item&quot; to create your first {selectedCollection?.name.toLowerCase()} item
-                          </EmptyDescription>
-                        </Empty>
-                      )}
-                    </td>
-                  </tr>
+                      <tr>
+                        <td colSpan={collectionFields.filter(f => !f.hidden).length + 1} className="px-4 py-8 text-center">
+                          {searchQuery && collectionItems.length > 0 ? (
+                            <div className="text-muted-foreground">
+                              No items found matching &quot;{searchQuery}&quot;
+                            </div>
+                          ) : (
+                            <Empty>
+                              <EmptyTitle>No Items Yet</EmptyTitle>
+                              <EmptyDescription>
+                                Click &quot;Add Item&quot; to create your first {selectedCollection?.name.toLowerCase()} item
+                              </EmptyDescription>
+                            </Empty>
+                          )}
+                        </td>
+                      </tr>
                     )}
-              </tbody>
-            </table>
-<<<<<<< HEAD
+                  </tbody>
+                </table>
               </SortableContext>
             </DndContext>
-            
+
             {/* Pagination Controls */}
             {selectedCollectionId && sortedItems.length > 0 && (
               <div className="flex items-center justify-between px-4 py-4 border-t">
@@ -798,7 +789,7 @@
                   <p className="text-sm text-muted-foreground">
                     Showing {((currentPage - 1) * pageSize) + 1} to {Math.min(currentPage * pageSize, totalItems)} of {totalItems} results
                   </p>
-                  
+
                   <div className="flex items-center gap-2">
                     <span className="text-sm text-muted-foreground">Show:</span>
                     <Select
@@ -815,24 +806,9 @@
                         <SelectItem value="100">100</SelectItem>
                       </SelectContent>
                     </Select>
-=======
-
-        </div>
-
-        <div>
-
-            <Sheet open={isSheetOpen} onOpenChange={setIsSheetOpen}>
-            <SheetTrigger asChild>
-              <div className="group">
-                <div className="grid grid-flow-col text-muted-foreground group-hover:bg-secondary">
-                  <div className="px-4 py-5">
-                    <Button size="xs" variant="ghost">
-                      <Icon name="plus" />
-                    </Button>
->>>>>>> 1b270aea
                   </div>
                 </div>
-                
+
                 <div className="flex items-center gap-2">
                   <Button
                     size="sm"
@@ -852,12 +828,11 @@
                   </Button>
                 </div>
               </div>
-<<<<<<< HEAD
             )}
           </>
         )}
       </div>
-      
+
       {/* Add Field Dialog */}
       {selectedCollectionId && (
         <AddFieldDialog
@@ -875,94 +850,70 @@
           }}
         />
       )}
-      
-      {/* Item Dialog */}
-      {selectedCollectionId && (
-        <CollectionItemDialog
-          isOpen={showItemDialog}
-          onClose={() => {
-            setShowItemDialog(false);
-            setEditingItem(null);
-          }}
-          collectionId={selectedCollectionId}
-          item={editingItem}
-          onSuccess={handleDialogSuccess}
-        />
-      )}
-=======
-            </SheetTrigger>
-            <SheetContent>
-              <SheetHeader>
-                <SheetTitle>Collection item</SheetTitle>
-                <SheetActions>
-                    <Button
-                      size="sm"
-                      type="submit"
-                    >
-                      Create
-                    </Button>
-                  </SheetActions>
-              </SheetHeader>
-
-              <Form {...form}>
-                <form onSubmit={form.handleSubmit(onSubmit)} className="flex flex-col gap-4 flex-1">
-                  <div className="flex-1 flex flex-col gap-6">
+
+      {/* Item Sheet */}
+      <Sheet open={showItemSheet} onOpenChange={setShowItemSheet}>
+        <SheetContent>
+          <SheetHeader>
+            <SheetTitle>
+              {editingItem ? 'Edit' : 'Create'} {selectedCollection?.name} Item
+            </SheetTitle>
+          </SheetHeader>
+
+          <Form {...form}>
+            <form onSubmit={form.handleSubmit(handleSheetSubmit)} className="flex flex-col gap-4 flex-1 mt-6">
+              <div className="flex-1 flex flex-col gap-6">
+                {collectionFields
+                  .filter(f => f.fillable && !f.hidden)
+                  .map((field) => (
                     <FormField
+                      key={field.id}
                       control={form.control}
-                      name="name"
-                      render={({ field }) => (
+                      name={field.field_name}
+                      render={({ field: formField }) => (
                         <FormItem>
-                          <FormLabel>Name</FormLabel>
+                          <FormLabel>{field.name}</FormLabel>
                           <FormControl>
-                            <Input placeholder="My first blog post" {...field} />
+                            {field.type === 'rich_text' ? (
+                              <TiptapEditor
+                                value={formField.value || ''}
+                                onChange={formField.onChange}
+                                placeholder={field.default || `Enter ${field.name.toLowerCase()}...`}
+                              />
+                            ) : (
+                              <Input
+                                placeholder={field.default || `Enter ${field.name.toLowerCase()}...`}
+                                {...formField}
+                              />
+                            )}
                           </FormControl>
                           <FormMessage />
                         </FormItem>
                       )}
                     />
-
-                    <FormField
-                      control={form.control}
-                      name="slug"
-                      render={({ field }) => (
-                        <FormItem>
-                          <FormLabel>Slug</FormLabel>
-                          <FormControl>
-                            <Input placeholder="my-first-blog-post" {...field} />
-                          </FormControl>
-                          <FormMessage />
-                        </FormItem>
-                      )}
-                    />
-
-                    <FormField
-                      control={form.control}
-                      name="content"
-                      render={({ field }) => (
-                        <FormItem>
-                          <FormLabel>Content</FormLabel>
-                          <FormControl>
-                            <TiptapEditor
-                              value={field.value}
-                              onChange={field.onChange}
-                              placeholder="Write your content here..."
-                            />
-                          </FormControl>
-                          <FormMessage />
-                        </FormItem>
-                      )}
-                    />
-                  </div>
-
-
-                </form>
-              </Form>
-            </SheetContent>
-          </Sheet>
-
-        </div>
-
->>>>>>> 1b270aea
+                  ))}
+              </div>
+
+              <div className="flex gap-2 justify-end pt-4 border-t">
+                <Button
+                  type="button"
+                  variant="secondary"
+                  onClick={() => {
+                    setShowItemSheet(false);
+                    setEditingItem(null);
+                    form.reset();
+                  }}
+                >
+                  Cancel
+                </Button>
+                <Button type="submit">
+                  {editingItem ? 'Update' : 'Create'}
+                </Button>
+              </div>
+            </form>
+          </Form>
+        </SheetContent>
+      </Sheet>
     </div>
   );
 }