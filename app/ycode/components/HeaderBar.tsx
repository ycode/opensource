'use client';

<<<<<<< HEAD
import { useRef, useEffect, useState } from 'react';
import { ArrowLeft, LogOut, Monitor, Moon, Sun, Upload } from 'lucide-react';
=======
import { useRef, useEffect, useState, useMemo } from 'react';
import { ArrowLeft, LogOut, Monitor, Moon, Sun } from 'lucide-react';
>>>>>>> 0f9de2e1
import { Button } from '@/components/ui/button';
import { Badge } from '@/components/ui/badge';
import {
  DropdownMenu,
  DropdownMenuContent,
  DropdownMenuItem,
  DropdownMenuLabel,
  DropdownMenuRadioGroup,
  DropdownMenuRadioItem,
  DropdownMenuSeparator,
  DropdownMenuSub,
  DropdownMenuSubContent,
  DropdownMenuSubTrigger,
  DropdownMenuTrigger,
} from '@/components/ui/dropdown-menu';
import { Popover, PopoverContent, PopoverTrigger } from '@/components/ui/popover';
import { Spinner } from '@/components/ui/spinner';
<<<<<<< HEAD
import { Tabs, TabsList, TabsTrigger } from '@/components/ui/tabs';
import PublishDialog from './PublishDialog';
=======
>>>>>>> 0f9de2e1

// 4. Stores
import { useEditorStore } from '@/stores/useEditorStore';
import { useComponentsStore } from '@/stores/useComponentsStore';
import { usePagesStore } from '@/stores/usePagesStore';
import { publishApi } from '@/lib/api';
import { buildSlugPath } from '@/lib/page-utils';

// 5. Types
import type { Page } from '@/types';
import type { User } from '@supabase/supabase-js';

interface HeaderBarProps {
  user: User | null;
  signOut: () => Promise<void>;
  showPageDropdown: boolean;
  setShowPageDropdown: (show: boolean) => void;
  currentPage: Page | undefined;
  currentPageId: string | null;
  pages: Page[];
  setCurrentPageId: (id: string) => void;
  zoom: number;
  setZoom: (zoom: number) => void;
  isSaving: boolean;
  hasUnsavedChanges: boolean;
  lastSaved: Date | null;
  isPublishing: boolean;
  setIsPublishing: (isPublishing: boolean) => void;
  saveImmediately: (pageId: string) => Promise<void>;
  activeTab: 'pages' | 'layers' | 'cms';
  onExitComponentEditMode?: () => void;
  publishCount: number;
  onPublishSuccess: () => void;
}

export default function HeaderBar({
  user,
  signOut,
  showPageDropdown,
  setShowPageDropdown,
  currentPage,
  currentPageId,
  pages,
  setCurrentPageId,
  zoom,
  setZoom,
  isSaving,
  hasUnsavedChanges,
  lastSaved,
  isPublishing,
  setIsPublishing,
  saveImmediately,
  activeTab,
  onExitComponentEditMode,
  publishCount,
  onPublishSuccess,
}: HeaderBarProps) {
  const pageDropdownRef = useRef<HTMLDivElement>(null);
  const { editingComponentId, returnToPageId } = useEditorStore();
  const { getComponentById } = useComponentsStore();
<<<<<<< HEAD
  const [showPublishDialog, setShowPublishDialog] = useState(false);
=======
  const { folders } = usePagesStore();
>>>>>>> 0f9de2e1
  const [theme, setTheme] = useState<'system' | 'light' | 'dark'>(() => {
    if (typeof window !== 'undefined') {
      const savedTheme = localStorage.getItem('theme') as 'system' | 'light' | 'dark' | null;
      return savedTheme || 'dark';
    }
    return 'dark';
  });
  const [baseUrl, setBaseUrl] = useState<string>('');

  // Get current host after mount
  useEffect(() => {
    setBaseUrl(window.location.protocol + '//' + window.location.host);
  }, []);

  // Get component and return page info for edit mode
  const editingComponent = editingComponentId ? getComponentById(editingComponentId) : null;
  const returnToPage = returnToPageId ? pages.find(p => p.id === returnToPageId) : null;

  // Build full page path including folders (memoized for performance)
  const fullPagePath = useMemo(() => {
    if (!currentPage) return '/';
    return buildSlugPath(currentPage, folders, 'page');
  }, [currentPage, folders]);

  // Apply theme to HTML element
  useEffect(() => {
    const root = document.documentElement;

    if (theme === 'system') {
      const systemPrefersDark = window.matchMedia('(prefers-color-scheme: dark)').matches;
      if (systemPrefersDark) {
        root.classList.add('dark');
      } else {
        root.classList.remove('dark');
      }
    } else if (theme === 'dark') {
      root.classList.add('dark');
    } else {
      root.classList.remove('dark');
    }

    localStorage.setItem('theme', theme);
  }, [theme]);

  // Close page dropdown when clicking outside
  useEffect(() => {
    const handleClickOutside = (event: MouseEvent) => {
      if (pageDropdownRef.current && !pageDropdownRef.current.contains(event.target as Node)) {
        setShowPageDropdown(false);
      }
    };

    if (showPageDropdown) {
      document.addEventListener('mousedown', handleClickOutside);
      return () => document.removeEventListener('mousedown', handleClickOutside);
    }
  }, [showPageDropdown, setShowPageDropdown]);

  return (
    <header className="h-14 bg-background border-b flex items-center justify-between px-4">
      {/* Left: Logo & Navigation */}
      <div className="flex items-center gap-2">
        {/* User Menu */}
        <DropdownMenu>
          <DropdownMenuTrigger asChild>
            <Button
              variant="secondary" size="sm"
              className="!size-8"
            >
              <div className="dark:text-white text-secondary-foreground">
                <svg
                  className="size-3.5 fill-current" viewBox="0 0 24 24"
                  version="1.1" xmlns="http://www.w3.org/2000/svg"
                >
                  <g
                    id="Symbols" stroke="none"
                    strokeWidth="1" fill="none"
                    fillRule="evenodd"
                  >
                    <g id="Sidebar" transform="translate(-30.000000, -30.000000)">
                      <g id="Ycode">
                        <g transform="translate(30.000000, 30.000000)">
                          <rect
                            id="Rectangle" x="0"
                            y="0" width="24"
                            height="24"
                          />
                          <path
                            id="CurrentFill" d="M11.4241533,0 L11.4241533,5.85877951 L6.024,8.978 L12.6155735,12.7868008 L10.951,13.749 L23.0465401,6.75101349 L23.0465401,12.6152717 L3.39516096,23.9856666 L3.3703726,24 L3.34318129,23.9827156 L0.96,22.4713365 L0.96,16.7616508 L3.36417551,18.1393242 L7.476,15.76 L0.96,11.9090099 L0.96,6.05375516 L11.4241533,0 Z"
                            className="fill-current"
                          />
                        </g>
                      </g>
                    </g>
                  </g>
                </svg>
              </div>
            </Button>
          </DropdownMenuTrigger>
          <DropdownMenuContent align="start">
            <DropdownMenuLabel>Signed in as</DropdownMenuLabel>
            <DropdownMenuLabel className="font-normal text-muted-foreground">
              {user?.email}
            </DropdownMenuLabel>
            <DropdownMenuSeparator />

            <DropdownMenuSub>
              <DropdownMenuSubTrigger>
                Theme
              </DropdownMenuSubTrigger>
              <DropdownMenuSubContent>
                <DropdownMenuRadioGroup value={theme} onValueChange={(value) => setTheme(value as 'system' | 'light' | 'dark')}>
                  <DropdownMenuRadioItem value="system">
                    System
                  </DropdownMenuRadioItem>
                  <DropdownMenuRadioItem value="light">
                    Light
                  </DropdownMenuRadioItem>
                  <DropdownMenuRadioItem value="dark">
                    Dark
                  </DropdownMenuRadioItem>
                </DropdownMenuRadioGroup>
              </DropdownMenuSubContent>
            </DropdownMenuSub>

            <DropdownMenuSeparator />
            <DropdownMenuItem
              variant="destructive"
              onClick={async () => {
                await signOut();
              }}
            >
              <LogOut />
              Sign Out
            </DropdownMenuItem>
          </DropdownMenuContent>
        </DropdownMenu>

      </div>

      {/* Right: User & Actions */}
      <div className="flex items-center gap-2">
        {/* Save Status Indicator */}
        <div className="flex items-center justify-end w-[64px] text-xs text-white/50">
          {isSaving ? (
            <>
              <span>Saving</span>
            </>
          ) : hasUnsavedChanges ? (
            <>
              <span>Unsaved</span>
            </>
          ) : lastSaved ? (
            <>
              <span>Saved</span>
            </>
          ) : (
            <>
              <span>Ready</span>
            </>
          )}
        </div>

        {/* Preview button */}
        <Button
          size="sm"
          variant="secondary"
          onClick={() => {
            if (currentPage) {
              window.open(`/ycode/preview${fullPagePath === '/' ? '' : fullPagePath}`, '_blank');
            }
          }}
          disabled={!currentPage || isSaving}
        >
          Preview
        </Button>

        {/* Publish button - purple in component edit mode */}
<<<<<<< HEAD
        <Button
          size="sm"
          className={editingComponentId ? 'bg-purple-500 hover:bg-purple-600' : ''}
          onClick={() => setShowPublishDialog(true)}
        >
          <Upload className="size-4 mr-1.5" />
          Publish
          {publishCount > 0 && (
            <Badge variant="destructive" className="ml-2">
              {publishCount}
            </Badge>
          )}
        </Button>
        
        {/* Publish Dialog */}
        <PublishDialog
          isOpen={showPublishDialog}
          onClose={() => setShowPublishDialog(false)}
          onSuccess={() => {
            setShowPublishDialog(false);
            onPublishSuccess();
          }}
        />
=======
        <Popover>
          <PopoverTrigger asChild>
            <Button size="sm">
              Publish
            </Button>
          </PopoverTrigger>
          <PopoverContent>
            <div className="flex flex-col gap-3">
              <div>
                <a
                  href={baseUrl + (fullPagePath === '/' ? '' : fullPagePath)}
                  target="_blank"
                  className="text-xs text-white/90 hover:underline decoration-white/50"
                >
                  {baseUrl}
                </a>
              </div>
              <Button
                onClick={async () => {
                  if (!currentPageId) return;

                  setIsPublishing(true);

                  try {
                    // Save first if there are unsaved changes
                    if (hasUnsavedChanges) {
                      await saveImmediately(currentPageId);
                    }

                    // Publish all draft records
                    const response = await publishApi.publishAll();

                    if (response.error) {
                      console.error('Publish failed:', response.error);
                    } else {
                      // Reload pages to update published status
                      const { loadPages } = usePagesStore.getState();
                      await loadPages();
                    }
                  } catch (error) {
                    console.error('Publish failed:', error);
                  } finally {
                    setIsPublishing(false);
                  }
                }}
                disabled={isPublishing || isSaving}
                size="sm"
                className="w-full"
              >
                {isPublishing ? <Spinner className="size-3" /> : 'Publish'}
              </Button>
            </div>
          </PopoverContent>
        </Popover>
>>>>>>> 0f9de2e1

      </div>
    </header>
  );
}
<|MERGE_RESOLUTION|>--- conflicted
+++ resolved
@@ -1,12 +1,7 @@
 'use client';
 
-<<<<<<< HEAD
-import { useRef, useEffect, useState } from 'react';
+import { useRef, useEffect, useState, useMemo } from 'react';
 import { ArrowLeft, LogOut, Monitor, Moon, Sun, Upload } from 'lucide-react';
-=======
-import { useRef, useEffect, useState, useMemo } from 'react';
-import { ArrowLeft, LogOut, Monitor, Moon, Sun } from 'lucide-react';
->>>>>>> 0f9de2e1
 import { Button } from '@/components/ui/button';
 import { Badge } from '@/components/ui/badge';
 import {
@@ -24,11 +19,8 @@
 } from '@/components/ui/dropdown-menu';
 import { Popover, PopoverContent, PopoverTrigger } from '@/components/ui/popover';
 import { Spinner } from '@/components/ui/spinner';
-<<<<<<< HEAD
 import { Tabs, TabsList, TabsTrigger } from '@/components/ui/tabs';
 import PublishDialog from './PublishDialog';
-=======
->>>>>>> 0f9de2e1
 
 // 4. Stores
 import { useEditorStore } from '@/stores/useEditorStore';
@@ -89,11 +81,8 @@
   const pageDropdownRef = useRef<HTMLDivElement>(null);
   const { editingComponentId, returnToPageId } = useEditorStore();
   const { getComponentById } = useComponentsStore();
-<<<<<<< HEAD
+  const { folders } = usePagesStore();
   const [showPublishDialog, setShowPublishDialog] = useState(false);
-=======
-  const { folders } = usePagesStore();
->>>>>>> 0f9de2e1
   const [theme, setTheme] = useState<'system' | 'light' | 'dark'>(() => {
     if (typeof window !== 'undefined') {
       const savedTheme = localStorage.getItem('theme') as 'system' | 'light' | 'dark' | null;
@@ -272,7 +261,6 @@
         </Button>
 
         {/* Publish button - purple in component edit mode */}
-<<<<<<< HEAD
         <Button
           size="sm"
           className={editingComponentId ? 'bg-purple-500 hover:bg-purple-600' : ''}
@@ -286,7 +274,7 @@
             </Badge>
           )}
         </Button>
-        
+
         {/* Publish Dialog */}
         <PublishDialog
           isOpen={showPublishDialog}
@@ -296,62 +284,6 @@
             onPublishSuccess();
           }}
         />
-=======
-        <Popover>
-          <PopoverTrigger asChild>
-            <Button size="sm">
-              Publish
-            </Button>
-          </PopoverTrigger>
-          <PopoverContent>
-            <div className="flex flex-col gap-3">
-              <div>
-                <a
-                  href={baseUrl + (fullPagePath === '/' ? '' : fullPagePath)}
-                  target="_blank"
-                  className="text-xs text-white/90 hover:underline decoration-white/50"
-                >
-                  {baseUrl}
-                </a>
-              </div>
-              <Button
-                onClick={async () => {
-                  if (!currentPageId) return;
-
-                  setIsPublishing(true);
-
-                  try {
-                    // Save first if there are unsaved changes
-                    if (hasUnsavedChanges) {
-                      await saveImmediately(currentPageId);
-                    }
-
-                    // Publish all draft records
-                    const response = await publishApi.publishAll();
-
-                    if (response.error) {
-                      console.error('Publish failed:', response.error);
-                    } else {
-                      // Reload pages to update published status
-                      const { loadPages } = usePagesStore.getState();
-                      await loadPages();
-                    }
-                  } catch (error) {
-                    console.error('Publish failed:', error);
-                  } finally {
-                    setIsPublishing(false);
-                  }
-                }}
-                disabled={isPublishing || isSaving}
-                size="sm"
-                className="w-full"
-              >
-                {isPublishing ? <Spinner className="size-3" /> : 'Publish'}
-              </Button>
-            </div>
-          </PopoverContent>
-        </Popover>
->>>>>>> 0f9de2e1
 
       </div>
     </header>
