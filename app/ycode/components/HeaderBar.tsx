'use client';

<<<<<<< HEAD
import { useRef, useEffect } from 'react';
import { LogOut } from 'lucide-react';
=======
// 1. React/Next.js
import { useRef, useEffect, useState } from 'react';

// 2. External libraries
import { LogOut, Monitor, Moon, Sun } from 'lucide-react';

// 3. ShadCN UI
>>>>>>> 6e2ada3e
import { Button } from '@/components/ui/button';
import {
  DropdownMenu,
  DropdownMenuContent,
  DropdownMenuItem,
  DropdownMenuLabel,
  DropdownMenuRadioGroup,
  DropdownMenuRadioItem,
  DropdownMenuSeparator,
  DropdownMenuSub,
  DropdownMenuSubContent,
  DropdownMenuSubTrigger,
  DropdownMenuTrigger,
} from '@/components/ui/dropdown-menu';
import { Popover, PopoverContent, PopoverTrigger } from '@/components/ui/popover';
import { Spinner } from '@/components/ui/spinner';
import { usePagesStore } from '../../../stores/usePagesStore';
import { publishApi } from '../../../lib/api';
import type { Page } from '../../../types';
import type { User } from '@supabase/supabase-js';

interface HeaderBarProps {
  user: User | null;
  signOut: () => Promise<void>;
  showPageDropdown: boolean;
  setShowPageDropdown: (show: boolean) => void;
  currentPage: Page | undefined;
  currentPageId: string | null;
  pages: Page[];
  setCurrentPageId: (id: string) => void;
  zoom: number;
  setZoom: (zoom: number) => void;
  isSaving: boolean;
  hasUnsavedChanges: boolean;
  lastSaved: Date | null;
  isPublishing: boolean;
  setIsPublishing: (isPublishing: boolean) => void;
  saveImmediately: (pageId: string) => Promise<void>;
  activeTab: 'pages' | 'layers' | 'cms';
}

export default function HeaderBar({
  user,
  signOut,
  showPageDropdown,
  setShowPageDropdown,
  currentPage,
  currentPageId,
  pages,
  setCurrentPageId,
  zoom,
  setZoom,
  isSaving,
  hasUnsavedChanges,
  lastSaved,
  isPublishing,
  setIsPublishing,
  saveImmediately,
  activeTab,
}: HeaderBarProps) {
  const pageDropdownRef = useRef<HTMLDivElement>(null);
  const [theme, setTheme] = useState<'system' | 'light' | 'dark'>(() => {
    if (typeof window !== 'undefined') {
      const savedTheme = localStorage.getItem('theme') as 'system' | 'light' | 'dark' | null;
      return savedTheme || 'dark';
    }
    return 'dark';
  });

  // Apply theme to HTML element
  useEffect(() => {
    const root = document.documentElement;

    if (theme === 'system') {
      const systemPrefersDark = window.matchMedia('(prefers-color-scheme: dark)').matches;
      if (systemPrefersDark) {
        root.classList.add('dark');
      } else {
        root.classList.remove('dark');
      }
    } else if (theme === 'dark') {
      root.classList.add('dark');
    } else {
      root.classList.remove('dark');
    }

    localStorage.setItem('theme', theme);
  }, [theme]);

  // Close page dropdown when clicking outside
  useEffect(() => {
    const handleClickOutside = (event: MouseEvent) => {
      if (pageDropdownRef.current && !pageDropdownRef.current.contains(event.target as Node)) {
        setShowPageDropdown(false);
      }
    };

    if (showPageDropdown) {
      document.addEventListener('mousedown', handleClickOutside);
      return () => document.removeEventListener('mousedown', handleClickOutside);
    }
  }, [showPageDropdown, setShowPageDropdown]);

  return (
    <header className="h-14 bg-background border-b flex items-center justify-between px-4">
      {/* Left: Logo & Page Selector */}
      <div className="flex items-center gap-2">
        {/* User Menu */}
        <DropdownMenu>
          <DropdownMenuTrigger asChild>
            <Button
              variant="secondary" size="sm"
              className="!size-8"
            >
              <div className="dark:text-white text-secondary-foreground">
                <svg
                  className="size-3.5 fill-current" viewBox="0 0 24 24"
                  version="1.1" xmlns="http://www.w3.org/2000/svg"
                >
                  <g
                    id="Symbols" stroke="none"
                    strokeWidth="1" fill="none"
                    fillRule="evenodd"
                  >
                    <g id="Sidebar" transform="translate(-30.000000, -30.000000)">
                      <g id="Ycode">
                        <g transform="translate(30.000000, 30.000000)">
                          <rect
                            id="Rectangle" x="0"
                            y="0" width="24"
                            height="24"
                          />
                          <path
                            id="CurrentFill" d="M11.4241533,0 L11.4241533,5.85877951 L6.024,8.978 L12.6155735,12.7868008 L10.951,13.749 L23.0465401,6.75101349 L23.0465401,12.6152717 L3.39516096,23.9856666 L3.3703726,24 L3.34318129,23.9827156 L0.96,22.4713365 L0.96,16.7616508 L3.36417551,18.1393242 L7.476,15.76 L0.96,11.9090099 L0.96,6.05375516 L11.4241533,0 Z"
                            className="fill-current"
                          />
                        </g>
                      </g>
                    </g>
                  </g>
                </svg>
              </div>
            </Button>
          </DropdownMenuTrigger>
          <DropdownMenuContent align="start">
            <DropdownMenuLabel>Signed in as</DropdownMenuLabel>
            <DropdownMenuLabel className="font-normal text-muted-foreground">
              {user?.email}
            </DropdownMenuLabel>
            <DropdownMenuSeparator />

            <DropdownMenuSub>
              <DropdownMenuSubTrigger>
                Theme
              </DropdownMenuSubTrigger>
              <DropdownMenuSubContent>
                <DropdownMenuRadioGroup value={theme} onValueChange={(value) => setTheme(value as 'system' | 'light' | 'dark')}>
                  <DropdownMenuRadioItem value="system">
                    System
                  </DropdownMenuRadioItem>
                  <DropdownMenuRadioItem value="light">
                    Light
                  </DropdownMenuRadioItem>
                  <DropdownMenuRadioItem value="dark">
                    Dark
                  </DropdownMenuRadioItem>
                </DropdownMenuRadioGroup>
              </DropdownMenuSubContent>
            </DropdownMenuSub>

            <DropdownMenuSeparator />
            <DropdownMenuItem
              variant="destructive"
              onClick={async () => {
                await signOut();
              }}
            >
              <LogOut />
              Sign Out
            </DropdownMenuItem>
          </DropdownMenuContent>
        </DropdownMenu>

      </div>

      {/* Right: User & Actions */}
      <div className="flex items-center gap-4">
        {/* Save Status Indicator */}

        <div className="flex items-center justify-end w-[64px] text-xs text-white/50">
          {isSaving ? (
            <>
              <span>Saving</span>
            </>
          ) : hasUnsavedChanges ? (
            <>
              <span>Unsaved</span>
            </>
          ) : lastSaved ? (
            <>
              <span>Saved</span>
            </>
          ) : (
            <>
              <span>Ready</span>
            </>
          )}
        </div>

        <Popover>
          <PopoverTrigger asChild>
            <Button size="sm">Publish</Button>
          </PopoverTrigger>
          <PopoverContent>
            <div className="flex flex-col gap-3">
              <div>
                <a
                  href={currentPage ? `/${currentPage.slug}` : '/'} target="_blank"
                  className="text-xs text-white/90 hover:underline decoration-white/50"
                >example.com</a>
              </div>
              <Button
                onClick={async () => {
                  if (!currentPageId) return;

                  setIsPublishing(true);
                  try {
                    // Save first if there are unsaved changes
                    if (hasUnsavedChanges) {
                      await saveImmediately(currentPageId);
                    }

                    // Publish all draft records
                    const response = await publishApi.publishAll();
                    if (response.error) {
                      console.error('Publish failed:', response.error);
                    } else {
                      // Reload pages to update published status
                      const { loadPages } = usePagesStore.getState();
                      await loadPages();
                    }
                  } catch (error) {
                    console.error('Publish failed:', error);
                  } finally {
                    setIsPublishing(false);
                  }
                }}
                disabled={isPublishing || isSaving}
                size="sm"
                className="w-full"
              >
                {isPublishing ? ( <Spinner className="size-3" /> ) : ('Publish')}
              </Button>
            </div>
          </PopoverContent>
        </Popover>

      </div>
    </header>
  );
}
<|MERGE_RESOLUTION|>--- conflicted
+++ resolved
@@ -1,17 +1,7 @@
 'use client';
 
-<<<<<<< HEAD
-import { useRef, useEffect } from 'react';
-import { LogOut } from 'lucide-react';
-=======
-// 1. React/Next.js
 import { useRef, useEffect, useState } from 'react';
-
-// 2. External libraries
 import { LogOut, Monitor, Moon, Sun } from 'lucide-react';
-
-// 3. ShadCN UI
->>>>>>> 6e2ada3e
 import { Button } from '@/components/ui/button';
 import {
   DropdownMenu,
