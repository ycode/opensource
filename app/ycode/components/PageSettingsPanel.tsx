--- conflicted
+++ resolved
@@ -14,11 +14,8 @@
 import { Tabs, TabsList, TabsTrigger, TabsContent } from '@/components/ui/tabs';
 import { Input } from '@/components/ui/input';
 import { usePagesStore } from '@/stores/usePagesStore';
-<<<<<<< HEAD
+import { useCollectionsStore } from '@/stores/useCollectionsStore';
 import { useEditorUrl } from '@/hooks/use-editor-url';
-=======
-import { useCollectionsStore } from '@/stores/useCollectionsStore';
->>>>>>> 2f67ab84
 import {
   Field,
   FieldContent,
@@ -908,8 +905,8 @@
         <hr className="mx-5" />
 
         {/* Tabs */}
-        <Tabs 
-          value={activeTab} 
+        <Tabs
+          value={activeTab}
           onValueChange={(value) => setActiveTab(value as 'general' | 'seo' | 'custom-code')}
           className="flex-1 flex flex-col px-5 py-3.5"
         >
