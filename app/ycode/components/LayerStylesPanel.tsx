'use client';

/**
 * Layer Styles Panel
 *
 * UI for managing layer styles in the Right Sidebar
 * Allows creating, applying, editing, detaching, and deleting styles
 */

import { useEffect, useState, useCallback } from 'react';
import { Button } from '@/components/ui/button';
import { Input } from '@/components/ui/input';
import { Label } from '@/components/ui/label';
import {
  Select,
  SelectContent,
  SelectGroup,
  SelectItem,
  SelectTrigger,
  SelectValue,
} from '@/components/ui/select';
import {
  DropdownMenu,
  DropdownMenuContent,
  DropdownMenuItem,
  DropdownMenuTrigger,
} from '@/components/ui/dropdown-menu';
import { Icon } from '@/components/ui/icon';
import { Badge } from '@/components/ui/badge';
import type { Layer, LayerStyle } from '@/types';
import { useLayerStylesStore } from '@/stores/useLayerStylesStore';
import { usePagesStore } from '@/stores/usePagesStore';
import {
  applyStyleToLayer,
  detachStyleFromLayer,
  hasStyleOverrides,
  resetLayerToStyle,
} from '@/lib/layer-style-utils';
import { Spinner } from '@/components/ui/spinner';
import { Empty, EmptyTitle, EmptyDescription } from '@/components/ui/empty';

interface LayerStylesPanelProps {
  layer: Layer | null;
  pageId: string | null;
  onLayerUpdate: (layerId: string, updates: Partial<Layer>) => void;
}

export default function LayerStylesPanel({
  layer,
  pageId,
  onLayerUpdate,
}: LayerStylesPanelProps) {
  const {
    styles,
    isLoading,
    loadStyles,
    createStyle,
    updateStyle,
    deleteStyle,
    getStyleById,
  } = useLayerStylesStore();

  const { updateStyleOnLayers, loadDraft } = usePagesStore();

  const [isCreating, setIsCreating] = useState(false);
  const [newStyleName, setNewStyleName] = useState('');
  const [isRenaming, setIsRenaming] = useState(false);
  const [renameValue, setRenameValue] = useState('');

  // Load styles on mount
  useEffect(() => {
    loadStyles();
  }, [loadStyles]);

  // Get the applied style if any
  const appliedStyle = layer?.styleId ? getStyleById(layer.styleId) : undefined;
  const hasOverrides = layer && appliedStyle ? hasStyleOverrides(layer, appliedStyle) : false;

  // Get current layer's classes and design
  const currentClasses = layer
    ? Array.isArray(layer.classes)
      ? layer.classes.join(' ')
      : layer.classes || ''
    : '';

  const currentDesign = layer?.design;

  /**
   * Create a new style from current layer
   */
  const handleCreateStyle = useCallback(async () => {
    if (!layer || !newStyleName.trim()) return;

    const style = await createStyle(newStyleName.trim(), currentClasses, currentDesign);

    if (style) {
      // Automatically apply the new style to the current layer
      const updatedLayer = applyStyleToLayer(layer, style);
      onLayerUpdate(layer.id, updatedLayer);
      setNewStyleName('');
      setIsCreating(false);
    }
  }, [layer, newStyleName, currentClasses, currentDesign, createStyle, onLayerUpdate]);

  /**
   * Apply a style to the current layer
   */
  const handleApplyStyle = useCallback((styleId: string) => {
    if (!layer || !styleId) return;

    const style = getStyleById(styleId);
    if (!style) return;

    const updatedLayer = applyStyleToLayer(layer, style);
    onLayerUpdate(layer.id, {
      classes: updatedLayer.classes,
      design: updatedLayer.design,
      styleId: updatedLayer.styleId,
      styleOverrides: undefined,
    });
  }, [layer, getStyleById, onLayerUpdate]);

  /**
   * Detach style from current layer
   * Copies the style's values to the layer before detaching
   */
  const handleDetachStyle = useCallback(() => {
    if (!layer) return;

    const updatedLayer = detachStyleFromLayer(layer, appliedStyle);

    // Send only the changed fields to onLayerUpdate
    onLayerUpdate(layer.id, {
      classes: updatedLayer.classes,
      design: updatedLayer.design,
      styleId: undefined,
      styleOverrides: undefined,
    });
  }, [layer, appliedStyle, onLayerUpdate]);

  /**
   * Reset overrides on current layer
   */
  const handleResetOverrides = useCallback(() => {
    if (!layer || !appliedStyle) return;

    const updatedLayer = resetLayerToStyle(layer, appliedStyle);
    onLayerUpdate(layer.id, {
      classes: updatedLayer.classes,
      design: updatedLayer.design,
      styleOverrides: undefined,
    });
  }, [layer, appliedStyle, onLayerUpdate]);

  /**
   * Update style with current layer's values
   */
  const handleUpdateStyle = useCallback(async () => {
    if (!layer || !appliedStyle) return;

    // Update the style in the database
    await updateStyle(appliedStyle.id, {
      classes: currentClasses,
      design: currentDesign,
    });

    // Update all layers using this style across all pages
    updateStyleOnLayers(appliedStyle.id, currentClasses, currentDesign);

    // Clear overrides from the current layer since it now matches the style
    onLayerUpdate(layer.id, {
      styleOverrides: undefined,
    });
  }, [layer, appliedStyle, currentClasses, currentDesign, updateStyle, updateStyleOnLayers, onLayerUpdate]);

  /**
   * Delete a style
   */
  const handleDeleteStyle = useCallback(async (styleId: string) => {
    if (!confirm('Are you sure you want to delete this style? It will be detached from all layers.')) {
      return;
    }

    // Delete the style (backend will detach from all page versions in the database)
    await deleteStyle(styleId);

    // Reload the current page draft to get updated layers from the database
    // The backend has already removed styleId from all layers
    if (pageId) {
      await loadDraft(pageId);
    }
  }, [deleteStyle, loadDraft, pageId]);

  /**
   * Rename the applied style
   */
  const handleRenameStyle = useCallback(async () => {
    if (!appliedStyle || !renameValue.trim()) return;

    await updateStyle(appliedStyle.id, { name: renameValue.trim() });
    setIsRenaming(false);
    setRenameValue('');
  }, [appliedStyle, renameValue, updateStyle]);

  if (!layer) {
    return (
      <div className="p-4 text-sm text-zinc-500">
        Select a layer to manage styles
      </div>
    );
  }

  return (
    <div className="flex flex-col gap-2 pb-4 pt-2">

      {/* Style Selector or Rename Input */}
      {!isCreating && (
        <>
          {appliedStyle && isRenaming ? (
            <div className="flex flex-col gap-2">
              <Input
                value={renameValue}
                onChange={(e) => setRenameValue(e.target.value)}
                onKeyDown={(e) => {
                  if (e.key === 'Enter') handleRenameStyle();
                  if (e.key === 'Escape') {
                    setIsRenaming(false);
                    setRenameValue('');
                  }
                }}
                autoFocus
              />
              <div className="grid grid-cols-2 gap-2">
              <Button
                size="sm"
                variant="default"
                onClick={handleRenameStyle}
              >
                Save changes
              </Button>
              <Button
                size="sm"
                variant="secondary"
                onClick={() => {
                  setIsRenaming(false);
                  setRenameValue('');
                }}
              >
                Cancel
              </Button>
              </div>
            </div>
          ) : (
            <div className="flex flex-col gap-2">
              <div className="flex items-center gap-2">
                <Select
                  onValueChange={handleApplyStyle}
                  value={layer?.styleId || undefined}
                >
                  <SelectTrigger className="flex-1">
                    {styles.length === 0 ? (
                    <span className="opacity-50">Select a style...</span>
                    ) : (
                    <SelectValue placeholder="Select a style..." />
                    )}
                    {/* Show "Customised" badge when there are overrides */}
                    {hasOverrides && (
                      <span className="ml-auto text-yellow-400 text-[10px] pr-1">Customized</span>
                    )}
                  </SelectTrigger>
                  <SelectContent>
                    {styles.length === 0 ? (
                      <Empty>
                        <EmptyTitle>No layers styles</EmptyTitle>
                      </Empty>
                    ) : (
                      <SelectGroup>
                        {styles.map((style) => (
                          <SelectItem key={style.id} value={style.id}>
                            {style.name}
                          </SelectItem>
                        ))}
                      </SelectGroup>
                    )}
                  </SelectContent>
                </Select>
              </div>
            </div>
          )}
        </>
      )}

      {/* Create New Style Modal/Form */}
      {isCreating && (
        <div className="flex flex-col gap-2">
          <Input
            placeholder="Style name..."
            value={newStyleName}
            onChange={(e) => setNewStyleName(e.target.value)}
            onKeyDown={(e) => {
              if (e.key === 'Enter') handleCreateStyle();
              if (e.key === 'Escape') {
                setIsCreating(false);
                setNewStyleName('');
              }
            }}
            autoFocus
          />
          <div className="grid grid-cols-2 gap-2">
            <Button
              size="sm"
              variant="default"
              onClick={handleCreateStyle}
              disabled={!newStyleName.trim()}
              className="flex-1"
            >
              Create
            </Button>
            <Button
              size="sm"
              variant="secondary"
              onClick={() => {
                setIsCreating(false);
                setNewStyleName('');
              }}
              className="flex-1"
            >
              Cancel
            </Button>
          </div>
        </div>
      )}

<<<<<<< HEAD
      {/* Action Buttons - only show when style is applied */}
      {appliedStyle && !isRenaming && (
        <div className="grid grid-cols-2 gap-1">
          <Button
            size="xs"
            variant="ghost"
            onClick={() => setIsCreating(true)}
            className="px-2"
          >
            <Icon name="plus" className="w-2 h-2 mr-1" />
            New
          </Button>

          <Button
            size="xs"
            variant="secondary"
            onClick={handleUpdateStyle}
            disabled={!hasOverrides}
            className="flex-1"
          >
            <Icon name="edit" className="w-2 h-2 mr-1" />
            Update
          </Button>

          <Button
            size="xs"
            variant="secondary"
            onClick={handleDetachStyle}
            className="flex-1"
          >
            Detach
          </Button>

          <DropdownMenu>
            <DropdownMenuTrigger asChild>
              <Button
                size="sm" variant="ghost"
                className="px-2"
              >
                •••
              </Button>
            </DropdownMenuTrigger>
            <DropdownMenuContent align="end">
              <DropdownMenuItem 
                onClick={handleResetOverrides}
                disabled={!hasOverrides}
              >
                Reset
              </DropdownMenuItem>
              <DropdownMenuItem
                onClick={() => {
                  if (!appliedStyle) return;
                  setRenameValue(appliedStyle.name);
                  setIsRenaming(true);
                }}
              >
                Rename
              </DropdownMenuItem>
              <DropdownMenuItem
                onClick={() => appliedStyle && handleDeleteStyle(appliedStyle.id)}
                className="text-red-500"
              >
                Delete
              </DropdownMenuItem>
            </DropdownMenuContent>
          </DropdownMenu>
        </div>
      )}
=======
      {!isCreating && !isRenaming && (
        <div className="flex">
>>>>>>> 41ffd066

        <Button
          size="sm"
          variant="ghost"
          onClick={() => setIsCreating(true)}
          className="flex-1"
        >
          <Icon name="plus" />
          New
        </Button>

        <Button
          size="sm"
          variant="ghost"
          onClick={handleUpdateStyle}
          disabled={!hasOverrides}
        >
          Update
        </Button>

        <Button
          size="sm"
          variant="ghost"
          onClick={handleDetachStyle}
          disabled={!appliedStyle}
        >
          Detach
        </Button>

        <DropdownMenu>
          <DropdownMenuTrigger asChild>
            <Button size="sm" variant="ghost">
              <Icon name="more" />
            </Button>
          </DropdownMenuTrigger>
          <DropdownMenuContent align="end">
            <DropdownMenuItem
              onClick={handleResetOverrides}
              disabled={!hasOverrides}
            >
              Reset
            </DropdownMenuItem>
            <DropdownMenuItem
              onClick={() => {
                if (!appliedStyle) return;
                setRenameValue(appliedStyle.name);
                setIsRenaming(true);
              }}
            >
              Rename
            </DropdownMenuItem>
            <DropdownMenuItem
              onClick={() => appliedStyle && handleDeleteStyle(appliedStyle.id)}
              className="text-red-500"
            >
              Delete
            </DropdownMenuItem>
          </DropdownMenuContent>
        </DropdownMenu>

      </div>
      )}

    </div>
  );
}
<|MERGE_RESOLUTION|>--- conflicted
+++ resolved
@@ -331,79 +331,8 @@
         </div>
       )}
 
-<<<<<<< HEAD
-      {/* Action Buttons - only show when style is applied */}
-      {appliedStyle && !isRenaming && (
-        <div className="grid grid-cols-2 gap-1">
-          <Button
-            size="xs"
-            variant="ghost"
-            onClick={() => setIsCreating(true)}
-            className="px-2"
-          >
-            <Icon name="plus" className="w-2 h-2 mr-1" />
-            New
-          </Button>
-
-          <Button
-            size="xs"
-            variant="secondary"
-            onClick={handleUpdateStyle}
-            disabled={!hasOverrides}
-            className="flex-1"
-          >
-            <Icon name="edit" className="w-2 h-2 mr-1" />
-            Update
-          </Button>
-
-          <Button
-            size="xs"
-            variant="secondary"
-            onClick={handleDetachStyle}
-            className="flex-1"
-          >
-            Detach
-          </Button>
-
-          <DropdownMenu>
-            <DropdownMenuTrigger asChild>
-              <Button
-                size="sm" variant="ghost"
-                className="px-2"
-              >
-                •••
-              </Button>
-            </DropdownMenuTrigger>
-            <DropdownMenuContent align="end">
-              <DropdownMenuItem 
-                onClick={handleResetOverrides}
-                disabled={!hasOverrides}
-              >
-                Reset
-              </DropdownMenuItem>
-              <DropdownMenuItem
-                onClick={() => {
-                  if (!appliedStyle) return;
-                  setRenameValue(appliedStyle.name);
-                  setIsRenaming(true);
-                }}
-              >
-                Rename
-              </DropdownMenuItem>
-              <DropdownMenuItem
-                onClick={() => appliedStyle && handleDeleteStyle(appliedStyle.id)}
-                className="text-red-500"
-              >
-                Delete
-              </DropdownMenuItem>
-            </DropdownMenuContent>
-          </DropdownMenu>
-        </div>
-      )}
-=======
       {!isCreating && !isRenaming && (
         <div className="flex">
->>>>>>> 41ffd066
 
         <Button
           size="sm"
@@ -433,10 +362,13 @@
           Detach
         </Button>
 
-        <DropdownMenu>
-          <DropdownMenuTrigger asChild>
-            <Button size="sm" variant="ghost">
-              <Icon name="more" />
+          <DropdownMenu>
+            <DropdownMenuTrigger asChild>
+              <Button
+                size="sm" variant="ghost"
+
+              >
+                <Icon name="more" />
             </Button>
           </DropdownMenuTrigger>
           <DropdownMenuContent align="end">
