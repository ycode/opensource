--- conflicted
+++ resolved
@@ -88,7 +88,6 @@
   const canvasContainerRef = useRef<HTMLDivElement>(null);
   const iframeRef = useRef<HTMLIFrameElement>(null);
 
-<<<<<<< HEAD
   // Calculate scaled width for horizontal overflow when zoomed in
   // Include padding (p-8 = 32px per side = 64px total) in the width calculation
   const scaledWidth = useMemo(() => {
@@ -106,8 +105,6 @@
     return '50vw';
   }, [zoom]);
 
-=======
->>>>>>> a87dc02a
   // Optimize store subscriptions - use selective selectors
   const draftsByPageId = usePagesStore((state) => state.draftsByPageId);
   const addLayerFromTemplate = usePagesStore((state) => state.addLayerFromTemplate);
@@ -124,12 +121,9 @@
   const setCurrentPageCollectionItemId = useEditorStore((state) => state.setCurrentPageCollectionItemId);
 
   const getDropdownItems = useCollectionsStore((state) => state.getDropdownItems);
-<<<<<<< HEAD
-=======
   const collectionItemsFromStore = useCollectionsStore((state) => state.items);
   const collectionsFromStore = useCollectionsStore((state) => state.collections);
   const collectionFieldsFromStore = useCollectionsStore((state) => state.fields);
->>>>>>> a87dc02a
 
   const { routeType, urlState, navigateToLayers, navigateToPage, navigateToPageEdit } = useEditorUrl();
   const components = useComponentsStore((state) => state.components);
