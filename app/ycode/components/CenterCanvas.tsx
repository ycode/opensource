--- conflicted
+++ resolved
@@ -22,11 +22,8 @@
 import { useEditorStore } from '@/stores/useEditorStore';
 import { usePagesStore } from '@/stores/usePagesStore';
 import { useComponentsStore } from '@/stores/useComponentsStore';
-<<<<<<< HEAD
+import { useCollectionsStore } from '@/stores/useCollectionsStore';
 import { useEditorUrl } from '@/hooks/use-editor-url';
-=======
-import { useCollectionsStore } from '@/stores/useCollectionsStore';
->>>>>>> 2f67ab84
 
 // 6. Utils
 import { sendToIframe, listenToIframe, serializeLayers } from '@/lib/iframe-bridge';
@@ -85,13 +82,9 @@
   const [collapsedFolderIds, setCollapsedFolderIds] = useState<Set<string>>(new Set());
   const iframeRef = useRef<HTMLIFrameElement>(null);
   const { draftsByPageId, addLayer, updateLayer, pages, folders } = usePagesStore();
-<<<<<<< HEAD
-  const { setSelectedLayerId, activeUIState, editingComponentId, setCurrentPageId, returnToPageId } = useEditorStore();
-  const { routeType, urlState, navigateToLayers, navigateToPage, navigateToPageEdit } = useEditorUrl();
-=======
   const { setSelectedLayerId, activeUIState, editingComponentId, setCurrentPageId, returnToPageId, currentPageCollectionItemId, setCurrentPageCollectionItemId } = useEditorStore();
   const { getDropdownItems } = useCollectionsStore();
->>>>>>> 2f67ab84
+  const { routeType, urlState, navigateToLayers, navigateToPage, navigateToPageEdit } = useEditorUrl();
   const components = useComponentsStore((state) => state.components);
   const componentDrafts = useComponentsStore((state) => state.componentDrafts);
   const [collectionItems, setCollectionItems] = useState<Array<{ id: string; label: string }>>([]);
@@ -266,7 +259,7 @@
   const handlePageSelect = useCallback((pageId: string) => {
     setCurrentPageId(pageId);
     setPagePopoverOpen(false);
-    
+
     // Navigate to the same route type but with the new page ID
     if (routeType === 'layers') {
       navigateToLayers(pageId);
