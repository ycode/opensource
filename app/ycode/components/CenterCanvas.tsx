--- conflicted
+++ resolved
@@ -75,15 +75,8 @@
   currentPageId: string | null;
   viewportMode: ViewportMode;
   setViewportMode: (mode: ViewportMode) => void;
-<<<<<<< HEAD
-  zoom: number;
   onLayerSelect?: (layerId: string) => void;
   onLayerDeselect?: () => void;
-  liveLayerUpdates?: {
-    broadcastLayerUpdate: (layerId: string, changes: Partial<Layer>) => void;
-  };
-=======
->>>>>>> 06556647
 }
 
 const viewportSizes: Record<ViewportMode, { width: string; label: string; icon: string }> = {
@@ -97,13 +90,8 @@
   currentPageId,
   viewportMode,
   setViewportMode,
-<<<<<<< HEAD
-  zoom,
   onLayerSelect,
   onLayerDeselect,
-  liveLayerUpdates,
-=======
->>>>>>> 06556647
 }: CenterCanvasProps) {
   const [showAddBlockPanel, setShowAddBlockPanel] = useState(false);
   const [iframeReady, setIframeReady] = useState(false);
@@ -496,13 +484,6 @@
 
     // First, check if we have an optimistically updated item in the draft
     if (currentPageId) {
-<<<<<<< HEAD
-      updateLayer(currentPageId, layerId, updates);
-      // Broadcast the update to other users
-      if (liveLayerUpdates) {
-        liveLayerUpdates.broadcastLayerUpdate(layerId, updates);
-      }
-=======
       const draft = draftsByPageId[currentPageId];
       if (draft && (draft as any).collectionItem) {
         return (draft as any).collectionItem;
@@ -542,7 +523,6 @@
     // Error pages use special preview route
     if (currentPage.error_page !== null) {
       return `/ycode/preview/error-pages/${currentPage.error_page}`;
->>>>>>> 06556647
     }
 
     // Get collection item slug value for dynamic pages (with translation support)
@@ -564,7 +544,7 @@
         if (localeTranslations && slugValue) {
           const collectionFields = collectionFieldsFromStore[collectionId] || [];
           const slugField = collectionFields.find(f => f.id === slugFieldId);
-          
+
           if (slugField) {
             // Build translation key: field:key:{key} or field:id:{id}
             const contentKey = slugField.key
@@ -1083,8 +1063,8 @@
                 return layers.map(layer => {
                   if (layer.id === layerId) {
                     // Get current classes
-                    const currentClasses = Array.isArray(layer.classes) 
-                      ? layer.classes.join(' ') 
+                    const currentClasses = Array.isArray(layer.classes)
+                      ? layer.classes.join(' ')
                       : (layer.classes || '');
 
                     // Remove existing gap classes
@@ -1116,7 +1096,7 @@
           if (message.payload.layerId && message.payload.page) {
             const { layerId, page, collectionId, itemsPerPage } = message.payload;
             console.log('[CenterCanvas] Pagination page change:', { layerId, page, collectionId, itemsPerPage });
-            
+
             // Initialize pagination meta if not exists (for first-time pagination clicks)
             const store = useCollectionLayerStore.getState();
             if (!store.paginationMeta[layerId] && collectionId) {
@@ -1139,7 +1119,7 @@
                 }));
               }
             }
-            
+
             // Fetch new page data
             fetchPage(layerId, page).then((result) => {
               if (result && iframeRef.current) {
@@ -1479,97 +1459,6 @@
             WebkitOverflowScrolling: isPreviewMode ? undefined : 'touch', // Smooth scrolling on iOS
           }}
         >
-<<<<<<< HEAD
-          {/* Preview Content */}
-          {layers.length > 0 ? (
-            <div
-              id="ybody"className="w-full h-full relative"
-              onClick={(e) => {
-                // Only deselect if clicking on the background (not on a layer)
-                if (e.target === e.currentTarget && onLayerDeselect) {
-                  onLayerDeselect();
-                }
-              }}
-            >
-              <LayerRenderer 
-                layers={layers} 
-                onLayerClick={onLayerSelect || setSelectedLayerId}
-                onLayerUpdate={handleLayerUpdate}
-                selectedLayerId={selectedLayerId}
-                isEditMode={true}
-                pageId={currentPageId || ''}
-              />
-            </div>
-          ) : (
-            <div
-              className="w-full h-full flex items-center justify-center p-12"
-              onClick={(e) => {
-                // Only deselect if clicking on the background
-                if (e.target === e.currentTarget && onLayerDeselect) {
-                  onLayerDeselect();
-                }
-              }}
-            >
-              <div className="text-center max-w-md relative">
-                <div className="w-20 h-20 bg-gradient-to-br from-blue-100 to-blue-50 rounded-2xl mx-auto mb-6 flex items-center justify-center">
-                  <Icon name="layout" className="w-10 h-10 text-blue-500" />
-                </div>
-                <h2 className="text-2xl font-bold text-gray-900 mb-3">
-                  Start building
-                </h2>
-                <p className="text-gray-600 mb-8">
-                  Add your first block to begin creating your page.
-                </p>
-                <div className="relative inline-block">
-                  <Button
-                    onClick={() => setShowAddBlockPanel(!showAddBlockPanel)}
-                    size="lg"
-                    className="gap-2"
-                  >
-                    <Icon name="plus" className="w-5 h-5" />
-                    Add Block
-                  </Button>
-
-                  {/* Add Block Panel */}
-                  {showAddBlockPanel && currentPageId && (
-                    <div className="absolute top-full mt-2 left-1/2 -translate-x-1/2 z-50 bg-white border border-gray-200 rounded-lg shadow-2xl min-w-[240px]">
-                      <div className="p-2">
-                        <div className="text-xs text-gray-500 px-3 py-2 mb-1 font-medium">Choose a block</div>
-                        
-                        <Button
-                          onClick={() => {
-                            // Always add inside Body container
-                            addLayer(currentPageId, 'body', 'container');
-                            setShowAddBlockPanel(false);
-                          }}
-                          variant="ghost"
-                          className="w-full justify-start gap-3 px-3 py-3 h-auto"
-                        >
-                          <div className="w-10 h-10 bg-gray-100 rounded-lg flex items-center justify-center shrink-0">
-                            <Icon name="container" className="w-5 h-5 text-gray-700" />
-                          </div>
-                          <div className="text-left">
-                            <div className="text-sm font-semibold text-gray-900">Div</div>
-                            <div className="text-xs text-gray-500">Container element</div>
-                          </div>
-                        </Button>
-
-                        <Button
-                          onClick={() => {
-                            // Always add inside Body container
-                            addLayer(currentPageId, 'body', 'heading');
-                            setShowAddBlockPanel(false);
-                          }}
-                          variant="ghost"
-                          className="w-full justify-start gap-3 px-3 py-3 h-auto"
-                        >
-                          <div className="w-10 h-10 bg-gray-100 rounded-lg flex items-center justify-center shrink-0">
-                            <Icon name="heading" className="w-5 h-5 text-gray-700" />
-                          </div>
-                          <div className="text-left">
-                            <div className="text-sm font-semibold text-gray-900">Heading</div>
-                            <div className="text-xs text-gray-500">Title text</div>
-=======
           {/* Hide scrollbars for Webkit browsers (editor mode only) */}
           {!isPreviewMode && (
             <style jsx>{`
@@ -1715,7 +1604,6 @@
                                 </Button>
                               </EmptyContent>
                             </Empty>
->>>>>>> 06556647
                           </div>
                         </div>
                       )}
