'use client';

/**
 * Center Canvas - Preview Area with Isolated Iframe
 *
 * Shows live preview of the website being built using Tailwind JIT CDN
 */

// 1. React/Next.js
import React, { useEffect, useRef, useMemo, useState, useCallback } from 'react';

// 2. External libraries
import { ArrowLeft } from 'lucide-react';

// 3. ShadCN UI
import { Button } from '@/components/ui/button';
import Icon from '@/components/ui/icon';
import { Separator } from '@/components/ui/separator';
import { Tabs, TabsList, TabsTrigger } from '@/components/ui/tabs';

// 4. Hooks
import { useEditorUrl } from '@/hooks/use-editor-url';
import { useZoom } from '@/hooks/use-zoom';

// 5. Stores
import { useEditorStore } from '@/stores/useEditorStore';
import { usePagesStore } from '@/stores/usePagesStore';
import { useComponentsStore } from '@/stores/useComponentsStore';
import { useCollectionsStore } from '@/stores/useCollectionsStore';
<<<<<<< HEAD
=======
import { useCollectionLayerStore } from '@/stores/useCollectionLayerStore';
import { useEditorUrl } from '@/hooks/use-editor-url';
>>>>>>> 7c99453c

// 6. Utils
import { sendToIframe, listenToIframe, serializeLayers } from '@/lib/iframe-bridge';
import type { IframeToParentMessage } from '@/lib/iframe-bridge';
import { buildPageTree, getNodeIcon, findHomepage } from '@/lib/page-utils';
import type { PageTreeNode } from '@/lib/page-utils';
import { cn } from '@/lib/utils';
import { getCollectionVariable } from '@/lib/layer-utils';

// 7. Types
import type { Layer, Page, PageFolder } from '@/types';
import {
  DropdownMenu,
  DropdownMenuContent, DropdownMenuItem, DropdownMenuSeparator, DropdownMenuShortcut,
  DropdownMenuTrigger
} from '@/components/ui/dropdown-menu';
import {
  Popover,
  PopoverContent,
  PopoverTrigger,
} from '@/components/ui/popover';
import {
  Select,
  SelectContent,
  SelectItem,
  SelectTrigger,
  SelectValue,
} from '@/components/ui/select';
import { Spinner } from '@/components/ui/spinner';

type ViewportMode = 'desktop' | 'tablet' | 'mobile';

interface CenterCanvasProps {
  selectedLayerId: string | null;
  currentPageId: string | null;
  viewportMode: ViewportMode;
  setViewportMode: (mode: ViewportMode) => void;
}

const viewportSizes: Record<ViewportMode, { width: string; label: string; icon: string }> = {
  desktop: { width: '1366px', label: 'Desktop', icon: '🖥️' },
  tablet: { width: '768px', label: 'Tablet', icon: '📱' },
  mobile: { width: '375px', label: 'Mobile', icon: '📱' },
};

const CenterCanvas = React.memo(function CenterCanvas({
  selectedLayerId,
  currentPageId,
  viewportMode,
  setViewportMode,
}: CenterCanvasProps) {
  const [showAddBlockPanel, setShowAddBlockPanel] = useState(false);
  const [iframeReady, setIframeReady] = useState(false);
  const [pagePopoverOpen, setPagePopoverOpen] = useState(false);
  const [collapsedFolderIds, setCollapsedFolderIds] = useState<Set<string>>(new Set());
  const iframeRef = useRef<HTMLIFrameElement>(null);
  const canvasContainerRef = useRef<HTMLDivElement>(null);
  const scrollContainerRef = useRef<HTMLDivElement>(null);
  
  // Track iframe content height from iframe reports
  const [reportedContentHeight, setReportedContentHeight] = useState(0);
  
  // Track container height for dynamic alignment
  const [containerHeight, setContainerHeight] = useState(0);
  
  // Store initial canvas height and zoom on load - this sets the iframe height once
  const initialCanvasHeightRef = useRef<number | null>(null);
  const initialZoomRef = useRef<number | null>(null);
  const [initialZoomSet, setInitialZoomSet] = useState(false);

  // Optimize store subscriptions - use selective selectors
  const draftsByPageId = usePagesStore((state) => state.draftsByPageId);
  const addLayerFromTemplate = usePagesStore((state) => state.addLayerFromTemplate);
  const updateLayer = usePagesStore((state) => state.updateLayer);
  const pages = usePagesStore((state) => state.pages);
  const folders = usePagesStore((state) => state.folders);

  const setSelectedLayerId = useEditorStore((state) => state.setSelectedLayerId);
  const activeUIState = useEditorStore((state) => state.activeUIState);
  const editingComponentId = useEditorStore((state) => state.editingComponentId);
  const setCurrentPageId = useEditorStore((state) => state.setCurrentPageId);
  const returnToPageId = useEditorStore((state) => state.returnToPageId);
  const currentPageCollectionItemId = useEditorStore((state) => state.currentPageCollectionItemId);
  const setCurrentPageCollectionItemId = useEditorStore((state) => state.setCurrentPageCollectionItemId);
  const hoveredLayerId = useEditorStore((state) => state.hoveredLayerId);

  const getDropdownItems = useCollectionsStore((state) => state.getDropdownItems);
  const collectionItemsFromStore = useCollectionsStore((state) => state.items);
  const collectionsFromStore = useCollectionsStore((state) => state.collections);
  const collectionFieldsFromStore = useCollectionsStore((state) => state.fields);

  // Collection layer store for independent layer data
  const collectionLayerData = useCollectionLayerStore((state) => state.layerData);

  const { routeType, urlState, navigateToLayers, navigateToPage, navigateToPageEdit } = useEditorUrl();
  const components = useComponentsStore((state) => state.components);
  const componentDrafts = useComponentsStore((state) => state.componentDrafts);
  const [collectionItems, setCollectionItems] = useState<Array<{ id: string; label: string }>>([]);
  const [isLoadingItems, setIsLoadingItems] = useState(false);

  // Parse viewport width
  const viewportWidth = useMemo(() => {
    return parseInt(viewportSizes[viewportMode].width);
  }, [viewportMode]);

  // Calculate default iframe height to fill canvas (set once on load)
  const defaultCanvasHeight = useMemo(() => {
    if (!containerHeight) return 600;
    const padding = 64; // 32px top + 32px bottom
    const calculatedHeight = containerHeight - padding;
    
    // Store the initial height when first calculated
    if (initialCanvasHeightRef.current === null) {
      initialCanvasHeightRef.current = calculatedHeight;
    }
    
    // Always use the initial height - don't change with zoom or container changes
    return initialCanvasHeightRef.current;
  }, [containerHeight]);

  // Effective iframe height: max of reported content and canvas height
  // This ensures Body fills canvas (min-height: 100%), but iframe shrinks when content is removed
  const iframeContentHeight = useMemo(() => {
    // Use max of reported content and canvas height
    // When content is small: iframe = canvas height, Body fills it with min-height: 100%
    // When content is large: iframe = content height, and shrinks when content is deleted
    return Math.max(reportedContentHeight, defaultCanvasHeight);
  }, [reportedContentHeight, defaultCanvasHeight]);

  // Calculate "zoom to fit" level - where scaled height equals container height
  const zoomToFitLevel = useMemo(() => {
    if (!containerHeight || !iframeContentHeight) return 100;
    const padding = 64; // 32px top + 32px bottom
    return ((containerHeight - padding) / iframeContentHeight) * 100;
  }, [containerHeight, iframeContentHeight]);

  // Initialize zoom hook
  const {
    zoom,
    zoomMode,
    zoomIn,
    zoomOut,
    setZoomTo,
    resetZoom,
    zoomToFit,
    autofit,
    handleZoomGesture,
  } = useZoom({
    containerRef: canvasContainerRef,
    contentWidth: viewportWidth,
    contentHeight: iframeContentHeight, // Use actual iframe content height
    minZoom: 10,
    maxZoom: 1000,
    zoomStep: 10,
  });

  // Determine if we should center (zoomed out beyond "zoom to fit" level)
  const shouldCenter = zoom < zoomToFitLevel;

  // Set initial zoom once after autofit runs (when zoom changes from default 100)
  useEffect(() => {
    if (initialZoomRef.current === null && zoom > 0 && zoom !== 100) {
      initialZoomRef.current = zoom;
      setInitialZoomSet(true); // Trigger recalculation of finalIframeHeight
    }
  }, [zoom]);

  // Calculate final iframe height - compensate for initial zoom if needed
  const finalIframeHeight = useMemo(() => {
    const initialZoom = initialZoomRef.current;
    
    // If initial zoom < 100%, calculate the compensated height
    if (initialZoom && initialZoom < 100) {
      const compensatedHeight = defaultCanvasHeight / (initialZoom / 100);
      // Use the larger of: compensated height or content height
      // This ensures iframe doesn't shrink when adding small content
      return Math.max(compensatedHeight, iframeContentHeight);
    }
    
    return iframeContentHeight;
  }, [iframeContentHeight, defaultCanvasHeight, initialZoomSet]);

  // Recalculate autofit when viewport/breakpoint changes
  const prevViewportMode = useRef(viewportMode);
  useEffect(() => {
    if (prevViewportMode.current !== viewportMode) {
      // Small delay to ensure container dimensions are updated
      setTimeout(() => {
        autofit();
      }, 50);
      prevViewportMode.current = viewportMode;
    }
  }, [viewportMode, autofit]);

  // Track container height for dynamic alignment
  useEffect(() => {
    const container = canvasContainerRef.current;
    if (!container) return;

    const updateContainerHeight = () => {
      setContainerHeight(container.clientHeight);
    };

    updateContainerHeight();
    const resizeObserver = new ResizeObserver(updateContainerHeight);
    resizeObserver.observe(container);

    return () => resizeObserver.disconnect();
  }, []);

  const layers = useMemo(() => {
    // If editing a component, show component layers
    if (editingComponentId) {
      return componentDrafts[editingComponentId] || [];
    }

    // Otherwise show page layers
    if (!currentPageId) {
      return [];
    }

    const draft = draftsByPageId[currentPageId];
    return draft ? draft.layers : [];
  }, [editingComponentId, componentDrafts, currentPageId, draftsByPageId]);

  // Fetch collection data for all collection layers in the page
  const fetchLayerData = useCollectionLayerStore((state) => state.fetchLayerData);
  const fetchTimeoutRef = useRef<NodeJS.Timeout | null>(null);

  // Create a stable string representation of collection layer settings for dependency
  const collectionLayersKey = useMemo(() => {
    const extractCollectionSettings = (layerList: Layer[]): string[] => {
      const settings: string[] = [];
      layerList.forEach((layer) => {
        const collectionVariable = getCollectionVariable(layer);
        if (collectionVariable?.id) {
          settings.push(`${layer.id}:${collectionVariable.id}:${collectionVariable.sort_by ?? ''}:${collectionVariable.sort_order ?? ''}:${collectionVariable.limit ?? ''}:${collectionVariable.offset ?? ''}`);
        }
        if (layer.children && layer.children.length > 0) {
          settings.push(...extractCollectionSettings(layer.children));
        }
      });
      return settings;
    };

    return extractCollectionSettings(layers).join('|');
  }, [layers]);

  // Debounce the fetch to prevent duplicate calls during rapid updates
  useEffect(() => {
    // Clear any existing timeout
    if (fetchTimeoutRef.current) {
      clearTimeout(fetchTimeoutRef.current);
    }

    // Set new timeout
    fetchTimeoutRef.current = setTimeout(() => {
      // Recursively find all collection layers and fetch their data
      const findAndFetchCollectionLayers = (layerList: Layer[]) => {
        layerList.forEach((layer) => {
          const collectionVariable = getCollectionVariable(layer);
          if (collectionVariable?.id) {
            fetchLayerData(
              layer.id,
              collectionVariable.id,
              collectionVariable.sort_by,
              collectionVariable.sort_order,
              collectionVariable.limit,
              collectionVariable.offset
            );
          }

          // Recursively check children
          if (layer.children && layer.children.length > 0) {
            findAndFetchCollectionLayers(layer.children);
          }
        });
      };

      if (layers.length > 0) {
        findAndFetchCollectionLayers(layers);
      }

      fetchTimeoutRef.current = null;
    }, 100); // 100ms debounce - waits for rapid updates to settle

    // Cleanup function
    return () => {
      if (fetchTimeoutRef.current) {
        clearTimeout(fetchTimeoutRef.current);
        fetchTimeoutRef.current = null;
      }
    };
  }, [collectionLayersKey, fetchLayerData, layers]);

  // Separate regular pages from error pages
  const { regularPages, errorPages } = useMemo(() => {
    const regular = pages.filter(page => page.error_page === null);
    const errors = pages
      .filter(page => page.error_page !== null)
      .sort((a, b) => (a.error_page || 0) - (b.error_page || 0));
    return { regularPages: regular, errorPages: errors };
  }, [pages]);

  // Build page tree for navigation (only with regular pages)
  const pageTree = useMemo(() => buildPageTree(regularPages, folders), [regularPages, folders]);

  // Create virtual "Error pages" folder node
  const errorPagesNode: PageTreeNode | null = useMemo(() => {
    if (errorPages.length === 0) return null;

    const virtualFolder: PageFolder = {
      id: 'virtual-error-pages-folder',
      name: 'Error pages',
      slug: 'error-pages',
      page_folder_id: null,
      depth: 0,
      order: 999999,
      settings: {},
      is_published: false,
      deleted_at: null,
      created_at: new Date().toISOString(),
      updated_at: new Date().toISOString(),
    };

    const errorPageNodes: PageTreeNode[] = errorPages.map(page => ({
      id: page.id,
      type: 'page',
      data: page,
      children: [],
    }));

    return {
      id: virtualFolder.id,
      type: 'folder',
      data: virtualFolder,
      children: errorPageNodes,
    };
  }, [errorPages]);

  // Get current page name and icon
  const currentPage = useMemo(() => pages.find(p => p.id === currentPageId), [pages, currentPageId]);
  const currentPageName = currentPage?.name || 'Loading...';
  const currentPageIcon = useMemo(() => {
    if (!currentPage) return 'homepage';
    const node: PageTreeNode = {
      id: currentPage.id,
      type: 'page',
      data: currentPage,
      children: []
    };
    return getNodeIcon(node);
  }, [currentPage]);

  // Get collection ID from current page if it's dynamic
  const collectionId = useMemo(() => {
    if (!currentPage?.is_dynamic) return null;
    return currentPage.settings?.cms?.collection_id || null;
  }, [currentPage]);

  const pageCollectionItem = useMemo(() => {
    if (!currentPage?.is_dynamic) {
      return null;
    }

    // First, check if we have an optimistically updated item in the draft
    if (currentPageId) {
      const draft = draftsByPageId[currentPageId];
      if (draft && (draft as any).collectionItem) {
        return (draft as any).collectionItem;
      }
    }

    // Fall back to fetching from collections store
    const collectionId = currentPage.settings?.cms?.collection_id;
    if (!collectionId || !currentPageCollectionItemId) {
      return null;
    }
    const itemsForCollection = collectionItemsFromStore[collectionId] || [];
    return itemsForCollection.find((item) => item.id === currentPageCollectionItemId) || null;
  }, [currentPage, currentPageId, currentPageCollectionItemId, collectionItemsFromStore, draftsByPageId]);

  const pageCollectionFields = useMemo(() => {
    if (!currentPage?.is_dynamic) {
      return [];
    }
    const collectionId = currentPage.settings?.cms?.collection_id;
    if (!collectionId) {
      return [];
    }
    return collectionFieldsFromStore[collectionId] || [];
  }, [currentPage, collectionFieldsFromStore]);

  // Load collection items when dynamic page is selected
  useEffect(() => {
    if (!collectionId || !currentPage?.is_dynamic) {
      setCollectionItems([]);
      setIsLoadingItems(false);
      return;
    }

    const loadItems = async () => {
      setIsLoadingItems(true);
      try {
        const itemsWithLabels = await getDropdownItems(collectionId);
        setCollectionItems(itemsWithLabels);
        // Auto-select first item if none selected
        if (!currentPageCollectionItemId && itemsWithLabels.length > 0) {
          setCurrentPageCollectionItemId(itemsWithLabels[0].id);
        }
      } catch (error) {
        console.error('Failed to load collection items:', error);
      } finally {
        setIsLoadingItems(false);
      }
    };

    loadItems();
  }, [collectionId, currentPage?.is_dynamic, getDropdownItems]);

  // Get return page for component edit mode
  const returnToPage = useMemo(() => {
    return returnToPageId ? pages.find(p => p.id === returnToPageId) : null;
  }, [returnToPageId, pages]);

  // Exit component edit mode handler
  const handleExitComponentEditMode = useCallback(async () => {
    const { setEditingComponentId } = useEditorStore.getState();
    const { saveComponentDraft, clearComponentDraft } = useComponentsStore.getState();
    const { updateComponentOnLayers } = usePagesStore.getState();

    if (!editingComponentId) return;

    // Save component draft
    await saveComponentDraft(editingComponentId);

    // Get the updated component
    const updatedComponent = useComponentsStore.getState().getComponentById(editingComponentId);
    if (updatedComponent) {
      // Update all instances across pages
      await updateComponentOnLayers(editingComponentId, updatedComponent.layers);
    }

    // Clear component draft
    clearComponentDraft(editingComponentId);

    // Determine which page to navigate to
    let targetPageId = returnToPageId;
    if (!targetPageId) {
      // No return page - use homepage
      const homePage = findHomepage(pages);
      const defaultPage = homePage || pages[0];
      targetPageId = defaultPage?.id || null;
    }

    // IMPORTANT: Navigate FIRST, then clear state
    // This ensures the navigation happens before component unmounts
    if (targetPageId) {
      // Navigate to the target page
      navigateToLayers(targetPageId);

      // Small delay to ensure navigation starts before clearing state
      await new Promise(resolve => setTimeout(resolve, 50));
    }

    // Exit edit mode
    setEditingComponentId(null, null);

    // Clear selection
    setSelectedLayerId(null);
  }, [editingComponentId, returnToPageId, pages, setSelectedLayerId, navigateToLayers]);

  // Initialize all folders as collapsed on mount (including virtual error pages folder)
  useEffect(() => {
    const allFolderIds = new Set(folders.map(f => f.id));
    // Also collapse the virtual error pages folder by default
    allFolderIds.add('virtual-error-pages-folder');
    setCollapsedFolderIds(allFolderIds);
  }, [folders]);

  // Toggle folder collapse state
  const toggleFolder = useCallback((folderId: string) => {
    setCollapsedFolderIds(prev => {
      const next = new Set(prev);
      if (next.has(folderId)) {
        next.delete(folderId);
      } else {
        next.add(folderId);
      }
      return next;
    });
  }, []);

  // Handle page selection
  const handlePageSelect = useCallback((pageId: string) => {
    setCurrentPageId(pageId);
    setPagePopoverOpen(false);

    // Navigate to the same route type but with the new page ID
    if (routeType === 'layers') {
      navigateToLayers(pageId);
    } else if (routeType === 'page' && urlState.isEditing) {
      navigateToPageEdit(pageId);
    } else if (routeType === 'page') {
      navigateToPage(pageId);
    } else {
      // Default to layers if no route type
      navigateToLayers(pageId);
    }
  }, [setCurrentPageId, routeType, urlState.isEditing, navigateToLayers, navigateToPage, navigateToPageEdit]);

  // Render page tree recursively
  const renderPageTreeNode = useCallback((node: PageTreeNode, depth: number = 0) => {
    const isFolder = node.type === 'folder';
    const isCollapsed = isFolder && collapsedFolderIds.has(node.id);
    const isCurrentPage = !isFolder && node.id === currentPageId;
    const hasChildren = node.children && node.children.length > 0;

    return (
      <div key={node.id}>
        <div
          onClick={() => {
            if (isFolder) {
              toggleFolder(node.id);
            } else {
              handlePageSelect(node.id);
            }
          }}
          className={cn(
            "hover:bg-accent hover:text-accent-foreground focus:bg-accent focus:text-accent-foreground text-muted-foreground [&_svg:not([class*='text-'])]:text-muted-foreground relative flex w-full cursor-pointer items-center gap-1.25 rounded-sm py-1.5 pr-8 pl-2 text-xs outline-hidden select-none data-[disabled]:opacity-50 data-[disabled]:cursor-not-allowed [&_svg]:pointer-events-none [&_svg]:shrink-0 [&_svg:not([class*='size-'])]:size-4 *:[span]:last:flex *:[span]:last:items-center *:[span]:last:gap-2",
            isCurrentPage && 'bg-secondary/50'
          )}
          style={{ paddingLeft: `${depth * 14 + 8}px` }}
        >
          {/* Expand/Collapse Button */}
          {hasChildren ? (
            <button
              onClick={(e) => {
                e.stopPropagation();
                if (isFolder) {
                  toggleFolder(node.id);
                }
              }}
              className={cn(
                'size-3 flex items-center justify-center flex-shrink-0',
                isCollapsed ? '' : 'rotate-90'
              )}
            >
              <Icon name="chevronRight" className={cn('size-2.5 opacity-50', isCurrentPage && 'opacity-80')} />
            </button>
          ) : (
            <div className="size-3 flex-shrink-0 flex items-center justify-center">
              <div className={cn('ml-0.25 w-1.5 h-px bg-white opacity-0', isCurrentPage && 'opacity-0')} />
            </div>
          )}

          {/* Icon */}
          <Icon
            name={getNodeIcon(node)}
            className={cn('size-3 mr-0.5', isCurrentPage ? 'opacity-90' : 'opacity-50')}
          />

          {/* Label */}
          <span className="flex-grow text-xs font-medium overflow-hidden text-ellipsis whitespace-nowrap pointer-events-none">
            {isFolder ? (node.data as PageFolder).name : (node.data as Page).name}
          </span>

          {/* Check indicator */}
          {isCurrentPage && (
            <span className="absolute right-2 flex size-3.5 items-center justify-center">
              <Icon name="check" className="size-3 opacity-50" />
            </span>
          )}

        </div>
        {isFolder && !isCollapsed && node.children && (
          <div>
            {node.children.map(child => renderPageTreeNode(child, depth + 1))}
          </div>
        )}
      </div>
    );
  }, [collapsedFolderIds, currentPageId, toggleFolder, handlePageSelect]);

  // Send layers to iframe whenever they change (excludes selection to avoid re-renders)
  useEffect(() => {
    if (!iframeReady || !iframeRef.current) return;

    const { layers: serializedLayers, componentMap } = serializeLayers(layers, components);
    sendToIframe(iframeRef.current, {
      type: 'UPDATE_LAYERS',
      payload: {
        layers: serializedLayers,
        selectedLayerId,
        componentMap,
        editingComponentId: editingComponentId || null,
        collectionItems: collectionItemsFromStore,
        collectionFields: collectionFieldsFromStore,
        pageCollectionItem,
        pageCollectionFields,
      },
    });
    // eslint-disable-next-line react-hooks/exhaustive-deps
  }, [
    layers,
    iframeReady,
    components,
    editingComponentId,
    collectionItemsFromStore,
    collectionFieldsFromStore,
    pageCollectionItem,
    pageCollectionFields,
  ]);

  // Send selection updates separately to avoid full re-renders
  useEffect(() => {
    if (!iframeReady || !iframeRef.current) return;

    sendToIframe(iframeRef.current, {
      type: 'UPDATE_SELECTION',
      payload: { layerId: selectedLayerId },
    });
  }, [selectedLayerId, iframeReady]);

  // Send collection layer data to iframe whenever it changes
  useEffect(() => {
    if (!iframeReady || !iframeRef.current) return;

    // Send each layer's data separately
    Object.entries(collectionLayerData).forEach(([layerId, items]) => {
      sendToIframe(iframeRef.current!, {
        type: 'COLLECTION_LAYER_DATA',
        payload: { layerId, items },
      });
    });
  }, [collectionLayerData, iframeReady]);

  // Send breakpoint updates to iframe
  useEffect(() => {
    if (!iframeReady || !iframeRef.current) return;

    sendToIframe(iframeRef.current, {
      type: 'UPDATE_BREAKPOINT',
      payload: { breakpoint: viewportMode },
    });
  }, [viewportMode, iframeReady]);

  // Send UI state updates to iframe
  useEffect(() => {
    if (!iframeReady || !iframeRef.current) return;

    sendToIframe(iframeRef.current, {
      type: 'UPDATE_UI_STATE',
      payload: { uiState: activeUIState },
    });
  }, [activeUIState, iframeReady]);

  // Send hover updates to iframe
  useEffect(() => {
    if (!iframeReady || !iframeRef.current) return;

    sendToIframe(iframeRef.current, {
      type: 'UPDATE_HOVER',
      payload: { layerId: hoveredLayerId },
    });
  }, [hoveredLayerId, iframeReady]);

  // Listen for messages from iframe
  useEffect(() => {
    const handleIframeMessage = (message: IframeToParentMessage) => {

      switch (message.type) {
        case 'READY':
          setIframeReady(true);
          break;

        case 'LAYER_CLICK':
          setSelectedLayerId(message.payload.layerId);
          break;

        case 'LAYER_DOUBLE_CLICK':
          // Text editing is handled inside iframe
          break;

        case 'TEXT_CHANGE_START':
          break;

        case 'TEXT_CHANGE_END':
          if (editingComponentId) {
            // Update layer in component draft
            const { updateComponentDraft } = useComponentsStore.getState();
            const currentDraft = componentDrafts[editingComponentId] || [];

            // Helper to update a layer in the tree
            const updateLayerInTree = (layers: Layer[], layerId: string, updates: Partial<Layer>): Layer[] => {
              return layers.map(layer => {
                if (layer.id === layerId) {
                  return { ...layer, ...updates };
                }
                if (layer.children) {
                  return { ...layer, children: updateLayerInTree(layer.children, layerId, updates) };
                }
                return layer;
              });
            };

            const updatedLayers = updateLayerInTree(currentDraft, message.payload.layerId, {
              text: message.payload.text,
            });

            updateComponentDraft(editingComponentId, updatedLayers);
          } else if (currentPageId) {
            // Update layer in page draft
            updateLayer(currentPageId, message.payload.layerId, {
              text: message.payload.text,
            });
          }
          break;

        case 'OPEN_COLLECTION_ITEM_SHEET':
          const { openCollectionItemSheet } = useEditorStore.getState();

          openCollectionItemSheet(
            message.payload.collectionId,
            message.payload.itemId
          );
          break;

        case 'CONTEXT_MENU':
          // Context menu will be handled later
          break;

        case 'ZOOM_GESTURE':
          // Handle zoom gestures from iframe (Ctrl+wheel, trackpad pinch, keyboard shortcuts)
          if (message.payload.reset) {
            resetZoom();
          } else if (message.payload.zoomToFit) {
            zoomToFit();
          } else if (message.payload.autofit) {
            autofit();
          } else {
            handleZoomGesture(message.payload.delta);
          }
          break;

        case 'CONTENT_HEIGHT':
          // Update reported content height from iframe
          setReportedContentHeight(message.payload.height);
          break;

        case 'DRAG_START':
        case 'DRAG_OVER':
        case 'DROP':
          // Drag-and-drop will be handled later
          break;
      }
    };

    const cleanup = listenToIframe(handleIframeMessage);
    return cleanup;
  }, [currentPageId, editingComponentId, componentDrafts, setSelectedLayerId, updateLayer, handleZoomGesture, resetZoom, zoomToFit, autofit]);

  return (
    <div className="flex-1 min-w-0 flex flex-col">
      {/* Top Bar */}
      <div className="grid grid-cols-3 items-center p-4 border-b bg-background">
        {/* Page Selector or Back to Page Button */}
        {editingComponentId ? (
          <Button
            variant="purple"
            size="sm"
            onClick={handleExitComponentEditMode}
            className="gap-1 w-fit"
          >
            <Icon name="arrowLeft" />
            Back to {returnToPage ? returnToPage.name : 'Homepage'}
          </Button>
        ) : (
          <div className="flex items-center gap-1.5">
            <Popover open={pagePopoverOpen} onOpenChange={setPagePopoverOpen}>
              <PopoverTrigger asChild>
                <Button
                  variant="input"
                  size="sm"
                  role="combobox"
                  aria-expanded={pagePopoverOpen}
                  className="w-40 justify-between"
                >
                  <div className="flex items-center gap-1.5 min-w-0 flex-1">
                    <Icon name={currentPageIcon} className="size-3 opacity-50 shrink-0" />
                    <span className="truncate">
                      {currentPageName}
                    </span>
                  </div>
                  <div className="shrink-0">
                    <Icon name="chevronCombo" className="!size-2.5 shrink-0 opacity-50" />
                  </div>
                </Button>
              </PopoverTrigger>

              <PopoverContent className="w-auto min-w-60 max-w-96 p-1" align="start">
                <div className="max-h-[400px] overflow-y-auto">
                  {/* Regular pages tree */}
                  {pageTree.length > 0 && pageTree.map(node => renderPageTreeNode(node, 0))}

                  {/* Separator before error pages */}
                  <Separator className="my-1" />

                  {/* Virtual "Error pages" folder */}
                  {errorPagesNode && renderPageTreeNode(errorPagesNode, 0)}

                  {/* Empty state - only show if no pages at all */}
                  {pageTree.length === 0 && !errorPagesNode && (
                    <div className="text-sm text-muted-foreground text-center py-4">
                      No pages found
                    </div>
                  )}
                </div>
              </PopoverContent>
            </Popover>

            {/* Collection item selector for dynamic pages */}
            {currentPage?.is_dynamic && collectionId && (
              <Select
                value={currentPageCollectionItemId || ''}
                onValueChange={setCurrentPageCollectionItemId}
                disabled={isLoadingItems || collectionItems.length === 0}
              >
                <SelectTrigger className="" size="sm">
                  {isLoadingItems ? (
                    <Spinner className="size-3" />
                  ) : (
                    <Icon name="database" className="size-3" />
                  )}
                </SelectTrigger>

                <SelectContent>
                  {collectionItems.length > 0 ? (
                    collectionItems.map((item) => (
                      <SelectItem key={item.id} value={item.id}>
                        {item.label}
                      </SelectItem>
                    ))
                  ) : (
                    <div className="px-2 py-1.5 text-sm text-muted-foreground">
                      No items available
                    </div>
                  )}
                </SelectContent>
              </Select>
            )}
          </div>
        )}

        {/* Viewport Controls */}
        <div className="flex justify-center gap-2">
          <Tabs value={viewportMode} onValueChange={(value) => setViewportMode(value as ViewportMode)}>
            <TabsList className="w-[240px]">
            <TabsTrigger value="desktop" title="Desktop View">
              Desktop
            </TabsTrigger>
            <TabsTrigger value="tablet" title="Tablet View">
              Tablet
            </TabsTrigger>
            <TabsTrigger value="mobile" title="Mobile View">
              Phone
            </TabsTrigger>
          </TabsList>
          </Tabs>
          <DropdownMenu>
            <DropdownMenuTrigger asChild>
              <Button variant="input" size="sm">
                {Math.round(zoom)}%
                <div>
                  <Icon name="chevronCombo" className="!size-2.5 opacity-50" />
                </div>
              </Button>
            </DropdownMenuTrigger>
            <DropdownMenuContent 
              align="end" 
              side="bottom" 
              sideOffset={4}
              avoidCollisions={false}
              collisionPadding={0}
              className="!max-h-[300px]"
            >
              <DropdownMenuItem onClick={zoomIn}>
                Zoom in
                <DropdownMenuShortcut>⌘+</DropdownMenuShortcut>
              </DropdownMenuItem>
              <DropdownMenuItem onClick={zoomOut}>
                Zoom out
                <DropdownMenuShortcut>⌘-</DropdownMenuShortcut>
              </DropdownMenuItem>
              <DropdownMenuSeparator />
              <DropdownMenuItem onClick={resetZoom}>
                Zoom to 100%
                <DropdownMenuShortcut>⌘0</DropdownMenuShortcut>
              </DropdownMenuItem>
              <DropdownMenuItem onClick={zoomToFit}>
                Zoom to Fit
                <DropdownMenuShortcut>⌘1</DropdownMenuShortcut>
              </DropdownMenuItem>
              <DropdownMenuItem onClick={autofit}>
                Autofit
                <DropdownMenuShortcut>⌘2</DropdownMenuShortcut>
              </DropdownMenuItem>
            </DropdownMenuContent>
        </DropdownMenu>
        </div>

        {/* Undo/Redo Buttons */}
        <div className="flex justify-end gap-0">
          <Button size="sm" variant="ghost">
            <Icon name="undo" />
          </Button>
          <Button size="sm" variant="ghost">
            <Icon name="redo" />
          </Button>
        </div>
      </div>

      {/* Canvas Area */}
      <div 
        ref={canvasContainerRef}
        className="flex-1 relative overflow-hidden bg-neutral-50 dark:bg-neutral-950/80"
      >
        {/* Scrollable container with hidden scrollbars */}
        <div
          ref={scrollContainerRef}
          className="absolute inset-0 overflow-auto"
          style={{
            // Hide scrollbars but keep scrolling functionality
            scrollbarWidth: 'none', // Firefox
            msOverflowStyle: 'none', // IE/Edge
            WebkitOverflowScrolling: 'touch', // Smooth scrolling on iOS
          }}
        >
          {/* Hide scrollbars for Webkit browsers */}
          <style jsx>{`
            div::-webkit-scrollbar {
              display: none;
            }
          `}</style>

          {/* Content wrapper - optimized for smooth zoom without shifts */}
          <div 
            style={{
              position: 'relative',
              minWidth: '100%',
              minHeight: '100%',
            }}
          >
            <div
              style={{
                // Width: exact scaled size, min 100% to fill viewport horizontally
                width: `${viewportWidth * (zoom / 100) + 64}px`,
                minWidth: '100%',
                // Height: exact viewport height when centered, scaled size when top-aligned
                height: shouldCenter 
                  ? `${containerHeight}px`  // Use actual viewport height
                  : `${finalIframeHeight * (zoom / 100) + 64}px`,
                display: 'flex',
                // Always use flex-start - we'll handle centering via padding
                alignItems: 'flex-start',
                justifyContent: 'center', // Center horizontally
                // Calculate padding: center based on VISUAL (scaled) height, or fixed 32px when top-aligned
                paddingTop: shouldCenter 
                  ? `${Math.max(0, (containerHeight - finalIframeHeight * (zoom / 100)) / 2)}px`
                  : '32px',
                position: 'relative',
              }}
            >
              <div
                className="bg-white shadow-3xl"
                style={{
                  transform: `scale(${zoom / 100})`,
                  transformOrigin: 'top center', // Always scale from top
                  width: viewportSizes[viewportMode].width,
                  height: `${finalIframeHeight}px`,
                  flexShrink: 0, // Prevent shrinking - maintain fixed size
                  // GPU optimization hints
                  willChange: 'transform',
                  backfaceVisibility: 'hidden',
                  // No transition to prevent shifts
                  transition: 'none',
                }}
              >
                {/* Iframe Canvas */}
                {layers.length > 0 ? (
                  <iframe
                    ref={iframeRef}
                    src="/canvas.html"
                    className="w-full h-full border-0"
                    style={{ height: `${finalIframeHeight}px` }}
                    title="Canvas Preview"
                  />
                ) : (
                  <div className="w-full h-full flex items-center justify-center p-12">
                    <div className="text-center max-w-md relative">
                      <div className="w-20 h-20 bg-gradient-to-br from-blue-100 to-blue-50 rounded-2xl mx-auto mb-6 flex items-center justify-center">
                        <Icon name="layout" className="w-10 h-10 text-blue-500" />
                      </div>
                      <h2 className="text-2xl font-bold text-gray-900 mb-3">
                        Start building
                      </h2>
                      <p className="text-gray-600 mb-8">
                        Add your first block to begin creating your page.
                      </p>
                      <div className="relative inline-block">
                        <Button
                          onClick={() => setShowAddBlockPanel(!showAddBlockPanel)}
                          size="lg"
                          className="gap-2"
                        >
                          <Icon name="plus" className="w-5 h-5" />
                          Add Block
                        </Button>

                        {/* Add Block Panel */}
                        {showAddBlockPanel && currentPageId && (
                          <div className="absolute top-full mt-2 left-1/2 -translate-x-1/2 z-50 bg-white border border-gray-200 rounded-lg shadow-2xl min-w-[240px]">
                            <div className="p-2">
                              <div className="text-xs text-gray-500 px-3 py-2 mb-1 font-medium">Choose a block</div>

                              <Button
                                onClick={() => {
                                  // Always add inside Body container
                                  addLayerFromTemplate(currentPageId, 'body', 'div');
                                  setShowAddBlockPanel(false);
                                }}
                                variant="ghost"
                                className="w-full justify-start gap-3 px-3 py-3 h-auto"
                              >
                                <div className="w-10 h-10 bg-gray-100 rounded-lg flex items-center justify-center shrink-0">
                                  <Icon name="container" className="w-5 h-5 text-gray-700" />
                                </div>
                                <div className="text-left">
                                  <div className="text-sm font-semibold text-gray-900">Div</div>
                                  <div className="text-xs text-gray-500">Container element</div>
                                </div>
                              </Button>

                              <Button
                                onClick={() => {
                                  // Always add inside Body container
                                  addLayerFromTemplate(currentPageId, 'body', 'heading');
                                  setShowAddBlockPanel(false);
                                }}
                                variant="ghost"
                                className="w-full justify-start gap-3 px-3 py-3 h-auto"
                              >
                                <div className="w-10 h-10 bg-gray-100 rounded-lg flex items-center justify-center shrink-0">
                                  <Icon name="heading" className="w-5 h-5 text-gray-700" />
                                </div>
                                <div className="text-left">
                                  <div className="text-sm font-semibold text-gray-900">Heading</div>
                                  <div className="text-xs text-gray-500">Title text</div>
                                </div>
                              </Button>

                              <Button
                                onClick={() => {
                                  // Always add inside Body container
                                  addLayerFromTemplate(currentPageId, 'body', 'p');
                                  setShowAddBlockPanel(false);
                                }}
                                variant="ghost"
                                className="w-full justify-start gap-3 px-3 py-3 h-auto"
                              >
                                <div className="w-10 h-10 bg-gray-100 rounded-lg flex items-center justify-center shrink-0">
                                  <Icon name="type" className="w-5 h-5 text-gray-700" />
                                </div>
                                <div className="text-left">
                                  <div className="text-sm font-semibold text-gray-900">Paragraph</div>
                                  <div className="text-xs text-gray-500">Body text</div>
                                </div>
                              </Button>
                            </div>
                          </div>
                        )}
                      </div>
                    </div>
                  </div>
                )}
              </div>
            </div>
          </div>
        </div>
      </div>
    </div>
  );
});

export default CenterCanvas;<|MERGE_RESOLUTION|>--- conflicted
+++ resolved
@@ -27,11 +27,7 @@
 import { usePagesStore } from '@/stores/usePagesStore';
 import { useComponentsStore } from '@/stores/useComponentsStore';
 import { useCollectionsStore } from '@/stores/useCollectionsStore';
-<<<<<<< HEAD
-=======
 import { useCollectionLayerStore } from '@/stores/useCollectionLayerStore';
-import { useEditorUrl } from '@/hooks/use-editor-url';
->>>>>>> 7c99453c
 
 // 6. Utils
 import { sendToIframe, listenToIframe, serializeLayers } from '@/lib/iframe-bridge';
