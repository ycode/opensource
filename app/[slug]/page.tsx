import { notFound } from 'next/navigation';
import { unstable_cache } from 'next/cache';
import type { Metadata } from 'next';
import LayerRenderer from '../../components/layers/LayerRenderer';
import { getSupabaseAdmin } from '@/lib/supabase-server';
import PublishedPageHead from './PublishedPageHead';
import RemoveDarkMode from './RemoveDarkMode';

// Force static generation with ISR
export const dynamic = 'force-static';
export const revalidate = 3600; // Revalidate every 1 hour
export const dynamicParams = true; // Allow dynamic slugs not in generateStaticParams

/**
 * Generate static params for known published pages
 * This tells Next.js which pages to pre-render
 */
export async function generateStaticParams() {
  try {
    const supabase = await getSupabaseAdmin();

    if (!supabase) {
      return [];
    }

    // Get all published pages (excluding soft-deleted)
    const { data: pages, error } = await supabase
      .from('pages')
      .select('slug')
      .eq('is_published', true)
      .is('deleted_at', null);

    if (error || !pages) {
      return [];
    }

    return pages.map((page) => ({
      slug: page.slug,
    }));
  } catch (error) {
    console.error('Failed to generate static params:', error);
    return [];
  }
}

/**
 * Fetch published page and layers data from database
 * Cached per slug for revalidation
 */
async function fetchPublishedPageWithLayers(slug: string) {
  // Use unstable_cache to cache this fetch with tags
  return unstable_cache(
    async () => {
      try {
        const supabase = await getSupabaseAdmin();

        if (!supabase) {
          console.error('Supabase not configured');
          return null;
        }

        // Get page by slug (only published, non-deleted)
        const { data: page, error: pageError } = await supabase
          .from('pages')
          .select('*')
          .eq('slug', slug)
          .eq('is_published', true)
          .is('deleted_at', null)
          .single();

        if (pageError) {
          if (pageError.code === 'PGRST116') {
            // Page not found
            return null;
          }
          throw pageError;
        }

        // Get published layers (only non-deleted)
        const { data: pageLayers, error: layersError } = await supabase
          .from('page_layers')
          .select('*')
          .eq('page_id', page.id)
          .eq('is_published', true)
          .is('deleted_at', null)
          .order('created_at', { ascending: false })
          .limit(1)
          .single();

        if (layersError) {
          console.error('Failed to fetch published layers:', layersError);
          return null;
        }

        return {
          page,
          pageLayers,
        };
      } catch (error) {
        console.error('Failed to fetch page:', error);
        return null;
      }
    },
    [`page-data-${slug}`], // Unique cache key per slug
    {
      tags: [`page-${slug}`], // Tag for revalidation on publish
      revalidate: 3600, // Cache for 1 hour
    }
  )();
}

export default async function Page({ params }: { params: Promise<{ slug: string }> }) {
  // Await params (Next.js 15 requirement)
  const { slug } = await params;

  // Fetch page and layers data in one go
  const data = await fetchPublishedPageWithLayers(slug);

  if (!data) {
    notFound();
  }

  const { pageLayers } = data;

  // Render the page with extracted CSS from Tailwind JIT (compiled during publish)
  return (
<<<<<<< HEAD
    <div className="min-h-screen bg-white">
      <LayerRenderer
        layers={pageLayers.layers || []}
        isEditMode={false}
      />
    </div>
=======
    <>
      {/* Remove dark mode class from <html> element */}
      <RemoveDarkMode />
      
      {/* Inject minified CSS into <head> */}
      {version.generated_css && <PublishedPageHead css={version.generated_css} />}
      
      <div className="min-h-screen bg-white">
        <LayerRenderer 
          layers={version.layers || []} 
          isEditMode={false}
        />
      </div>
    </>
>>>>>>> 41ffd066
  );
}

// Generate metadata
export async function generateMetadata({ params }: { params: Promise<{ slug: string }> }): Promise<Metadata> {
  const { slug } = await params;

  // Fetch page to get name
  const data = await fetchPublishedPageWithLayers(slug);

  if (!data) {
    return {
      title: 'Page Not Found',
    };
  }

  return {
    title: data.page.name || slug.charAt(0).toUpperCase() + slug.slice(1),
    description: `${data.page.name} - Built with YCode`,
  };
}<|MERGE_RESOLUTION|>--- conflicted
+++ resolved
@@ -124,29 +124,20 @@
 
   // Render the page with extracted CSS from Tailwind JIT (compiled during publish)
   return (
-<<<<<<< HEAD
-    <div className="min-h-screen bg-white">
-      <LayerRenderer
-        layers={pageLayers.layers || []}
-        isEditMode={false}
-      />
-    </div>
-=======
     <>
       {/* Remove dark mode class from <html> element */}
       <RemoveDarkMode />
-      
+
       {/* Inject minified CSS into <head> */}
-      {version.generated_css && <PublishedPageHead css={version.generated_css} />}
-      
+      {pageLayers.generated_css && <PublishedPageHead css={pageLayers.generated_css} />}
+
       <div className="min-h-screen bg-white">
-        <LayerRenderer 
-          layers={version.layers || []} 
+        <LayerRenderer
+          layers={pageLayers.layers || []}
           isEditMode={false}
         />
       </div>
     </>
->>>>>>> 41ffd066
   );
 }
 
