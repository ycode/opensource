--- conflicted
+++ resolved
@@ -108,17 +108,10 @@
         return null;
       }
     },
-<<<<<<< HEAD
-    [`page-data-${slug}-v2`], // Unique cache key per slug (v2 for component fix)
-    {
-      tags: [`page-${slug}`], // Tag for revalidation on publish
-      revalidate: 60, // Cache for 1 minute (reduced for testing)
-=======
-    [`data-for-route-/${slug}`], // Unique cache key per slug
+    [`data-for-route-/${slug}-v2`], // Unique cache key per slug (v2 for component fix)
     {
       tags: [`route-/${slug}`], // Tag for revalidation on publish
-      revalidate: 3600, // Cache for 1 hour
->>>>>>> 268927bd
+      revalidate: 60, // Cache for 1 minute (reduced for testing)
     }
   )();
 }
