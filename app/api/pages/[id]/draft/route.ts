import { NextRequest } from 'next/server';
import { getDraftLayers, upsertDraftLayers } from '@/lib/repositories/pageLayersRepository';
import type { Layer } from '@/types';
import { noCache } from '@/lib/api-response';

// Disable caching for this route
export const dynamic = 'force-dynamic';
export const revalidate = 0;

/**
 * GET /api/pages/[id]/draft
 *
 * Get draft version of a page
 */
export async function GET(
  request: NextRequest,
  { params }: { params: Promise<{ id: string }> }
) {
  try {
    const { id } = await params;
    const draft = await getDraftLayers(id);

    if (!draft) {
      return noCache(
        { error: 'Draft not found' },
        404
      );
    }

    return noCache({
      data: draft,
    });
  } catch (error) {
    console.error('Failed to fetch draft:', error);

    return noCache(
      { error: error instanceof Error ? error.message : 'Failed to fetch draft' },
      500
    );
  }
}

/**
 * PUT /api/pages/[id]/draft
 *
 * Update draft version
 */
export async function PUT(
  request: NextRequest,
  { params }: { params: Promise<{ id: string }> }
) {
  try {
    const { id } = await params;
    const body = await request.json();
    const { layers, generated_css } = body;

    if (!Array.isArray(layers)) {
      return noCache(
        { error: 'Invalid layers data' },
        400
      );
    }

<<<<<<< HEAD
    const draft = await upsertDraftLayers(id, layers as Layer[]);
=======
    const draft = await upsertDraft(id, layers as Layer[], generated_css);
>>>>>>> 41ffd066

    return noCache({
      data: draft,
    });
  } catch (error) {
    console.error('Failed to update draft:', error);

    return noCache(
      { error: error instanceof Error ? error.message : 'Failed to update draft' },
      500
    );
  }
}
<|MERGE_RESOLUTION|>--- conflicted
+++ resolved
@@ -61,11 +61,7 @@
       );
     }
 
-<<<<<<< HEAD
-    const draft = await upsertDraftLayers(id, layers as Layer[]);
-=======
-    const draft = await upsertDraft(id, layers as Layer[], generated_css);
->>>>>>> 41ffd066
+    const draft = await upsertDraftLayers(id, layers as Layer[], generated_css);
 
     return noCache({
       data: draft,
