import { NextRequest, NextResponse } from 'next/server';
import { getValuesByItemId } from '@/lib/repositories/collectionItemValueRepository';
import { setValuesByFieldName } from '@/lib/repositories/collectionItemValueRepository';
import { noCache } from '@/lib/api-response';

// Disable caching for this route
export const dynamic = 'force-dynamic';
export const revalidate = 0;

/**
 * GET /api/collections/[id]/items/[item_id]/values
 * Get all values for an item (draft version)
 */
export async function GET(
  request: NextRequest,
  { params }: { params: Promise<{ id: string; item_id: string }> }
) {
  try {
    const { item_id } = await params;
    
    // Always get draft values in the builder
    const values = await getValuesByItemId(item_id, false, false);
    
    return noCache({ data: values });
  } catch (error) {
    console.error('Error fetching item values:', error);
    return noCache(
      { error: error instanceof Error ? error.message : 'Failed to fetch values' },
      500
    );
  }
}

/**
 * PUT /api/collections/[id]/items/[item_id]/values
 * Batch update values for an item (draft version)
 */
export async function PUT(
  request: NextRequest,
  { params }: { params: Promise<{ id: string; item_id: string }> }
) {
  try {
    const { id, item_id } = await params;
<<<<<<< HEAD
    const collectionId = id; // UUID string
    const itemId = parseInt(item_id, 10);
    
    if (isNaN(itemId)) {
      return noCache({ error: 'Invalid item ID' }, 400);
    }
=======
>>>>>>> d8dedfdb
    
    const body = await request.json();
    
    if (!body || typeof body !== 'object') {
      return noCache({ error: 'Request body must be an object' }, 400);
    }
    
    // Set draft values by field name
    await setValuesByFieldName(
      item_id,
      false, // Item is draft
      id,
      false, // Collection is draft
      body,
      {},
      false // Update draft values
    );
    
    // Get updated draft values
    const values = await getValuesByItemId(item_id, false, false);
    
    return noCache({ data: values });
  } catch (error) {
    console.error('Error updating item values:', error);
    return noCache(
      { error: error instanceof Error ? error.message : 'Failed to update values' },
      500
    );
  }
}<|MERGE_RESOLUTION|>--- conflicted
+++ resolved
@@ -17,10 +17,10 @@
 ) {
   try {
     const { item_id } = await params;
-    
+
     // Always get draft values in the builder
     const values = await getValuesByItemId(item_id, false, false);
-    
+
     return noCache({ data: values });
   } catch (error) {
     console.error('Error fetching item values:', error);
@@ -41,22 +41,13 @@
 ) {
   try {
     const { id, item_id } = await params;
-<<<<<<< HEAD
-    const collectionId = id; // UUID string
-    const itemId = parseInt(item_id, 10);
-    
-    if (isNaN(itemId)) {
-      return noCache({ error: 'Invalid item ID' }, 400);
-    }
-=======
->>>>>>> d8dedfdb
-    
+
     const body = await request.json();
-    
+
     if (!body || typeof body !== 'object') {
       return noCache({ error: 'Request body must be an object' }, 400);
     }
-    
+
     // Set draft values by field name
     await setValuesByFieldName(
       item_id,
@@ -67,10 +58,10 @@
       {},
       false // Update draft values
     );
-    
+
     // Get updated draft values
     const values = await getValuesByItemId(item_id, false, false);
-    
+
     return noCache({ data: values });
   } catch (error) {
     console.error('Error updating item values:', error);
