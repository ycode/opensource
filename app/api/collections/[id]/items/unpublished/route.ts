import { NextRequest, NextResponse } from 'next/server';
import { getItemsWithValues } from '@/lib/repositories/collectionItemRepository';
import { noCache } from '@/lib/api-response';
import { getSupabaseAdmin } from '@/lib/supabase-server';

// Disable caching for this route
export const dynamic = 'force-dynamic';
export const revalidate = 0;

/**
 * GET /api/collections/[id]/items/unpublished
 * Get all unpublished (changed) items for a collection
 * An item is unpublished if:
 * - It has draft values but no published values (new)
 * - Its draft values differ from published values (updated)
 * - It is soft-deleted AND has published values (deleted - needs removal from published)
 */
export async function GET(
  request: NextRequest,
  { params }: { params: Promise<{ id: string }> }
) {
  try {
    const { id } = await params;
<<<<<<< HEAD
    const collectionId = id; // UUID string
=======
    const collectionId = id; // UUID string, no parsing needed
>>>>>>> d8dedfdb
    
    const client = await getSupabaseAdmin();
    
    if (!client) {
      return noCache({ error: 'Supabase not configured' }, 500);
    }
    
    // Get all items including deleted ones (no pagination for unpublished check)
    // Parameters: collection_id, collectionIsPublished, filters, is_published
    const { items } = await getItemsWithValues(
      collectionId,
      false, // collectionIsPublished (draft)
      { deleted: undefined }, // filters (include all deleted states)
      false // is_published (draft values)
    );
    
    const unpublishedItems = [];
    
    // Check each item to see if it needs publishing
    for (const item of items) {
      // If item is deleted, check if it has published values
      if (item.deleted_at) {
        // Get published values to check if item was ever published
        const { data: publishedValues, error: publishedCheckError } = await client
          .from('collection_item_values')
          .select('field_id')
          .eq('item_id', item.id)
          .eq('item_is_published', true)
          .eq('is_published', true)
          .is('deleted_at', null)
          .limit(1);
        
        if (publishedCheckError) {
          console.error(`Error checking published values for item ${item.id}:`, publishedCheckError);
          continue;
        }
        
        // Only show as "deleted" if there are published values to remove
        if (publishedValues && publishedValues.length > 0) {
          unpublishedItems.push({ ...item, publish_status: 'deleted' });
        }
        // If no published values, skip this item (never published, so nothing to delete)
        continue;
      }
      
      // Get draft values
      const { data: draftValues, error: draftError } = await client
        .from('collection_item_values')
        .select('field_id, value')
        .eq('item_id', item.id)
        .eq('item_is_published', false)
        .eq('is_published', false)
        .is('deleted_at', null);
      
      if (draftError) {
        console.error(`Error fetching draft values for item ${item.id}:`, draftError);
        continue;
      }
      
      // Get published values
      const { data: publishedValues, error: publishedError } = await client
        .from('collection_item_values')
        .select('field_id, value')
        .eq('item_id', item.id)
        .eq('item_is_published', true)
        .eq('is_published', true)
        .is('deleted_at', null);
      
      if (publishedError) {
        console.error(`Error fetching published values for item ${item.id}:`, publishedError);
        continue;
      }
      
      // If no published values, item is new
      if (!publishedValues || publishedValues.length === 0) {
        unpublishedItems.push({ ...item, publish_status: 'new' });
        continue;
      }
      
      // Check if draft differs from published
      const isDifferent = hasChanges(draftValues || [], publishedValues);
      
      if (isDifferent) {
        unpublishedItems.push({ ...item, publish_status: 'updated' });
      }
    }
    
    return noCache({ data: unpublishedItems });
  } catch (error) {
    console.error('Error fetching unpublished collection items:', error);
    return noCache(
      { error: error instanceof Error ? error.message : 'Failed to fetch unpublished items' },
      500
    );
  }
}

/**
 * Helper to check if draft values differ from published values
 */
function hasChanges(
  draftValues: Array<{ field_id: string; value: string | null }>,
  publishedValues: Array<{ field_id: string; value: string | null }>
): boolean {
  // Create maps for easy comparison
  const draftMap = new Map(draftValues.map(v => [v.field_id, v.value]));
  const publishedMap = new Map(publishedValues.map(v => [v.field_id, v.value]));
  
  // Check if number of fields differs
  if (draftMap.size !== publishedMap.size) {
    return true;
  }
  
  // Check if any draft value differs from published
  for (const [fieldId, draftValue] of draftMap) {
    const publishedValue = publishedMap.get(fieldId);
    
    // Field doesn't exist in published or value differs
    if (publishedValue === undefined || draftValue !== publishedValue) {
      return true;
    }
  }
  
  return false;
}

<|MERGE_RESOLUTION|>--- conflicted
+++ resolved
@@ -21,18 +21,14 @@
 ) {
   try {
     const { id } = await params;
-<<<<<<< HEAD
-    const collectionId = id; // UUID string
-=======
     const collectionId = id; // UUID string, no parsing needed
->>>>>>> d8dedfdb
-    
+
     const client = await getSupabaseAdmin();
-    
+
     if (!client) {
       return noCache({ error: 'Supabase not configured' }, 500);
     }
-    
+
     // Get all items including deleted ones (no pagination for unpublished check)
     // Parameters: collection_id, collectionIsPublished, filters, is_published
     const { items } = await getItemsWithValues(
@@ -41,9 +37,9 @@
       { deleted: undefined }, // filters (include all deleted states)
       false // is_published (draft values)
     );
-    
+
     const unpublishedItems = [];
-    
+
     // Check each item to see if it needs publishing
     for (const item of items) {
       // If item is deleted, check if it has published values
@@ -57,12 +53,12 @@
           .eq('is_published', true)
           .is('deleted_at', null)
           .limit(1);
-        
+
         if (publishedCheckError) {
           console.error(`Error checking published values for item ${item.id}:`, publishedCheckError);
           continue;
         }
-        
+
         // Only show as "deleted" if there are published values to remove
         if (publishedValues && publishedValues.length > 0) {
           unpublishedItems.push({ ...item, publish_status: 'deleted' });
@@ -70,7 +66,7 @@
         // If no published values, skip this item (never published, so nothing to delete)
         continue;
       }
-      
+
       // Get draft values
       const { data: draftValues, error: draftError } = await client
         .from('collection_item_values')
@@ -79,12 +75,12 @@
         .eq('item_is_published', false)
         .eq('is_published', false)
         .is('deleted_at', null);
-      
+
       if (draftError) {
         console.error(`Error fetching draft values for item ${item.id}:`, draftError);
         continue;
       }
-      
+
       // Get published values
       const { data: publishedValues, error: publishedError } = await client
         .from('collection_item_values')
@@ -93,26 +89,26 @@
         .eq('item_is_published', true)
         .eq('is_published', true)
         .is('deleted_at', null);
-      
+
       if (publishedError) {
         console.error(`Error fetching published values for item ${item.id}:`, publishedError);
         continue;
       }
-      
+
       // If no published values, item is new
       if (!publishedValues || publishedValues.length === 0) {
         unpublishedItems.push({ ...item, publish_status: 'new' });
         continue;
       }
-      
+
       // Check if draft differs from published
       const isDifferent = hasChanges(draftValues || [], publishedValues);
-      
+
       if (isDifferent) {
         unpublishedItems.push({ ...item, publish_status: 'updated' });
       }
     }
-    
+
     return noCache({ data: unpublishedItems });
   } catch (error) {
     console.error('Error fetching unpublished collection items:', error);
@@ -133,22 +129,22 @@
   // Create maps for easy comparison
   const draftMap = new Map(draftValues.map(v => [v.field_id, v.value]));
   const publishedMap = new Map(publishedValues.map(v => [v.field_id, v.value]));
-  
+
   // Check if number of fields differs
   if (draftMap.size !== publishedMap.size) {
     return true;
   }
-  
+
   // Check if any draft value differs from published
   for (const [fieldId, draftValue] of draftMap) {
     const publishedValue = publishedMap.get(fieldId);
-    
+
     // Field doesn't exist in published or value differs
     if (publishedValue === undefined || draftValue !== publishedValue) {
       return true;
     }
   }
-  
+
   return false;
 }
 
