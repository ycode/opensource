--- conflicted
+++ resolved
@@ -40,15 +40,9 @@
     };
 
     // Always get draft items in the builder
-<<<<<<< HEAD
-    const { items, total } = await getItemsWithValues(id, false, filters, false);
+    const { items, total } = await getItemsWithValues(id, false, filters);
 
     return noCache({
-=======
-    const { items, total } = await getItemsWithValues(id, false, filters);
-    
-    return noCache({ 
->>>>>>> 2f67ab84
       data: {
         items,
         total,
@@ -87,27 +81,17 @@
       manual_order: itemData.manual_order ?? 0,
       is_published: false, // Always create as draft
     });
-<<<<<<< HEAD
-
-    // Calculate auto-incrementing ID based on item count
-    const { total } = await getItemsWithValues(id, false);
-    const autoIncrementId = total;
-
-=======
-    
     // Get all fields to map field keys to field IDs
     const fields = await getFieldsByCollectionId(id, false);
-    
+
     // Find field IDs for built-in fields
     const idField = fields.find(f => f.key === 'id');
     const createdAtField = fields.find(f => f.key === 'created_at');
     const updatedAtField = fields.find(f => f.key === 'updated_at');
-    
+
     // Calculate auto-incrementing ID based on max ID value + 1
     const maxId = await getMaxIdValue(id, false);
     const autoIncrementId = maxId + 1;
-    
->>>>>>> 2f67ab84
     // Get current timestamp for created_at and updated_at
     const now = new Date().toISOString();
 
@@ -116,15 +100,11 @@
     const valuesWithAutoFields: Record<string, any> = {
       ...values,
     };
-<<<<<<< HEAD
-
-=======
-    
     // Set auto-incrementing ID if ID field exists
     if (idField) {
       valuesWithAutoFields[idField.id] = autoIncrementId.toString();
     }
-    
+
     // Set timestamps if fields exist
     if (createdAtField) {
       valuesWithAutoFields[createdAtField.id] = now;
@@ -132,8 +112,7 @@
     if (updatedAtField) {
       valuesWithAutoFields[updatedAtField.id] = now;
     }
-    
->>>>>>> 2f67ab84
+
     if (valuesWithAutoFields && typeof valuesWithAutoFields === 'object') {
       await setValuesByFieldName(
         item.id,
