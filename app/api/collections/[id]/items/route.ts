--- conflicted
+++ resolved
@@ -21,31 +21,27 @@
 ) {
   try {
     const { id } = await params;
-    
+
     // Extract query parameters
     const { searchParams } = new URL(request.url);
     const search = searchParams.get('search') || undefined;
     const page = parseInt(searchParams.get('page') || '1', 10);
     const limit = parseInt(searchParams.get('limit') || '25', 10);
-    
+
     // Calculate offset
     const offset = (page - 1) * limit;
-    
+
     // Build filters object
     const filters = {
       ...(search ? { search } : {}),
       limit,
       offset,
     };
-    
-<<<<<<< HEAD
-    const { items, total } = await getItemsWithValues(id, filters);
-=======
+
     // Always get draft items in the builder
     const { items, total } = await getItemsWithValues(id, false, filters, false);
->>>>>>> d8dedfdb
-    
-    return noCache({ 
+
+    return noCache({
       data: {
         items,
         total,
@@ -72,35 +68,28 @@
 ) {
   try {
     const { id } = await params;
-    
+
     const body = await request.json();
-    
+
     // Extract item data and values
     const { values, ...itemData } = body;
-    
+
     // Create the item (draft)
     const item = await createItem({
       collection_id: id,
-<<<<<<< HEAD
-=======
       collection_is_published: false, // Draft collection
->>>>>>> d8dedfdb
       r_id: itemData.r_id,
       manual_order: itemData.manual_order ?? 0,
       is_published: false, // Always create as draft
     });
-    
+
     // Calculate auto-incrementing ID based on item count
-<<<<<<< HEAD
-    const { total } = await getItemsWithValues(id);
-=======
     const { total } = await getItemsWithValues(id, false);
->>>>>>> d8dedfdb
     const autoIncrementId = total;
-    
+
     // Get current timestamp for created_at and updated_at
     const now = new Date().toISOString();
-    
+
     // Set field values if provided, and add auto-generated fields
     const valuesWithAutoFields = {
       ...values,
@@ -108,11 +97,8 @@
       created_at: now,
       updated_at: now,
     };
-    
+
     if (valuesWithAutoFields && typeof valuesWithAutoFields === 'object') {
-<<<<<<< HEAD
-      await setValuesByFieldName(item.id, id, valuesWithAutoFields, {});
-=======
       await setValuesByFieldName(
         item.id,
         false, // Item is draft
@@ -122,12 +108,11 @@
         {},
         false // Create draft values
       );
->>>>>>> d8dedfdb
     }
-    
+
     // Get item with values
     const itemWithValues = await getItemWithValues(item.id, false);
-    
+
     return noCache(
       { data: itemWithValues },
       201
