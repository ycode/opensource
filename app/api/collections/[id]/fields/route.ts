--- conflicted
+++ resolved
@@ -18,20 +18,16 @@
 ) {
   try {
     const { id } = await params;
-    
+
     // Extract search query parameter
     const { searchParams } = new URL(request.url);
     const search = searchParams.get('search') || undefined;
-    
+
     const filters = search ? { search } : undefined;
-<<<<<<< HEAD
-    const fields = await getFieldsByCollectionId(id, filters);
-=======
-    
+
     // Always get draft fields in the builder
     const fields = await getFieldsByCollectionId(id, false, filters);
->>>>>>> d8dedfdb
-    
+
     return noCache({ data: fields });
   } catch (error) {
     console.error('Error fetching collection fields:', error);
@@ -52,9 +48,9 @@
 ) {
   try {
     const { id } = await params;
-    
+
     const body = await request.json();
-    
+
     // Validate required fields
     if (!body.name || !body.field_name || !body.type) {
       return noCache(
@@ -62,7 +58,7 @@
         400
       );
     }
-    
+
     // Validate field type
     const validTypes = ['text', 'rich_text', 'number', 'boolean', 'date', 'reference'];
     if (!validTypes.includes(body.type)) {
@@ -71,13 +67,10 @@
         400
       );
     }
-    
+
     const field = await createField({
       collection_id: id,
-<<<<<<< HEAD
-=======
       collection_is_published: false, // Draft collection
->>>>>>> d8dedfdb
       name: body.name,
       field_name: body.field_name,
       type: body.type,
@@ -90,7 +83,7 @@
       data: body.data || {},
       is_published: false, // Always create as draft
     });
-    
+
     return noCache(
       { data: field },
       201
