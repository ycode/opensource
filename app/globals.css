@import "tailwindcss";
@import "tw-animate-css";

@custom-variant dark (&:is(.dark *));

@theme inline {
  --color-background: var(--background);
  --color-foreground: var(--foreground);
  --font-sans: var(--font-inter);
  --font-mono: var(--font-inter);
  --color-sidebar-ring: var(--sidebar-ring);
  --color-sidebar-border: var(--sidebar-border);
  --color-sidebar-accent-foreground: var(--sidebar-accent-foreground);
  --color-sidebar-accent: var(--sidebar-accent);
  --color-sidebar-primary-foreground: var(--sidebar-primary-foreground);
  --color-sidebar-primary: var(--sidebar-primary);
  --color-sidebar-foreground: var(--sidebar-foreground);
  --color-sidebar: var(--sidebar);
  --color-chart-5: var(--chart-5);
  --color-chart-4: var(--chart-4);
  --color-chart-3: var(--chart-3);
  --color-chart-2: var(--chart-2);
  --color-chart-1: var(--chart-1);
  --color-ring: var(--ring);
  --color-input: var(--input);
  --color-border: var(--border);
  --color-destructive: var(--destructive);
  --color-accent-foreground: var(--accent-foreground);
  --color-accent: var(--accent);
  --color-muted-foreground: var(--muted-foreground);
  --color-muted: var(--muted);
  --color-secondary-foreground: var(--secondary-foreground);
  --color-secondary: var(--secondary);
  --color-primary-foreground: var(--primary-foreground);
  --color-primary: var(--primary);
  --color-popover-foreground: var(--popover-foreground);
  --color-popover: var(--popover);
  --color-card-foreground: var(--card-foreground);
  --color-card: var(--card);
  --radius-sm: calc(var(--radius) - 4px);
  --radius-md: calc(var(--radius) - 2px);
  --radius-lg: var(--radius);
  --radius-xl: calc(var(--radius) + 4px);

  --animate-shimmer: shimmer 2s ease-in-out infinite;
}

@keyframes shimmer {
  0% {
    background-position: -200% 0;
  }
  100% {
    background-position: 200% 0;
  }
}

:root {
  --radius: 0.625rem;
  --background: oklch(1 0 0);
  --foreground: oklch(0.145 0 0);
  --card: oklch(1 0 0);
  --card-foreground: oklch(0.145 0 0);
  --popover: oklch(1 0 0);
  --popover-foreground: oklch(0.145 0 0);
  --primary: oklch(0.546 0.245 262.881);
  --primary-foreground: oklch(0.97 0.014 254.604);
  --secondary: oklch(0.97 0 0);
  --secondary-foreground: oklch(0.205 0 0);
  --muted: oklch(0.97 0 0);
  --muted-foreground: oklch(0.556 0 0);
  --accent: oklch(0.97 0 0);
  --accent-foreground: oklch(0.205 0 0);
  --destructive: oklch(0.577 0.245 27.325);
  --border: oklch(14.5% 0 0 / 5%);
  --input: oklch(14.5% 0 0 / 5%);
  --ring: oklch(0.708 0 0);
  --chart-1: oklch(0.646 0.222 41.116);
  --chart-2: oklch(0.6 0.118 184.704);
  --chart-3: oklch(0.398 0.07 227.392);
  --chart-4: oklch(0.828 0.189 84.429);
  --chart-5: oklch(0.769 0.188 70.08);
  --sidebar: oklch(0.985 0 0);
  --sidebar-foreground: oklch(0.145 0 0);
  --sidebar-primary: oklch(0.205 0 0);
  --sidebar-primary-foreground: oklch(0.985 0 0);
  --sidebar-accent: oklch(0.97 0 0);
  --sidebar-accent-foreground: oklch(0.205 0 0);
  --sidebar-border: oklch(0.922 0 0);
  --sidebar-ring: oklch(0.708 0 0);
}

.dark {
  --background: oklch(0.2046 0 0);
  --foreground: oklch(0.985 0 0);
  --card: oklch(0.205 0 0);
  --card-foreground: oklch(0.985 0 0);
  --popover: oklch(0.269 0 0);
  --popover-foreground: oklch(0.708 0 0);
  --primary: oklch(0.61 0.21 256.78);
  --primary-foreground: oklch(0.97 0.014 254.604);
  --secondary: oklch(1 0 0 / 10%);
  --secondary-foreground: oklch(0.985 0 0);
  --muted: oklch(0.269 0 0);
  --muted-foreground: oklch(0.708 0 0);
  --accent: oklch(0.32 0 0);
  --accent-foreground: oklch(0.985 0 0);
  --destructive: oklch(0.704 0.191 22.216);
  --border: oklch(1 0 0 / 5%);
  --input: oklch(1 0 0 / 5%);
  --ring: oklch(0.556 0 0);
  --chart-1: oklch(0.488 0.243 264.376);
  --chart-2: oklch(0.696 0.17 162.48);
  --chart-3: oklch(0.769 0.188 70.08);
  --chart-4: oklch(0.627 0.265 303.9);
  --chart-5: oklch(0.645 0.246 16.439);
  --sidebar: oklch(0.205 0 0);
  --sidebar-foreground: oklch(0.985 0 0);
  --sidebar-primary: oklch(0.488 0.243 264.376);
  --sidebar-primary-foreground: oklch(0.985 0 0);
  --sidebar-accent: oklch(0.269 0 0);
  --sidebar-accent-foreground: oklch(0.985 0 0);
  --sidebar-border: oklch(1 0 0 / 10%);
  --sidebar-ring: oklch(0.556 0 0);
}

@layer base {
  * {
    @apply border-border outline-ring/50;
  }
  body {
    @apply bg-background text-foreground;
  }
}

@layer utilities {
  .no-scrollbar::-webkit-scrollbar { display: none; }
  .no-scrollbar { -ms-overflow-style: none; scrollbar-width: none; }
}

/* YCode Editor - Empty Element Placeholders */
#ybody [data-layer-id][data-is-empty="true"]::before {
  content: '';
  display: block;
  background-color: rgb(191 219 254 / 0.1);
  border: 1px dashed rgb(59 130 246 / 0.5);
  border-radius: 0.125rem;
  color: rgb(59 130 246);
  font-size: 0.75rem;
  padding: 2rem;
  text-align: center;
  min-height: 3rem;
}

/* Special handling for void elements (img, input, hr) - they should never show placeholder */
#ybody img[data-layer-id]::before,
#ybody input[data-layer-id]::before,
#ybody hr[data-layer-id]::before,
#ybody br[data-layer-id]::before {
  content: none;
  display: none;
}
<<<<<<< HEAD
=======

/* InputWithInlineVariables Placeholder Styles */
.input-with-inline-variables .ProseMirror p.is-editor-empty:first-child {
  position: relative;
}

.input-with-inline-variables .ProseMirror p.is-editor-empty:first-child::before {
  content: attr(data-placeholder);
  position: absolute;
  left: 0;
  top: 50%;
  transform: translateY(-50%);
  color: currentColor;
  opacity: 0.25;
  pointer-events: none;
  font-size: 0.75rem;
  line-height: 1.375rem;
  white-space: nowrap;
  overflow: hidden;
  text-overflow: ellipsis;
  max-width: 100%;
}
>>>>>>> decd4ab1
<|MERGE_RESOLUTION|>--- conflicted
+++ resolved
@@ -159,8 +159,6 @@
   content: none;
   display: none;
 }
-<<<<<<< HEAD
-=======
 
 /* InputWithInlineVariables Placeholder Styles */
 .input-with-inline-variables .ProseMirror p.is-editor-empty:first-child {
@@ -183,4 +181,3 @@
   text-overflow: ellipsis;
   max-width: 100%;
 }
->>>>>>> decd4ab1
