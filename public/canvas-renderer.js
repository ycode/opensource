--- conflicted
+++ resolved
@@ -914,7 +914,6 @@
     }
     return null;
   }
-<<<<<<< HEAD
   
   // Watch for content changes and update height
   const observer = new MutationObserver(function() {
@@ -936,9 +935,6 @@
     sendContentHeight();
   });
   
-=======
-
->>>>>>> a87dc02a
   // Initialize - notify parent that iframe is ready
   sendToParent('READY', null);
 
