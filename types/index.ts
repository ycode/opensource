/**
 * YCode Type Definitions
 *
 * Core types for pages, layers, and editor functionality
 */

// Layer Types
export type LayerType = 'container' | 'text' | 'image' | 'heading';

// UI State Types (for state-specific styling: hover, focus, etc.)
export type UIState = 'neutral' | 'hover' | 'focus' | 'active' | 'disabled' | 'current';

// Design Property Interfaces
export interface LayoutDesign {
  isActive?: boolean;
  display?: string;
  flexDirection?: string;
  justifyContent?: string;
  alignItems?: string;
  gap?: string;
  gridTemplateColumns?: string;
  gridTemplateRows?: string;
}

export interface TypographyDesign {
  isActive?: boolean;
  fontSize?: string;
  fontWeight?: string;
  fontFamily?: string;
  lineHeight?: string;
  letterSpacing?: string;
  textAlign?: string;
  textTransform?: string;
  textDecoration?: string;
  color?: string;
}

export interface SpacingDesign {
  isActive?: boolean;
  margin?: string;
  marginTop?: string;
  marginRight?: string;
  marginBottom?: string;
  marginLeft?: string;
  padding?: string;
  paddingTop?: string;
  paddingRight?: string;
  paddingBottom?: string;
  paddingLeft?: string;
}

export interface SizingDesign {
  isActive?: boolean;
  width?: string;
  height?: string;
  minWidth?: string;
  minHeight?: string;
  maxWidth?: string;
  maxHeight?: string;
}

export interface BordersDesign {
  isActive?: boolean;
  borderWidth?: string;
  borderStyle?: string;
  borderColor?: string;
  borderRadius?: string;
  borderTopLeftRadius?: string;
  borderTopRightRadius?: string;
  borderBottomLeftRadius?: string;
  borderBottomRightRadius?: string;
}

export interface BackgroundsDesign {
  isActive?: boolean;
  backgroundColor?: string;
  backgroundImage?: string;
  backgroundSize?: string;
  backgroundPosition?: string;
  backgroundRepeat?: string;
}

export interface EffectsDesign {
  isActive?: boolean;
  opacity?: string;
  boxShadow?: string;
  filter?: string;
  backdropFilter?: string;
}

export interface PositioningDesign {
  isActive?: boolean;
  position?: string;
  top?: string;
  right?: string;
  bottom?: string;
  left?: string;
  zIndex?: string;
}

export interface LayerSettings {
  id?: string;           // Custom HTML ID attribute
  hidden?: boolean;      // Element visibility in canvas
  tag?: string;          // HTML tag override (e.g., 'h1', 'h2', etc.)
  customAttributes?: Record<string, string>; // Custom HTML attributes { attributeName: attributeValue }
  linkSettings?: {       // For link/button elements
    href?: string;
    target?: '_self' | '_blank' | '_parent' | '_top';
    rel?: string;
  };
  embedUrl?: string;     // For embedded content (videos, iframes, etc.)
  // Future settings can be added here
}

// Layer Style Types
export interface LayerStyle {
  id: string;
  name: string;
  
  // Style data (single version - published with page)
  classes: string;
  design?: {
    layout?: LayoutDesign;
    typography?: TypographyDesign;
    spacing?: SpacingDesign;
    sizing?: SizingDesign;
    borders?: BordersDesign;
    backgrounds?: BackgroundsDesign;
    effects?: EffectsDesign;
    positioning?: PositioningDesign;
  };
  
  created_at: string;
  updated_at: string;
}

export interface Layer {
  id: string;
  name?: string; // Element type name: 'div', 'h1', 'button', 'section', etc.
  customName?: string; // User-defined name
  type?: LayerType; // For compatibility

  // Content
  text?: string; // Text content
  classes: string | string[]; // Tailwind CSS classes (support both formats)
  style?: string; // Style preset name (legacy)

  // Children
  children?: Layer[];
  open?: boolean; // Collapsed/expanded state in tree

  // Attributes (for HTML elements)
  attributes?: Record<string, any>;

  // Design system (structured properties)
  design?: {
    layout?: LayoutDesign;
    typography?: TypographyDesign;
    spacing?: SpacingDesign;
    sizing?: SizingDesign;
    borders?: BordersDesign;
    backgrounds?: BackgroundsDesign;
    effects?: EffectsDesign;
    positioning?: PositioningDesign;
  };

  // Settings (element-specific configuration)
  settings?: LayerSettings;

  // Layer Styles (reusable design system)
  styleId?: string; // Reference to applied LayerStyle
  styleOverrides?: {
    classes?: string;
    design?: {
      layout?: LayoutDesign;
      typography?: TypographyDesign;
      spacing?: SpacingDesign;
      sizing?: SizingDesign;
      borders?: BordersDesign;
      backgrounds?: BackgroundsDesign;
      effects?: EffectsDesign;
      positioning?: PositioningDesign;
    };
  }; // Tracks local changes after style applied

  // Special properties
  locked?: boolean;
  hidden?: boolean;
  formattable?: boolean; // For text elements
  icon?: { name: string; svg_code: string }; // For icon elements

  // Image-specific
  url?: string; // Image URL
  alt?: string;

  // Legacy properties
  content?: string; // For text/heading layers (use text instead)
  src?: string;     // For image layers (use url instead)
}

// Page Types
export interface Page {
  id: string;
  slug: string;
  name: string;
  page_folder_id: string | null; // Reference to page_folders
  order: number; // Sort order
  depth: number; // Depth in hierarchy
  is_index: boolean; // Index of the root or parent folder
  is_dynamic: boolean; // Dynamic page (CMS-driven)
  is_locked: boolean; // Whether the page is locked (cannot be deleted)
  error_page: number | null; // Error page type: 401, 404, 500
  settings: Record<string, any>; // Page-specific settings
  is_published: boolean;
  publish_key: string; // Stable key linking draft and published versions
  created_at: string;
  updated_at: string;
  deleted_at: string | null; // Soft delete timestamp
}

export interface PageLayers {
  id: string;
  page_id: string;
  layers: Layer[];
  is_published: boolean;
  publish_key: string; // Stable key linking draft and published versions
  created_at: string;
  deleted_at: string | null; // Soft delete timestamp
}

export interface PageFolder {
  id: string;
  page_folder_id: string | null; // Self-referential: parent folder ID
  name: string;
  slug: string;
  depth: number; // Folder depth in hierarchy (0 for root)
  order: number; // Sort order within parent folder
  settings: Record<string, any>; // Settings for auth (enabled + password), etc.
  is_published: boolean;
  publish_key: string; // Stable key linking draft and published versions
  created_at: string;
<<<<<<< HEAD
  updated_at: string;
  deleted_at: string | null; // Soft delete timestamp
=======
  updated_at?: string;
  generated_css?: string; // Extracted CSS from Play CDN for published pages
>>>>>>> 41ffd066
}

// Asset Types
export interface Asset {
  id: string;
  filename: string;
  storage_path: string;
  public_url: string;
  file_size: number;
  mime_type: string;
  width?: number;
  height?: number;
  created_at: string;
}

// Settings Types
export interface SiteSettings {
  site_name: string;
  site_description: string;
  theme?: string;
  logo_url?: string;
}

// Editor State Types
export interface EditorState {
  selectedLayerId: string | null; // Legacy - kept for backward compatibility
  selectedLayerIds: string[]; // New multi-select
  lastSelectedLayerId: string | null; // For Shift+Click range
  currentPageId: string | null;
  isDragging: boolean;
  isLoading: boolean;
  isSaving: boolean;
  activeBreakpoint: 'mobile' | 'tablet' | 'desktop';
  activeUIState: UIState; // Current UI state for editing (hover, focus, etc.)
}

// API Response Types
export interface ApiResponse<T> {
  data?: T;
  error?: string;
  message?: string;
}

export interface PaginatedResponse<T> {
  data: T[];
  total: number;
  page: number;
  per_page: number;
}

// Supabase Config Types (for setup wizard)
export interface SupabaseConfig {
  anonKey: string;
  serviceRoleKey: string;
  connectionUrl: string; // With [YOUR-PASSWORD] placeholder
  dbPassword: string; // Actual password to replace [YOUR-PASSWORD]
}

// Internal credentials structure (derived from SupabaseConfig)
export interface SupabaseCredentials {
  anonKey: string;
  serviceRoleKey: string;
  connectionUrl: string; // Original with placeholder
  dbPassword: string;
  // Derived properties
  projectId: string;
  projectUrl: string; // API URL: https://[PROJECT_ID].supabase.co
  dbHost: string;
  dbPort: number;
  dbName: string;
  dbUser: string;
}

// Vercel Config Types
export interface VercelConfig {
  project_id: string;
  token: string;
}

// Setup Wizard Types
export type SetupStep = 'welcome' | 'supabase' | 'migrate' | 'admin' | 'complete';

export interface SetupState {
  currentStep: SetupStep;
  supabaseConfig?: SupabaseConfig;
  vercelConfig?: VercelConfig;
  adminEmail?: string;
  isComplete: boolean;
}

// Auth Types
export interface AuthUser {
  id: string;
  email: string;
  created_at: string;
  updated_at: string;
}

export interface AuthSession {
  access_token: string;
  refresh_token: string;
  expires_at: number;
  user: AuthUser;
}

export interface AuthState {
  user: AuthUser | null;
  session: AuthSession | null;
  loading: boolean;
  initialized: boolean;
  error: string | null;
}<|MERGE_RESOLUTION|>--- conflicted
+++ resolved
@@ -116,7 +116,7 @@
 export interface LayerStyle {
   id: string;
   name: string;
-  
+
   // Style data (single version - published with page)
   classes: string;
   design?: {
@@ -129,7 +129,7 @@
     effects?: EffectsDesign;
     positioning?: PositioningDesign;
   };
-  
+
   created_at: string;
   updated_at: string;
 }
@@ -225,7 +225,9 @@
   is_published: boolean;
   publish_key: string; // Stable key linking draft and published versions
   created_at: string;
+  updated_at?: string;
   deleted_at: string | null; // Soft delete timestamp
+  generated_css?: string; // Extracted CSS from Play CDN for published pages
 }
 
 export interface PageFolder {
@@ -239,13 +241,8 @@
   is_published: boolean;
   publish_key: string; // Stable key linking draft and published versions
   created_at: string;
-<<<<<<< HEAD
   updated_at: string;
   deleted_at: string | null; // Soft delete timestamp
-=======
-  updated_at?: string;
-  generated_css?: string; // Extracted CSS from Play CDN for published pages
->>>>>>> 41ffd066
 }
 
 // Asset Types
