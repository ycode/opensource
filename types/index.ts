--- conflicted
+++ resolved
@@ -441,10 +441,7 @@
 export interface Collection {
   id: string; // UUID
   name: string;
-<<<<<<< HEAD
   uuid: string;
-=======
->>>>>>> d8dedfdb
   created_at: string;
   updated_at: string;
   deleted_at: string | null;
@@ -463,14 +460,9 @@
   fillable: boolean;
   built_in: boolean;
   order: number;
-<<<<<<< HEAD
-  collection_id: string; // UUID reference
-  reference_collection_id: string | null; // UUID reference
-=======
   collection_id: string; // UUID
   collection_is_published: boolean; // Composite FK part
   reference_collection_id: string | null; // UUID
->>>>>>> d8dedfdb
   created_at: string;
   updated_at: string;
   deleted_at: string | null;
@@ -482,12 +474,8 @@
 export interface CollectionItem {
   id: string; // UUID
   r_id: string;
-<<<<<<< HEAD
-  collection_id: string; // UUID reference
-=======
   collection_id: string; // UUID
   collection_is_published: boolean; // Composite FK part
->>>>>>> d8dedfdb
   created_at: string;
   updated_at: string;
   deleted_at: string | null;
