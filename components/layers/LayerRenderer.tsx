'use client';

import React, { useState, useEffect, Suspense } from 'react';
import { useSortable } from '@dnd-kit/sortable';
import { CSS } from '@dnd-kit/utilities';
import LayerLockIndicator from '../collaboration/LayerLockIndicator';
import EditingIndicator from '../collaboration/EditingIndicator';
import { useLayerLocks } from '../../hooks/use-layer-locks';
import type { Layer } from '../../types';
import { getLayerHtmlTag, getClassesString, getText, getImageUrl, resolveFieldValue, isTextEditable, getCollectionVariable, evaluateVisibility } from '../../lib/layer-utils';
import { resolveInlineVariables } from '@/lib/inline-variables';
import LayerContextMenu from '../../app/ycode/components/LayerContextMenu';
import { useComponentsStore } from '../../stores/useComponentsStore';
import { useCollectionLayerStore } from '../../stores/useCollectionLayerStore';
import { ShimmerSkeleton } from '@/components/ui/shimmer-skeleton';
import { cn } from '@/lib/utils';
import PaginatedCollection from '@/components/PaginatedCollection';
import LoadMoreCollection from '@/components/LoadMoreCollection';

interface LayerRendererProps {
  layers: Layer[];
  onLayerClick?: (layerId: string) => void;
  onLayerUpdate?: (layerId: string, updates: Partial<Layer>) => void;
  selectedLayerId?: string | null;
  isEditMode?: boolean;
  isPublished?: boolean;
  enableDragDrop?: boolean;
  activeLayerId?: string | null;
  projected?: { depth: number; parentId: string | null } | null;
  pageId?: string;
  collectionItemData?: Record<string, string>; // Collection item field values (field_id -> value)
  pageCollectionItemData?: Record<string, string> | null;
  hiddenLayerIds?: string[]; // Layer IDs that should start hidden for animations
}

const LayerRenderer: React.FC<LayerRendererProps> = ({
  layers,
  onLayerClick,
  onLayerUpdate,
  selectedLayerId,
  isEditMode = true,
  isPublished = false,
  enableDragDrop = false,
  activeLayerId = null,
  projected = null,
  pageId = '',
  collectionItemData,
  pageCollectionItemData,
  hiddenLayerIds,
}) => {
  const [editingLayerId, setEditingLayerId] = useState<string | null>(null);
  const [editingContent, setEditingContent] = useState<string>('');

  // Helper to render a layer or unwrap fragments
  const renderLayer = (layer: Layer): React.ReactNode => {
    // Fragment layers: render children directly without wrapper element
    if (layer.name === '_fragment' && layer.children) {
      const renderedChildren = layer.children.map((child: Layer) => renderLayer(child));
      
      // If this fragment has pagination metadata and we're in published mode,
      // wrap it with the appropriate pagination component
      if (layer._paginationMeta && isPublished) {
        // Extract the original layer ID from the fragment ID (remove -fragment suffix)
        const originalLayerId = layer.id.replace(/-fragment$/, '');
        const paginationMode = layer._paginationMeta.mode || 'pages';
        
        if (paginationMode === 'load_more') {
          // Use LoadMoreCollection for "Load More" mode
          return (
            <Suspense key={layer.id} fallback={<div className="animate-pulse bg-gray-200 rounded h-32" />}>
              <LoadMoreCollection
                paginationMeta={layer._paginationMeta}
                collectionLayerId={originalLayerId}
                itemIds={layer._paginationMeta.itemIds}
                layerTemplate={layer._paginationMeta.layerTemplate}
              >
                {renderedChildren}
              </LoadMoreCollection>
            </Suspense>
          );
        }
        
        // Default: Use PaginatedCollection for "Pages" mode
        return (
          <Suspense key={layer.id} fallback={<div className="animate-pulse bg-gray-200 rounded h-32" />}>
            <PaginatedCollection
              paginationMeta={layer._paginationMeta}
              collectionLayerId={originalLayerId}
            >
              {renderedChildren}
            </PaginatedCollection>
          </Suspense>
        );
      }
      
      return renderedChildren;
    }

    return (
      <LayerItem
        key={layer.id}
        layer={layer}
        isEditMode={isEditMode}
        isPublished={isPublished}
        enableDragDrop={enableDragDrop}
        selectedLayerId={selectedLayerId}
        activeLayerId={activeLayerId}
        projected={projected}
        onLayerClick={onLayerClick}
        onLayerUpdate={onLayerUpdate}
        editingLayerId={editingLayerId}
        setEditingLayerId={setEditingLayerId}
        editingContent={editingContent}
        setEditingContent={setEditingContent}
        pageId={pageId}
        collectionItemData={collectionItemData}
        pageCollectionItemData={pageCollectionItemData}
        hiddenLayerIds={hiddenLayerIds}
      />
    );
  };

  return (
    <>
      {layers.map((layer) => renderLayer(layer))}
    </>
  );
};

// Separate LayerItem component to handle drag-and-drop per layer
const LayerItem: React.FC<{
  layer: Layer;
  isEditMode: boolean;
  isPublished: boolean;
  enableDragDrop: boolean;
  selectedLayerId?: string | null;
  activeLayerId?: string | null;
  projected?: { depth: number; parentId: string | null } | null;
  onLayerClick?: (layerId: string) => void;
  onLayerUpdate?: (layerId: string, updates: Partial<Layer>) => void;
  editingLayerId: string | null;
  setEditingLayerId: (id: string | null) => void;
  editingContent: string;
  setEditingContent: (content: string) => void;
  pageId: string;
  collectionItemData?: Record<string, string>;
  pageCollectionItemData?: Record<string, string> | null;
  hiddenLayerIds?: string[];
}> = ({
  layer,
  isEditMode,
  isPublished,
  enableDragDrop,
  selectedLayerId,
  activeLayerId,
  projected,
  onLayerClick,
  onLayerUpdate,
  editingLayerId,
  setEditingLayerId,
  editingContent,
  setEditingContent,
  pageId,
  collectionItemData,
  pageCollectionItemData,
  hiddenLayerIds,
}) => {
  const isSelected = selectedLayerId === layer.id;
  const isEditing = editingLayerId === layer.id;
  const isDragging = activeLayerId === layer.id;
<<<<<<< HEAD
<<<<<<< HEAD
  
  // Get layer lock status
  const { isLayerLocked, canEditLayer } = useLayerLocks();
  const isLocked = isLayerLocked(layer.id);
  const canEdit = canEditLayer(layer.id);
=======
  const htmlTag = getHtmlTag(layer);
  const classesString = getClassesString(layer);
  const textContent = getText(layer);
  const imageUrl = getImageUrl(layer);
  const children = layer.children;
>>>>>>> main
=======
  const textEditable = isTextEditable(layer);
  const htmlTag = getLayerHtmlTag(layer);
  const classesString = getClassesString(layer);
  const effectiveCollectionItemData = collectionItemData || pageCollectionItemData || undefined;

  // Resolve text and image URLs with field binding support
  const textContent = (() => {
    // Check for inline variables in embedded JSON format
    const textWithVariables = layer.variables?.text || layer.text;
    if (textWithVariables && typeof textWithVariables === 'string') {
      if (textWithVariables.includes('<ycode-inline-variable>')) {
      // Use the embedded JSON resolver (client-safe)
        if (effectiveCollectionItemData) {
          const mockItem: any = {
            id: 'temp',
            collection_id: 'temp',
            created_at: '',
            updated_at: '',
            deleted_at: null,
            manual_order: 0,
            is_published: true,
            values: effectiveCollectionItemData,
          };
          return resolveInlineVariables(textWithVariables, mockItem);
        }
        // No collection data - remove variables
        return textWithVariables.replace(/<ycode-inline-variable>[\s\S]*?<\/ycode-inline-variable>/g, '');
      }
      // No inline variables, treat as plain text stored in variables
      return textWithVariables;
    }
    const text = getText(layer);
    if (text) return text;
    if (typeof layer.text === 'object') {
      return resolveFieldValue(layer.text, effectiveCollectionItemData);
    }
    return undefined;
  })();

  const imageUrl = (() => {
    const url = getImageUrl(layer);
    if (url) return url;
    if (typeof layer.url === 'object') {
      return resolveFieldValue(layer.url, effectiveCollectionItemData);
    }
    return undefined;
  })();

  // Handle component instances - only fetch from store in edit mode
  // In published pages, components are pre-resolved server-side via resolveComponents()
  const getComponentById = useComponentsStore((state) => state.getComponentById);
  const component = (isEditMode && layer.componentId) ? getComponentById(layer.componentId) : null;
  const collectionVariable = getCollectionVariable(layer);
  const isCollectionLayer = !!collectionVariable;
  const collectionId = collectionVariable?.id;
  const sourceFieldId = collectionVariable?.source_field_id;
  const sourceFieldType = collectionVariable?.source_field_type;
  const layerData = useCollectionLayerStore((state) => state.layerData[layer.id]);
  const isLoadingLayerData = useCollectionLayerStore((state) => state.loading[layer.id]);
  const fetchLayerData = useCollectionLayerStore((state) => state.fetchLayerData);
  const allCollectionItems = React.useMemo(() => layerData || [], [layerData]);

  // Filter items by reference field if source_field_id is set
  // Single reference: get the one referenced item (no loop, just context)
  // Multi-reference: filter to items in the array (loops through all)
  const collectionItems = React.useMemo(() => {
    if (!sourceFieldId || !effectiveCollectionItemData) {
      return allCollectionItems;
    }

    // Get the reference field value from parent item
    const refValue = effectiveCollectionItemData[sourceFieldId];
    if (!refValue) return [];

    // Handle single reference: value is just an item ID string
    if (sourceFieldType === 'reference') {
      // Find the single referenced item by ID
      const singleItem = allCollectionItems.find(item => item.id === refValue);
      return singleItem ? [singleItem] : [];
    }

    // Handle multi-reference: value is a JSON array of item IDs
    try {
      const allowedIds = JSON.parse(refValue);
      if (!Array.isArray(allowedIds)) return [];

      // Filter to only items whose IDs are in the multi-reference array
      return allCollectionItems.filter(item => allowedIds.includes(item.id));
    } catch {
      return [];
    }
  }, [allCollectionItems, sourceFieldId, sourceFieldType, effectiveCollectionItemData]);

  useEffect(() => {
    if (!isEditMode) return;
    if (!collectionVariable?.id) return;
    if (allCollectionItems.length > 0 || isLoadingLayerData) return;

    fetchLayerData(
      layer.id,
      collectionVariable.id,
      collectionVariable.sort_by,
      collectionVariable.sort_order,
      collectionVariable.limit,
      collectionVariable.offset
    );
  }, [
    isEditMode,
    collectionVariable?.id,
    collectionVariable?.sort_by,
    collectionVariable?.sort_order,
    collectionVariable?.limit,
    collectionVariable?.offset,
    allCollectionItems.length,
    isLoadingLayerData,
    fetchLayerData,
    layer.id,
  ]);

  // For component instances in edit mode, use the component's layers as children
  // For published pages, children are already resolved server-side
  const children = (isEditMode && component && component.layers) ? component.layers : layer.children;
  const hasChildren = (children && children.length > 0) || false;
>>>>>>> 06556647

  // Use sortable for drag and drop
  const {
    attributes,
    listeners,
    setNodeRef,
    transform,
    transition,
  } = useSortable({
    id: layer.id,
    disabled: !enableDragDrop || isEditing,
    data: {
      layer,
    },
  });

  const startEditing = () => {
    if (textEditable && isEditMode) {
      setEditingLayerId(layer.id);
      setEditingContent(textContent || '');
    }
  };

  const finishEditing = () => {
    if (editingLayerId === layer.id && onLayerUpdate) {
      // Update text content
      onLayerUpdate(layer.id, { text: editingContent });
      setEditingLayerId(null);
    }
  };

  const style = enableDragDrop ? {
    transform: CSS.Transform.toString(transform),
    transition,
    opacity: isDragging ? 0.3 : 1,
  } : undefined;

  // Show projection indicator if this is being dragged over
  const showProjection = projected && activeLayerId && activeLayerId !== layer.id;

<<<<<<< HEAD
  return (
    <div
        ref={setNodeRef}
        key={layer.id}
        className={`${layer.classes} ${
          isEditMode 
            ? `relative transition-all duration-100 ${
                !isEditing && !isDragging && !isLocked 
                  ? 'cursor-pointer hover:outline hover:outline-1 hover:outline-blue-400/30' 
                  : ''
              } ${enableDragDrop && !isEditing && !isLocked ? 'cursor-grab active:cursor-grabbing' : ''}` 
            : ''
        } ${
          isSelected && !isLocked
            ? 'outline outline-2 outline-blue-500 outline-offset-1' 
            : ''
        } ${
          isDragging ? 'opacity-30 outline-none' : ''
        } ${
          showProjection ? 'outline outline-1 outline-dashed outline-blue-400 bg-blue-50/10' : ''
        } ${
          isLocked && !canEdit 
            ? 'opacity-50 grayscale-[50%] pointer-events-none select-none filter brightness-90' 
            : ''
        }`}
        style={style}
        {...(enableDragDrop && !isEditing ? { ...attributes, ...listeners } : {})}
        onClick={(e) => {
          if (isLocked && !canEdit) {
            e.stopPropagation();
            e.preventDefault();
            console.warn(`Layer ${layer.id} is locked by another user`);
            return;
          }
          if (isEditMode && !isEditing && canEdit) {
            e.stopPropagation();
            onLayerClick?.(layer.id);
          }
        }}
        onDoubleClick={(e) => {
          if (isEditMode && canEdit) {
            e.stopPropagation();
            startEditing();
          }
        }}
        data-layer-id={layer.id}
        data-layer-type={layer.type}
      >
        {/* Layer Lock Indicator */}
        {isLocked && !canEdit && (
          <LayerLockIndicator 
            layerId={layer.id}
            layerName={layer.type}
            className="absolute inset-0 z-10"
          />
        )}
        
        {/* Editing Indicator for text layers */}
        {isTextEditable && (
          <EditingIndicator 
            layerId={layer.id}
            className="absolute top-1 left-1 z-20"
          />
        )}
            {/* Selection Badge */}
            {isEditMode && isSelected && !isEditing && (
              <div className="absolute -top-6 left-0 bg-blue-500 text-white text-xs px-2 py-1 rounded shadow-lg z-10 pointer-events-none">
                {layer.type.charAt(0).toUpperCase() + layer.type.slice(1)} Selected
                {isTextEditable && <span className="ml-2 opacity-75">• Double-click to edit</span>}
              </div>
            )}

            {/* Render Layer Content */}
            {layer.type === 'text' && (
              isEditing ? (
                <input
                  type="text"
                  value={editingContent}
                  onChange={(e) => setEditingContent(e.target.value)}
                  onBlur={finishEditing}
                  onKeyDown={(e) => {
                    if (e.key === 'Enter') {
                      finishEditing();
                    } else if (e.key === 'Escape') {
                      setEditingLayerId(null);
                    }
                  }}
                  autoFocus
                  className="w-full bg-white border-2 border-blue-500 rounded px-2 py-1 outline-none"
                  onClick={(e) => e.stopPropagation()}
                />
              ) : (
                <span>{layer.content || 'Text layer'}</span>
              )
            )}
            
            {layer.type === 'heading' && (
              isEditing ? (
                <input
                  type="text"
                  value={editingContent}
                  onChange={(e) => setEditingContent(e.target.value)}
                  onBlur={finishEditing}
                  onKeyDown={(e) => {
                    if (e.key === 'Enter') {
                      finishEditing();
                    } else if (e.key === 'Escape') {
                      setEditingLayerId(null);
                    }
                  }}
                  autoFocus
                  className="w-full bg-white border-2 border-blue-500 rounded px-2 py-1 outline-none"
                  onClick={(e) => e.stopPropagation()}
                />
              ) : (
                <h1>{layer.content || 'Heading'}</h1>
              )
            )}
            
            {layer.type === 'image' && (
              layer.src ? (
                <img src={layer.src} alt={layer.content || 'Image'} className="max-w-full" />
              ) : (
                <div className="w-full h-48 bg-gray-200 flex items-center justify-center text-gray-500">
                  <div className="text-center">
                    <svg className="w-12 h-12 mx-auto mb-2 text-gray-400" fill="currentColor" viewBox="0 0 20 20">
                      <path fillRule="evenodd" d="M4 3a2 2 0 00-2 2v10a2 2 0 002 2h12a2 2 0 002-2V5a2 2 0 00-2-2H4zm12 12H4l4-8 3 6 2-4 3 6z" clipRule="evenodd" />
                    </svg>
                    <p className="text-sm">No image</p>
                  </div>
                </div>
              )
            )}

        {/* Recursively Render Children */}
        {hasChildren && (
          <LayerRenderer 
            layers={layer.children!} 
=======
  // Build className with editor states if in edit mode
  // Use cn() for cleaner conditional class handling and automatic conflict resolution
  const fullClassName = isEditMode ? cn(
    classesString,
    'relative',
    'transition-all',
    'duration-100',
    !isEditing && !isDragging && 'cursor-pointer hover:outline hover:outline-1 hover:outline-blue-400/30 hover:outline-offset-0',
    enableDragDrop && !isEditing && 'cursor-grab active:cursor-grabbing',
    isSelected && 'outline outline-2 outline-blue-500 outline-offset-1',
    isDragging && 'opacity-30 outline-none',
    showProjection && 'outline outline-1 outline-dashed outline-blue-400 bg-blue-50/10'
  ) : classesString;

  // Check if layer should be hidden (hide completely in both edit mode and public pages)
  if (layer.settings?.hidden) {
    return null;
  }

  // Evaluate conditional visibility (only in edit mode - SSR handles published pages)
  const conditionalVisibility = layer.variables?.conditionalVisibility;
  if (isEditMode && conditionalVisibility && conditionalVisibility.groups?.length > 0) {
    // Build page collection counts from the store
    const pageCollectionCounts: Record<string, number> = {};
    conditionalVisibility.groups.forEach(group => {
      group.conditions?.forEach(condition => {
        if (condition.source === 'page_collection' && condition.collectionLayerId) {
          // Use the layerData from the store for collection counts
          const storeData = useCollectionLayerStore.getState().layerData[condition.collectionLayerId];
          pageCollectionCounts[condition.collectionLayerId] = storeData?.length ?? 0;
        }
      });
    });

    const isVisible = evaluateVisibility(conditionalVisibility, {
      collectionItemData: effectiveCollectionItemData,
      pageCollectionCounts,
    });
    if (!isVisible) {
      return null;
    }
  }

  // Render element-specific content
  const renderContent = () => {
    const Tag = htmlTag as any;
    const { style: attrStyle, ...otherAttributes } = layer.attributes || {};

    // Parse style string to object if needed (for display: contents from collection wrappers)
    const parsedAttrStyle = typeof attrStyle === 'string'
      ? Object.fromEntries(
        attrStyle.split(';')
          .filter(Boolean)
          .map(rule => {
            const [prop, val] = rule.split(':').map(s => s.trim());
            // Convert kebab-case to camelCase for React
            const camelProp = prop.replace(/-([a-z])/g, (_, c) => c.toUpperCase());
            return [camelProp, val];
          })
      )
      : attrStyle;

    // Merge styles: base style + attribute style
    const mergedStyle = { ...style, ...parsedAttrStyle };

    // Check if element is truly empty (no text, no children)
    const isEmpty = !textContent && (!children || children.length === 0);

    // Check if this is the Body layer (locked)
    const isLocked = layer.id === 'body' || layer.locked === true;

    // Build props for the element
    const elementProps: Record<string, unknown> = {
      ref: setNodeRef,
      className: fullClassName,
      style: mergedStyle,
      'data-layer-id': layer.id,
      'data-layer-type': htmlTag,
      'data-is-empty': isEmpty ? 'true' : 'false',
      ...(enableDragDrop && !isEditing ? { ...otherAttributes, ...listeners } : otherAttributes),
    };

    // Add data-gsap-hidden attribute for elements that should start hidden
    if (hiddenLayerIds?.includes(layer.id)) {
      elementProps['data-gsap-hidden'] = '';
    }

    // Apply custom ID from settings
    if (layer.settings?.id) {
      elementProps.id = layer.settings.id;
    }

    // Apply custom attributes from settings
    if (layer.settings?.customAttributes) {
      Object.entries(layer.settings.customAttributes).forEach(([name, value]) => {
        elementProps[name] = value;
      });
    }

    // Add editor event handlers if in edit mode (but not for context menu trigger)
    if (isEditMode && !isEditing) {
      const originalOnClick = elementProps.onClick as ((e: React.MouseEvent) => void) | undefined;
      elementProps.onClick = (e: React.MouseEvent) => {
        // Only handle if not a context menu trigger
        if (e.button !== 2) {
          e.stopPropagation();
          onLayerClick?.(layer.id);
        }
        if (originalOnClick) {
          originalOnClick(e);
        }
      };
      elementProps.onDoubleClick = (e: React.MouseEvent) => {
        e.stopPropagation();
        startEditing();
      };
      // Prevent context menu from bubbling
      elementProps.onContextMenu = (e: React.MouseEvent) => {
        e.stopPropagation();
      };
    }

    // Handle special cases for void/self-closing elements
    if (htmlTag === 'img') {
      return (
        <Tag
          {...elementProps}
          src={imageUrl || ''}
          alt={layer.alt || 'Image'}
        />
      );
    }

    if (htmlTag === 'hr' || htmlTag === 'br') {
      return <Tag {...elementProps} />;
    }

    if (htmlTag === 'input') {
      return <Tag {...elementProps} />;
    }

    if (htmlTag === 'icon' || layer.icon) {
      return (
        <Tag
          {...elementProps}
          dangerouslySetInnerHTML={{ __html: layer.icon?.svg_code || '' }}
        />
      );
    }

    if (htmlTag === 'video' || htmlTag === 'audio') {
      return (
        <Tag
          {...elementProps}
          src={imageUrl || layer.url || ''}
        >
          {textContent && textContent}
          {children && children.length > 0 && (
            <LayerRenderer
              layers={children}
              onLayerClick={onLayerClick}
              onLayerUpdate={onLayerUpdate}
              selectedLayerId={selectedLayerId}
              isEditMode={isEditMode}
              isPublished={isPublished}
              enableDragDrop={enableDragDrop}
              activeLayerId={activeLayerId}
              projected={projected}
              pageId={pageId}
              collectionItemData={effectiveCollectionItemData}
              pageCollectionItemData={pageCollectionItemData}
              hiddenLayerIds={hiddenLayerIds}
            />
          )}
        </Tag>
      );
    }

    if (htmlTag === 'iframe') {
      return (
        <Tag
          {...elementProps}
          src={layer.url || (otherAttributes as Record<string, string>).src || ''}
        />
      );
    }

    // Text-editable elements with inline editing
    if (textEditable && isEditing) {
      return (
        <input
          type="text"
          value={editingContent}
          onChange={(e) => setEditingContent(e.target.value)}
          onBlur={finishEditing}
          onKeyDown={(e) => {
            if (e.key === 'Enter') {
              finishEditing();
            } else if (e.key === 'Escape') {
              setEditingLayerId(null);
            }
          }}
          autoFocus
          className="w-full bg-white border-2 border-blue-500 rounded px-2 py-1 outline-none"
          onClick={(e) => e.stopPropagation()}
        />
      );
    }

    // Collection layers - repeat the element for each item (design applies to each looped item)
    if (isCollectionLayer && isEditMode) {
      if (isLoadingLayerData) {
        return (
          <Tag {...elementProps}>
            <div className="w-full p-4">
              <ShimmerSkeleton
                count={3}
                height="60px"
                gap="1rem"
              />
            </div>
          </Tag>
        );
      }

      if (collectionItems.length === 0) {
        // Show empty state with the layer design
        return (
          <Tag {...elementProps}>
            {/* Selection Badge */}
            {isSelected && !isEditing && (
              <span className="absolute -top-6 left-0 bg-blue-500 text-white text-xs px-2 py-1 rounded shadow-lg z-10 pointer-events-none block">
                {htmlTag.charAt(0).toUpperCase() + htmlTag.slice(1)} Selected (Collection - 0 items)
              </span>
            )}
            <div className="text-muted-foreground text-sm p-4 text-center">
              No collection items
            </div>
          </Tag>
        );
      }

      // Repeat the element for each collection item
      return (
        <>
          {collectionItems.map((item, index) => (
            <Tag
              key={item.id}
              {...elementProps}
              data-collection-item-id={item.id}
              data-layer-id={layer.id} // Keep same layer ID for all instances
            >
              {/* Selection Badge - only show on first item */}
              {index === 0 && isSelected && !isEditing && (
                <span className="absolute -top-6 left-0 bg-blue-500 text-white text-xs px-2 py-1 rounded shadow-lg z-10 pointer-events-none block">
                  {htmlTag.charAt(0).toUpperCase() + htmlTag.slice(1)} Selected ({collectionItems.length} items)
                </span>
              )}

              {textContent && textContent}

              {children && children.length > 0 && (
                <LayerRenderer
                  layers={children}
                  onLayerClick={onLayerClick}
                  onLayerUpdate={onLayerUpdate}
                  selectedLayerId={selectedLayerId}
                  isEditMode={isEditMode}
                  isPublished={isPublished}
                  enableDragDrop={enableDragDrop}
                  activeLayerId={activeLayerId}
                  projected={projected}
                  pageId={pageId}
                  collectionItemData={item.values}
                  pageCollectionItemData={pageCollectionItemData}
                  hiddenLayerIds={hiddenLayerIds}
                />
              )}
            </Tag>
          ))}
        </>
      );
    }

    // Regular elements with text and/or children
    return (
      <Tag {...elementProps}>
        {/* Selection Badge */}
        {isEditMode && isSelected && !isEditing && (
          <span className="absolute -top-6 left-0 bg-blue-500 text-white text-xs px-2 py-1 rounded shadow-lg z-10 pointer-events-none block">
            {htmlTag.charAt(0).toUpperCase() + htmlTag.slice(1)} Selected
            {textEditable && <span className="ml-2 opacity-75">• Double-click to edit</span>}
          </span>
        )}

        {textContent && textContent}

        {/* Render children */}
        {children && children.length > 0 && (
<<<<<<< HEAD
          <LayerRenderer 
            layers={children} 
>>>>>>> main
=======
          <LayerRenderer
            layers={children}
>>>>>>> 06556647
            onLayerClick={onLayerClick}
            onLayerUpdate={onLayerUpdate}
            selectedLayerId={selectedLayerId}
            isEditMode={isEditMode}
            isPublished={isPublished}
            enableDragDrop={enableDragDrop}
            activeLayerId={activeLayerId}
            projected={projected}
<<<<<<< HEAD
          />
        )}
      </div>
  );
=======
            pageId={pageId}
            collectionItemData={effectiveCollectionItemData}
            pageCollectionItemData={pageCollectionItemData}
            hiddenLayerIds={hiddenLayerIds}
          />
        )}
      </Tag>
    );
  };

  // Wrap with context menu in edit mode
  const content = renderContent();

  if (isEditMode && pageId && !isEditing) {
    const isLocked = layer.id === 'body' || layer.locked === true;

    return (
      <LayerContextMenu
        layerId={layer.id}
        pageId={pageId}
        isLocked={isLocked}
        onLayerSelect={onLayerClick}
        selectedLayerId={selectedLayerId}
      >
        {content}
      </LayerContextMenu>
    );
  }

  return content;
>>>>>>> main
};

export default LayerRenderer;<|MERGE_RESOLUTION|>--- conflicted
+++ resolved
@@ -56,14 +56,14 @@
     // Fragment layers: render children directly without wrapper element
     if (layer.name === '_fragment' && layer.children) {
       const renderedChildren = layer.children.map((child: Layer) => renderLayer(child));
-      
+
       // If this fragment has pagination metadata and we're in published mode,
       // wrap it with the appropriate pagination component
       if (layer._paginationMeta && isPublished) {
         // Extract the original layer ID from the fragment ID (remove -fragment suffix)
         const originalLayerId = layer.id.replace(/-fragment$/, '');
         const paginationMode = layer._paginationMeta.mode || 'pages';
-        
+
         if (paginationMode === 'load_more') {
           // Use LoadMoreCollection for "Load More" mode
           return (
@@ -79,7 +79,7 @@
             </Suspense>
           );
         }
-        
+
         // Default: Use PaginatedCollection for "Pages" mode
         return (
           <Suspense key={layer.id} fallback={<div className="animate-pulse bg-gray-200 rounded h-32" />}>
@@ -92,7 +92,7 @@
           </Suspense>
         );
       }
-      
+
       return renderedChildren;
     }
 
@@ -168,23 +168,13 @@
   const isSelected = selectedLayerId === layer.id;
   const isEditing = editingLayerId === layer.id;
   const isDragging = activeLayerId === layer.id;
-<<<<<<< HEAD
-<<<<<<< HEAD
-  
-  // Get layer lock status
-  const { isLayerLocked, canEditLayer } = useLayerLocks();
-  const isLocked = isLayerLocked(layer.id);
-  const canEdit = canEditLayer(layer.id);
-=======
-  const htmlTag = getHtmlTag(layer);
-  const classesString = getClassesString(layer);
-  const textContent = getText(layer);
-  const imageUrl = getImageUrl(layer);
-  const children = layer.children;
->>>>>>> main
-=======
   const textEditable = isTextEditable(layer);
   const htmlTag = getLayerHtmlTag(layer);
+
+  // Get layer lock status (collaboration feature)
+  const { isLayerLocked, canEditLayer } = useLayerLocks();
+  const isLockedByOther = isLayerLocked(layer.id) && !canEditLayer(layer.id);
+
   const classesString = getClassesString(layer);
   const effectiveCollectionItemData = collectionItemData || pageCollectionItemData || undefined;
 
@@ -194,7 +184,7 @@
     const textWithVariables = layer.variables?.text || layer.text;
     if (textWithVariables && typeof textWithVariables === 'string') {
       if (textWithVariables.includes('<ycode-inline-variable>')) {
-      // Use the embedded JSON resolver (client-safe)
+        // Use the embedded JSON resolver (client-safe)
         if (effectiveCollectionItemData) {
           const mockItem: any = {
             id: 'temp',
@@ -305,8 +295,6 @@
   // For component instances in edit mode, use the component's layers as children
   // For published pages, children are already resolved server-side
   const children = (isEditMode && component && component.layers) ? component.layers : layer.children;
-  const hasChildren = (children && children.length > 0) || false;
->>>>>>> 06556647
 
   // Use sortable for drag and drop
   const {
@@ -317,14 +305,14 @@
     transition,
   } = useSortable({
     id: layer.id,
-    disabled: !enableDragDrop || isEditing,
+    disabled: !enableDragDrop || isEditing || isLockedByOther,
     data: {
       layer,
     },
   });
 
   const startEditing = () => {
-    if (textEditable && isEditMode) {
+    if (textEditable && isEditMode && !isLockedByOther) {
       setEditingLayerId(layer.id);
       setEditingContent(textContent || '');
     }
@@ -347,146 +335,6 @@
   // Show projection indicator if this is being dragged over
   const showProjection = projected && activeLayerId && activeLayerId !== layer.id;
 
-<<<<<<< HEAD
-  return (
-    <div
-        ref={setNodeRef}
-        key={layer.id}
-        className={`${layer.classes} ${
-          isEditMode 
-            ? `relative transition-all duration-100 ${
-                !isEditing && !isDragging && !isLocked 
-                  ? 'cursor-pointer hover:outline hover:outline-1 hover:outline-blue-400/30' 
-                  : ''
-              } ${enableDragDrop && !isEditing && !isLocked ? 'cursor-grab active:cursor-grabbing' : ''}` 
-            : ''
-        } ${
-          isSelected && !isLocked
-            ? 'outline outline-2 outline-blue-500 outline-offset-1' 
-            : ''
-        } ${
-          isDragging ? 'opacity-30 outline-none' : ''
-        } ${
-          showProjection ? 'outline outline-1 outline-dashed outline-blue-400 bg-blue-50/10' : ''
-        } ${
-          isLocked && !canEdit 
-            ? 'opacity-50 grayscale-[50%] pointer-events-none select-none filter brightness-90' 
-            : ''
-        }`}
-        style={style}
-        {...(enableDragDrop && !isEditing ? { ...attributes, ...listeners } : {})}
-        onClick={(e) => {
-          if (isLocked && !canEdit) {
-            e.stopPropagation();
-            e.preventDefault();
-            console.warn(`Layer ${layer.id} is locked by another user`);
-            return;
-          }
-          if (isEditMode && !isEditing && canEdit) {
-            e.stopPropagation();
-            onLayerClick?.(layer.id);
-          }
-        }}
-        onDoubleClick={(e) => {
-          if (isEditMode && canEdit) {
-            e.stopPropagation();
-            startEditing();
-          }
-        }}
-        data-layer-id={layer.id}
-        data-layer-type={layer.type}
-      >
-        {/* Layer Lock Indicator */}
-        {isLocked && !canEdit && (
-          <LayerLockIndicator 
-            layerId={layer.id}
-            layerName={layer.type}
-            className="absolute inset-0 z-10"
-          />
-        )}
-        
-        {/* Editing Indicator for text layers */}
-        {isTextEditable && (
-          <EditingIndicator 
-            layerId={layer.id}
-            className="absolute top-1 left-1 z-20"
-          />
-        )}
-            {/* Selection Badge */}
-            {isEditMode && isSelected && !isEditing && (
-              <div className="absolute -top-6 left-0 bg-blue-500 text-white text-xs px-2 py-1 rounded shadow-lg z-10 pointer-events-none">
-                {layer.type.charAt(0).toUpperCase() + layer.type.slice(1)} Selected
-                {isTextEditable && <span className="ml-2 opacity-75">• Double-click to edit</span>}
-              </div>
-            )}
-
-            {/* Render Layer Content */}
-            {layer.type === 'text' && (
-              isEditing ? (
-                <input
-                  type="text"
-                  value={editingContent}
-                  onChange={(e) => setEditingContent(e.target.value)}
-                  onBlur={finishEditing}
-                  onKeyDown={(e) => {
-                    if (e.key === 'Enter') {
-                      finishEditing();
-                    } else if (e.key === 'Escape') {
-                      setEditingLayerId(null);
-                    }
-                  }}
-                  autoFocus
-                  className="w-full bg-white border-2 border-blue-500 rounded px-2 py-1 outline-none"
-                  onClick={(e) => e.stopPropagation()}
-                />
-              ) : (
-                <span>{layer.content || 'Text layer'}</span>
-              )
-            )}
-            
-            {layer.type === 'heading' && (
-              isEditing ? (
-                <input
-                  type="text"
-                  value={editingContent}
-                  onChange={(e) => setEditingContent(e.target.value)}
-                  onBlur={finishEditing}
-                  onKeyDown={(e) => {
-                    if (e.key === 'Enter') {
-                      finishEditing();
-                    } else if (e.key === 'Escape') {
-                      setEditingLayerId(null);
-                    }
-                  }}
-                  autoFocus
-                  className="w-full bg-white border-2 border-blue-500 rounded px-2 py-1 outline-none"
-                  onClick={(e) => e.stopPropagation()}
-                />
-              ) : (
-                <h1>{layer.content || 'Heading'}</h1>
-              )
-            )}
-            
-            {layer.type === 'image' && (
-              layer.src ? (
-                <img src={layer.src} alt={layer.content || 'Image'} className="max-w-full" />
-              ) : (
-                <div className="w-full h-48 bg-gray-200 flex items-center justify-center text-gray-500">
-                  <div className="text-center">
-                    <svg className="w-12 h-12 mx-auto mb-2 text-gray-400" fill="currentColor" viewBox="0 0 20 20">
-                      <path fillRule="evenodd" d="M4 3a2 2 0 00-2 2v10a2 2 0 002 2h12a2 2 0 002-2V5a2 2 0 00-2-2H4zm12 12H4l4-8 3 6 2-4 3 6z" clipRule="evenodd" />
-                    </svg>
-                    <p className="text-sm">No image</p>
-                  </div>
-                </div>
-              )
-            )}
-
-        {/* Recursively Render Children */}
-        {hasChildren && (
-          <LayerRenderer 
-            layers={layer.children!} 
-=======
   // Build className with editor states if in edit mode
   // Use cn() for cleaner conditional class handling and automatic conflict resolution
   const fullClassName = isEditMode ? cn(
@@ -494,11 +342,12 @@
     'relative',
     'transition-all',
     'duration-100',
-    !isEditing && !isDragging && 'cursor-pointer hover:outline hover:outline-1 hover:outline-blue-400/30 hover:outline-offset-0',
-    enableDragDrop && !isEditing && 'cursor-grab active:cursor-grabbing',
-    isSelected && 'outline outline-2 outline-blue-500 outline-offset-1',
+    !isEditing && !isDragging && !isLockedByOther && 'cursor-pointer hover:outline hover:outline-1 hover:outline-blue-400/30 hover:outline-offset-0',
+    enableDragDrop && !isEditing && !isLockedByOther && 'cursor-grab active:cursor-grabbing',
+    isSelected && !isLockedByOther && 'outline outline-2 outline-blue-500 outline-offset-1',
     isDragging && 'opacity-30 outline-none',
-    showProjection && 'outline outline-1 outline-dashed outline-blue-400 bg-blue-50/10'
+    showProjection && 'outline outline-1 outline-dashed outline-blue-400 bg-blue-50/10',
+    isLockedByOther && 'opacity-50 grayscale-[50%] pointer-events-none select-none filter brightness-90'
   ) : classesString;
 
   // Check if layer should be hidden (hide completely in both edit mode and public pages)
@@ -566,7 +415,7 @@
       'data-layer-id': layer.id,
       'data-layer-type': htmlTag,
       'data-is-empty': isEmpty ? 'true' : 'false',
-      ...(enableDragDrop && !isEditing ? { ...otherAttributes, ...listeners } : otherAttributes),
+      ...(enableDragDrop && !isEditing && !isLockedByOther ? { ...otherAttributes, ...listeners } : otherAttributes),
     };
 
     // Add data-gsap-hidden attribute for elements that should start hidden
@@ -590,6 +439,13 @@
     if (isEditMode && !isEditing) {
       const originalOnClick = elementProps.onClick as ((e: React.MouseEvent) => void) | undefined;
       elementProps.onClick = (e: React.MouseEvent) => {
+        // Block click if locked by another user
+        if (isLockedByOther) {
+          e.stopPropagation();
+          e.preventDefault();
+          console.warn(`Layer ${layer.id} is locked by another user`);
+          return;
+        }
         // Only handle if not a context menu trigger
         if (e.button !== 2) {
           e.stopPropagation();
@@ -600,6 +456,7 @@
         }
       };
       elementProps.onDoubleClick = (e: React.MouseEvent) => {
+        if (isLockedByOther) return;
         e.stopPropagation();
         startEditing();
       };
@@ -716,6 +573,14 @@
         // Show empty state with the layer design
         return (
           <Tag {...elementProps}>
+            {/* Layer Lock Indicator */}
+            {isLockedByOther && (
+              <LayerLockIndicator
+                layerId={layer.id}
+                layerName={layer.name || htmlTag}
+                className="absolute inset-0 z-10"
+              />
+            )}
             {/* Selection Badge */}
             {isSelected && !isEditing && (
               <span className="absolute -top-6 left-0 bg-blue-500 text-white text-xs px-2 py-1 rounded shadow-lg z-10 pointer-events-none block">
@@ -739,6 +604,14 @@
               data-collection-item-id={item.id}
               data-layer-id={layer.id} // Keep same layer ID for all instances
             >
+              {/* Layer Lock Indicator - only show on first item */}
+              {index === 0 && isLockedByOther && (
+                <LayerLockIndicator
+                  layerId={layer.id}
+                  layerName={layer.name || htmlTag}
+                  className="absolute inset-0 z-10"
+                />
+              )}
               {/* Selection Badge - only show on first item */}
               {index === 0 && isSelected && !isEditing && (
                 <span className="absolute -top-6 left-0 bg-blue-500 text-white text-xs px-2 py-1 rounded shadow-lg z-10 pointer-events-none block">
@@ -774,6 +647,23 @@
     // Regular elements with text and/or children
     return (
       <Tag {...elementProps}>
+        {/* Layer Lock Indicator */}
+        {isLockedByOther && (
+          <LayerLockIndicator
+            layerId={layer.id}
+            layerName={layer.name || htmlTag}
+            className="absolute inset-0 z-10"
+          />
+        )}
+
+        {/* Editing Indicator for text layers */}
+        {textEditable && isEditMode && (
+          <EditingIndicator
+            layerId={layer.id}
+            className="absolute top-1 left-1 z-20"
+          />
+        )}
+
         {/* Selection Badge */}
         {isEditMode && isSelected && !isEditing && (
           <span className="absolute -top-6 left-0 bg-blue-500 text-white text-xs px-2 py-1 rounded shadow-lg z-10 pointer-events-none block">
@@ -786,14 +676,8 @@
 
         {/* Render children */}
         {children && children.length > 0 && (
-<<<<<<< HEAD
-          <LayerRenderer 
-            layers={children} 
->>>>>>> main
-=======
           <LayerRenderer
             layers={children}
->>>>>>> 06556647
             onLayerClick={onLayerClick}
             onLayerUpdate={onLayerUpdate}
             selectedLayerId={selectedLayerId}
@@ -802,12 +686,6 @@
             enableDragDrop={enableDragDrop}
             activeLayerId={activeLayerId}
             projected={projected}
-<<<<<<< HEAD
-          />
-        )}
-      </div>
-  );
-=======
             pageId={pageId}
             collectionItemData={effectiveCollectionItemData}
             pageCollectionItemData={pageCollectionItemData}
@@ -838,7 +716,6 @@
   }
 
   return content;
->>>>>>> main
 };
 
 export default LayerRenderer;