{
  "name": "ycode",
  "version": "0.1.6",
  "private": true,
  "scripts": {
    "dev": "NEXT_DISABLE_TURBOPACK=1 next dev",
    "build": "next build",
    "start": "next start",
    "lint": "next lint",
    "lint:fix": "next lint --fix",
    "type-check": "tsc --noEmit",
    "migrate:make": "NODE_NO_WARNINGS=1 knex migrate:make --knexfile knexfile.ts -x ts",
    "migrate:latest": "NODE_NO_WARNINGS=1 knex migrate:latest --knexfile knexfile.ts",
    "migrate:rollback": "NODE_NO_WARNINGS=1 knex migrate:rollback --knexfile knexfile.ts",
    "migrate:status": "NODE_NO_WARNINGS=1 knex migrate:status --knexfile knexfile.ts"
  },
  "dependencies": {
    "@dnd-kit/core": "^6.3.1",
    "@dnd-kit/sortable": "^10.0.0",
    "@dnd-kit/utilities": "^3.2.2",
    "@radix-ui/react-context-menu": "^2.2.16",
    "@radix-ui/react-dropdown-menu": "^2.1.16",
    "@radix-ui/react-label": "^2.1.7",
    "@radix-ui/react-popover": "^1.1.15",
    "@radix-ui/react-select": "^2.2.6",
    "@radix-ui/react-slider": "^1.3.6",
    "@radix-ui/react-slot": "^1.2.3",
    "@radix-ui/react-tabs": "^1.1.13",
    "@radix-ui/react-tooltip": "^1.2.8",
    "@react-spring/web": "^10.0.3",
    "@supabase/ssr": "^0.7.0",
    "@supabase/supabase-js": "^2.75.0",
    "class-variance-authority": "^0.7.1",
    "clsx": "^2.1.1",
<<<<<<< HEAD
    "knex": "^3.1.0",
=======
    "lodash": "^4.17.21",
>>>>>>> 65073463
    "lodash.debounce": "^4.0.8",
    "lucide-react": "^0.546.0",
    "next": "15.5.5",
    "pg": "^8.16.3",
    "react": "19.1.0",
    "react-dom": "19.1.0",
    "tailwind-merge": "^3.3.1",
    "zustand": "^5.0.8"
  },
  "devDependencies": {
    "@eslint/eslintrc": "^3",
    "@tailwindcss/postcss": "^4",
    "@types/lodash": "^4.17.20",
    "@types/lodash.debounce": "^4.0.9",
    "@types/node": "^20.19.23",
    "@types/react": "^19",
    "@types/react-dom": "^19",
    "eslint": "^9",
    "eslint-config-next": "15.5.5",
    "tailwindcss": "^4",
    "ts-node": "^10.9.2",
    "tw-animate-css": "^1.4.0",
    "typescript": "^5"
  }
}<|MERGE_RESOLUTION|>--- conflicted
+++ resolved
@@ -32,11 +32,8 @@
     "@supabase/supabase-js": "^2.75.0",
     "class-variance-authority": "^0.7.1",
     "clsx": "^2.1.1",
-<<<<<<< HEAD
     "knex": "^3.1.0",
-=======
     "lodash": "^4.17.21",
->>>>>>> 65073463
     "lodash.debounce": "^4.0.8",
     "lucide-react": "^0.546.0",
     "next": "15.5.5",
