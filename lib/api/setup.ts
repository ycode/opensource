/**
 * Setup API Client
 * 
 * Handles communication with Next.js setup API routes
 */

import type { ApiResponse, SupabaseConfig } from '@/types';

/**
 * Check if setup is complete
 */
export async function checkSetupStatus(): Promise<{
  is_configured: boolean;
}> {
  const response = await fetch('/api/setup/status');

  if (!response.ok) {
    throw new Error(`HTTP ${response.status}: ${response.statusText}`);
  }

  return response.json();
}

/**
 * Connect Supabase credentials
 */
export async function connectSupabase(
  config: SupabaseConfig
): Promise<ApiResponse<void>> {
  const response = await fetch('/api/setup/connect', {
    method: 'POST',
    headers: { 'Content-Type': 'application/json' },
    body: JSON.stringify({
      url: config.url,
      anon_key: config.publishable_key,
      service_role_key: config.secret_key,
      db_password: config.db_password,
    }),
  });

  return response.json();
}

/**
 * Get migration status (completed and pending)
 */
<<<<<<< HEAD
export async function getMigrationStatus(): Promise<
  ApiResponse<{
    completed: Array<{ name: string; batch: number; migration_time: Date }>;
    pending: string[];
    completedCount: number;
    pendingCount: number;
  }>
> {
=======
export async function getMigrationSQL(): Promise<
  ApiResponse<{ sql: string; instructions: string }>
  > {
>>>>>>> daf64e35
  const response = await fetch('/api/setup/migrate');

  if (!response.ok) {
    throw new Error(`HTTP ${response.status}: ${response.statusText}`);
  }

  return response.json();
}

/**
 * Run Supabase migrations
 */
export async function runMigrations(): Promise<ApiResponse<void>> {
  const response = await fetch('/api/setup/migrate', {
    method: 'POST',
    headers: { 'Content-Type': 'application/json' },
  });

  return response.json();
}

/**
 * Complete setup (no-op now, kept for compatibility)
 */
export async function completeSetup(): Promise<
  ApiResponse<{ redirect_url: string }>
  > {
  return {
    data: {
      redirect_url: '/ycode',
    },
  };
}

<|MERGE_RESOLUTION|>--- conflicted
+++ resolved
@@ -44,20 +44,12 @@
 /**
  * Get migration status (completed and pending)
  */
-<<<<<<< HEAD
-export async function getMigrationStatus(): Promise<
-  ApiResponse<{
+export async function getMigrationStatus(): Promise<ApiResponse<{
     completed: Array<{ name: string; batch: number; migration_time: Date }>;
     pending: string[];
     completedCount: number;
     pendingCount: number;
-  }>
-> {
-=======
-export async function getMigrationSQL(): Promise<
-  ApiResponse<{ sql: string; instructions: string }>
-  > {
->>>>>>> daf64e35
+}>> {
   const response = await fetch('/api/setup/migrate');
 
   if (!response.ok) {
@@ -82,9 +74,7 @@
 /**
  * Complete setup (no-op now, kept for compatibility)
  */
-export async function completeSetup(): Promise<
-  ApiResponse<{ redirect_url: string }>
-  > {
+export async function completeSetup(): Promise<ApiResponse<{ redirect_url: string }>> {
   return {
     data: {
       redirect_url: '/ycode',
