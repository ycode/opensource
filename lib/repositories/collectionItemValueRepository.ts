import { getSupabaseAdmin } from '../supabase-server';
import type { CollectionItemValue, CollectionFieldType } from '@/types';
import { castValue, valueToString } from '../collection-utils';
import { randomUUID } from 'crypto';

/**
 * Collection Item Value Repository
 *
 * Handles CRUD operations for collection item values (EAV values).
 * Each value represents one field value for one item.
 * Uses Supabase/PostgreSQL via admin client.
 *
 * NOTE: Uses composite primary key (id, is_published) architecture.
 * References items using FK (item_id).
 * References fields using FK (field_id).
 */

export interface CreateCollectionItemValueData {
  value: string | null;
  item_id: string; // UUID
  field_id: string; // UUID
  is_published?: boolean;
}

export interface UpdateCollectionItemValueData {
  value?: string | null;
}

/**
 * Get all values for an item
 * @param item_id - Item UUID
 * @param is_published - Filter for draft (false) or published (true) values. Defaults to false (draft).
 */
export async function getValuesByItemId(
  item_id: string,
  is_published: boolean = false
): Promise<CollectionItemValue[]> {
  const client = await getSupabaseAdmin();

  if (!client) {
    throw new Error('Supabase client not configured');
  }

<<<<<<< HEAD
  let query = client
=======
  const { data, error } = await client
>>>>>>> 2f67ab84
    .from('collection_item_values')
    .select('*')
    .eq('item_id', item_id)
    .eq('is_published', is_published)
    .is('deleted_at', null);

<<<<<<< HEAD
  if (is_published !== undefined) {
    query = query.eq('is_published', is_published);
  }

  const { data, error } = await query;

=======
>>>>>>> 2f67ab84
  if (error) {
    throw new Error(`Failed to fetch item values: ${error.message}`);
  }

  return data || [];
}

/**
 * Get all values for a field
 * @param field_id - Field UUID
 * @param is_published - Filter for draft (false) or published (true) values. Defaults to false (draft).
 */
export async function getValuesByFieldId(
  field_id: string,
  is_published: boolean = false
): Promise<CollectionItemValue[]> {
  const client = await getSupabaseAdmin();

  if (!client) {
    throw new Error('Supabase client not configured');
  }

  const { data, error } = await client
    .from('collection_item_values')
    .select('*')
    .eq('field_id', field_id)
    .eq('is_published', is_published)
    .is('deleted_at', null);

  if (error) {
    throw new Error(`Failed to fetch field values: ${error.message}`);
  }

  return data || [];
}

/**
 * Get a specific value
 * @param item_id - Item UUID
 * @param field_id - Field UUID
 * @param is_published - Draft (false) or published (true) value. Defaults to false (draft).
 */
export async function getValue(
  item_id: string,
  field_id: string,
  is_published: boolean = false
): Promise<CollectionItemValue | null> {
  const client = await getSupabaseAdmin();

  if (!client) {
    throw new Error('Supabase client not configured');
  }

  const { data, error } = await client
    .from('collection_item_values')
    .select('*')
    .eq('item_id', item_id)
    .eq('field_id', field_id)
    .eq('is_published', is_published)
    .is('deleted_at', null)
    .single();

  if (error && error.code !== 'PGRST116') {
    throw new Error(`Failed to fetch value: ${error.message}`);
  }

  return data;
}

/**
 * Set a value (upsert)
 * @param item_id - Item UUID
 * @param field_id - Field UUID
 * @param value - Value to set
 * @param is_published - Draft (false) or published (true) value. Defaults to false (draft).
 */
export async function setValue(
  item_id: string,
  field_id: string,
  value: string | null,
  is_published: boolean = false
): Promise<CollectionItemValue> {
  const client = await getSupabaseAdmin();

  if (!client) {
    throw new Error('Supabase client not configured');
  }

  // Check if value already exists for this specific version (draft or published)
<<<<<<< HEAD
  const existing = await getValue(item_id, itemIsPublished, field_id, fieldIsPublished, is_published);
=======
  const existing = await getValue(item_id, field_id, is_published);
>>>>>>> 2f67ab84

  if (existing) {
    // Update existing value
    const { data, error } = await client
      .from('collection_item_values')
      .update({
        value,
        updated_at: new Date().toISOString(),
      })
      .eq('id', existing.id)
      .eq('is_published', is_published)
      .select()
      .single();

    if (error) {
      throw new Error(`Failed to update value: ${error.message}`);
    }

    return data;
  } else {
    // Create new value
    const { data, error } = await client
      .from('collection_item_values')
      .insert({
        id: randomUUID(),
        item_id,
        field_id,
        value,
        is_published,
        created_at: new Date().toISOString(),
        updated_at: new Date().toISOString(),
      })
      .select()
      .single();

    if (error) {
      throw new Error(`Failed to create value: ${error.message}`);
    }

    return data;
  }
}

/**
 * Set multiple values for an item (batch upsert)
 * @param item_id - Item UUID
 * @param values - Object mapping field_id (UUID) to value string
 * @param is_published - Draft (false) or published (true) values. Defaults to false (draft).
 */
export async function setValues(
  item_id: string,
  values: Record<string, string | null>,
  is_published: boolean = false
): Promise<CollectionItemValue[]> {
  const results: CollectionItemValue[] = [];

  // Process each value
  for (const [field_id, value] of Object.entries(values)) {
    const result = await setValue(item_id, field_id, value, is_published);
    results.push(result);
  }

  return results;
}

/**
 * Set multiple values by field ID
 * Convenience method that validates field IDs and applies type casting
 * @param item_id - Item UUID
 * @param collection_id - Collection UUID
 * @param values - Object mapping field_id (UUID) to value
 * @param fieldType - Field type mapping (for casting)
 * @param is_published - Draft (false) or published (true) values. Defaults to false (draft).
 *                       Fields are fetched with the same is_published status.
 */
export async function setValuesByFieldName(
  item_id: string,
  collection_id: string,
  values: Record<string, any>,
  fieldType: Record<string, CollectionFieldType>,
  is_published: boolean = false
): Promise<CollectionItemValue[]> {
  const client = await getSupabaseAdmin();

  if (!client) {
    throw new Error('Supabase client not configured');
  }

<<<<<<< HEAD
  // Get field mappings
=======
  // Get field mappings to validate field IDs and get types
  // Fields are fetched with the same is_published status as the values
>>>>>>> 2f67ab84
  const { data: fields, error } = await client
    .from('collection_fields')
    .select('id, type')
    .eq('collection_id', collection_id)
    .eq('is_published', is_published)
    .is('deleted_at', null);

  if (error) {
    throw new Error(`Failed to fetch fields: ${error.message}`);
  }

<<<<<<< HEAD
  // Create mapping of field_name -> field_id
  const fieldMap: Record<string, { id: string; type: CollectionFieldType }> = {};
=======
  // Create mapping of field_id -> type
  const fieldMap: Record<string, CollectionFieldType> = {};
>>>>>>> 2f67ab84
  fields?.forEach((field: any) => {
    fieldMap[field.id] = field.type;
  });

  // Convert values to strings based on type and set
  const valuesToSet: Record<string, string | null> = {};

<<<<<<< HEAD
  for (const [fieldName, value] of Object.entries(values)) {
    const field = fieldMap[fieldName];
    if (field) {
      valuesToSet[field.id] = valueToString(value, field.type);
    }
  }

  return setValues(item_id, itemIsPublished, valuesToSet, collectionIsPublished, is_published);
=======
  for (const [fieldId, value] of Object.entries(values)) {
    const type = fieldMap[fieldId] || fieldType[fieldId];
    if (type) {
      valuesToSet[fieldId] = valueToString(value, type);
    }
  }

  return setValues(item_id, valuesToSet, is_published);
>>>>>>> 2f67ab84
}

/**
 * Delete a value
 * @param item_id - Item UUID
 * @param field_id - Field UUID
 * @param is_published - Which version to delete: draft (false) or published (true). Defaults to false (draft).
 */
export async function deleteValue(
  item_id: string,
  field_id: string,
  is_published: boolean = false
): Promise<void> {
  const client = await getSupabaseAdmin();

  if (!client) {
    throw new Error('Supabase client not configured');
  }

  const { error } = await client
    .from('collection_item_values')
    .update({
      deleted_at: new Date().toISOString(),
      updated_at: new Date().toISOString(),
    })
    .eq('item_id', item_id)
    .eq('field_id', field_id)
    .eq('is_published', is_published)
    .is('deleted_at', null);

  if (error) {
    throw new Error(`Failed to delete value: ${error.message}`);
  }
}

/**
 * Publish values for an item
 * Copies all draft values to published values for the same item
 * Uses batch upsert for efficiency
 * @param item_id - Item UUID to publish
 * @returns Number of values published
 */
export async function publishValues(item_id: string): Promise<number> {
  const client = await getSupabaseAdmin();

  if (!client) {
    throw new Error('Supabase client not configured');
  }

  // Get all draft values for this item
  const draftValues = await getValuesByItemId(item_id, false);
  console.log(`[publishValues] Found ${draftValues.length} draft values for item ${item_id}`);

  if (draftValues.length === 0) {
    console.log(`[publishValues] No draft values to publish for item ${item_id}`);
    return 0;
  }

<<<<<<< HEAD
  let publishedCount = 0;

  // Copy each draft value to published
  for (const draftValue of draftValues) {
    console.log(`[publishValues] Publishing value for field ${draftValue.field_id}, value: ${draftValue.value}`);
    const result = await setValue(
      item_id,
      true, // Published item
      draftValue.field_id,
      true, // Published field
      draftValue.value,
      true // Published value
    );
    console.log(`[publishValues] Value published, result:`, result);
    publishedCount++;
  }

  console.log(`[publishValues] Total published: ${publishedCount} values for item ${item_id}`);
  return publishedCount;
=======
  // Prepare values for batch upsert
  const now = new Date().toISOString();
  const valuesToUpsert = draftValues.map(value => ({
    id: value.id,
    item_id: value.item_id,
    field_id: value.field_id,
    value: value.value,
    is_published: true,
    created_at: value.created_at,
    updated_at: now,
  }));

  // Batch upsert all values
  const { error } = await client
    .from('collection_item_values')
    .upsert(valuesToUpsert, {
      onConflict: 'id,is_published', // Composite primary key
    });

  if (error) {
    throw new Error(`Failed to publish values: ${error.message}`);
  }

  console.log(`[publishValues] Successfully published ${draftValues.length} values for item ${item_id}`);
  return draftValues.length;
>>>>>>> 2f67ab84
}

/**
 * Cast a value to its proper type
 * Helper function to convert text values to typed values
 */
export function castValueByType(value: string | null, type: CollectionFieldType): any {
  return castValue(value, type);
}<|MERGE_RESOLUTION|>--- conflicted
+++ resolved
@@ -41,26 +41,13 @@
     throw new Error('Supabase client not configured');
   }
 
-<<<<<<< HEAD
-  let query = client
-=======
   const { data, error } = await client
->>>>>>> 2f67ab84
     .from('collection_item_values')
     .select('*')
     .eq('item_id', item_id)
     .eq('is_published', is_published)
     .is('deleted_at', null);
 
-<<<<<<< HEAD
-  if (is_published !== undefined) {
-    query = query.eq('is_published', is_published);
-  }
-
-  const { data, error } = await query;
-
-=======
->>>>>>> 2f67ab84
   if (error) {
     throw new Error(`Failed to fetch item values: ${error.message}`);
   }
@@ -150,12 +137,7 @@
   }
 
   // Check if value already exists for this specific version (draft or published)
-<<<<<<< HEAD
-  const existing = await getValue(item_id, itemIsPublished, field_id, fieldIsPublished, is_published);
-=======
   const existing = await getValue(item_id, field_id, is_published);
->>>>>>> 2f67ab84
-
   if (existing) {
     // Update existing value
     const { data, error } = await client
@@ -243,12 +225,8 @@
     throw new Error('Supabase client not configured');
   }
 
-<<<<<<< HEAD
-  // Get field mappings
-=======
   // Get field mappings to validate field IDs and get types
   // Fields are fetched with the same is_published status as the values
->>>>>>> 2f67ab84
   const { data: fields, error } = await client
     .from('collection_fields')
     .select('id, type')
@@ -260,13 +238,8 @@
     throw new Error(`Failed to fetch fields: ${error.message}`);
   }
 
-<<<<<<< HEAD
-  // Create mapping of field_name -> field_id
-  const fieldMap: Record<string, { id: string; type: CollectionFieldType }> = {};
-=======
   // Create mapping of field_id -> type
   const fieldMap: Record<string, CollectionFieldType> = {};
->>>>>>> 2f67ab84
   fields?.forEach((field: any) => {
     fieldMap[field.id] = field.type;
   });
@@ -274,16 +247,6 @@
   // Convert values to strings based on type and set
   const valuesToSet: Record<string, string | null> = {};
 
-<<<<<<< HEAD
-  for (const [fieldName, value] of Object.entries(values)) {
-    const field = fieldMap[fieldName];
-    if (field) {
-      valuesToSet[field.id] = valueToString(value, field.type);
-    }
-  }
-
-  return setValues(item_id, itemIsPublished, valuesToSet, collectionIsPublished, is_published);
-=======
   for (const [fieldId, value] of Object.entries(values)) {
     const type = fieldMap[fieldId] || fieldType[fieldId];
     if (type) {
@@ -292,7 +255,6 @@
   }
 
   return setValues(item_id, valuesToSet, is_published);
->>>>>>> 2f67ab84
 }
 
 /**
@@ -351,27 +313,6 @@
     return 0;
   }
 
-<<<<<<< HEAD
-  let publishedCount = 0;
-
-  // Copy each draft value to published
-  for (const draftValue of draftValues) {
-    console.log(`[publishValues] Publishing value for field ${draftValue.field_id}, value: ${draftValue.value}`);
-    const result = await setValue(
-      item_id,
-      true, // Published item
-      draftValue.field_id,
-      true, // Published field
-      draftValue.value,
-      true // Published value
-    );
-    console.log(`[publishValues] Value published, result:`, result);
-    publishedCount++;
-  }
-
-  console.log(`[publishValues] Total published: ${publishedCount} values for item ${item_id}`);
-  return publishedCount;
-=======
   // Prepare values for batch upsert
   const now = new Date().toISOString();
   const valuesToUpsert = draftValues.map(value => ({
@@ -397,7 +338,6 @@
 
   console.log(`[publishValues] Successfully published ${draftValues.length} values for item ${item_id}`);
   return draftValues.length;
->>>>>>> 2f67ab84
 }
 
 /**
