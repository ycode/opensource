import { getSupabaseAdmin } from '../supabase-server';
import type { CollectionItemValue, CollectionFieldType } from '@/types';
import { castValue, valueToString } from '../collection-utils';
import { randomUUID } from 'crypto';

/**
 * Collection Item Value Repository
 * 
 * Handles CRUD operations for collection item values (EAV values).
 * Each value represents one field value for one item.
 * Uses Supabase/PostgreSQL via admin client.
 * 
 * NOTE: Uses composite primary key (id, is_published) architecture.
 * References items using composite FK (item_id, item_is_published).
 * References fields using composite FK (field_id, field_is_published).
 */

export interface CreateCollectionItemValueData {
  value: string | null;
  item_id: string; // UUID
  item_is_published?: boolean; // Defaults to false (draft)
  field_id: string; // UUID
  field_is_published?: boolean; // Defaults to false (draft)
  is_published?: boolean;
}

export interface UpdateCollectionItemValueData {
  value?: string | null;
}

/**
 * Get all values for an item
 * @param item_id - Item UUID
 * @param itemIsPublished - Whether this is for draft (false) or published (true) item
 * @param is_published - Optional filter for draft (false) or published (true) values. If undefined, returns all.
 */
export async function getValuesByItemId(
  item_id: string,
  itemIsPublished: boolean,
  is_published?: boolean
): Promise<CollectionItemValue[]> {
  const client = await getSupabaseAdmin();
  
  if (!client) {
    throw new Error('Supabase client not configured');
  }
  
  let query = client
    .from('collection_item_values')
    .select('*')
    .eq('item_id', item_id)
    .eq('item_is_published', itemIsPublished)
    .is('deleted_at', null);
  
  if (is_published !== undefined) {
    query = query.eq('is_published', is_published);
  }
  
  const { data, error } = await query;
  
  if (error) {
    throw new Error(`Failed to fetch item values: ${error.message}`);
  }
  
  return data || [];
}

/**
 * Get all values for a field
 * @param field_id - Field UUID
 * @param fieldIsPublished - Whether this is for draft (false) or published (true) field
 */
export async function getValuesByFieldId(
  field_id: string,
  fieldIsPublished: boolean
): Promise<CollectionItemValue[]> {
  const client = await getSupabaseAdmin();
  
  if (!client) {
    throw new Error('Supabase client not configured');
  }
  
  const { data, error } = await client
    .from('collection_item_values')
    .select('*')
    .eq('field_id', field_id)
    .eq('field_is_published', fieldIsPublished)
    .is('deleted_at', null);
  
  if (error) {
    throw new Error(`Failed to fetch field values: ${error.message}`);
  }
  
  return data || [];
}

/**
 * Get a specific value
 * @param item_id - Item UUID
 * @param itemIsPublished - Whether this is for draft (false) or published (true) item
 * @param field_id - Field UUID
 * @param fieldIsPublished - Whether this is for draft (false) or published (true) field
 * @param is_published - Draft (false) or published (true) value. Defaults to false (draft).
 */
export async function getValue(
  item_id: string,
  itemIsPublished: boolean,
  field_id: string,
  fieldIsPublished: boolean,
  is_published: boolean = false
): Promise<CollectionItemValue | null> {
  const client = await getSupabaseAdmin();
  
  if (!client) {
    throw new Error('Supabase client not configured');
  }
  
  const { data, error } = await client
    .from('collection_item_values')
    .select('*')
    .eq('item_id', item_id)
    .eq('item_is_published', itemIsPublished)
    .eq('field_id', field_id)
    .eq('field_is_published', fieldIsPublished)
    .eq('is_published', is_published)
    .is('deleted_at', null)
    .single();
  
  if (error && error.code !== 'PGRST116') {
    throw new Error(`Failed to fetch value: ${error.message}`);
  }
  
  return data;
}

/**
 * Set a value (upsert)
 * @param item_id - Item UUID
 * @param itemIsPublished - Whether this is for draft (false) or published (true) item
 * @param field_id - Field UUID
 * @param fieldIsPublished - Whether this is for draft (false) or published (true) field
 * @param value - Value to set
 * @param is_published - Draft (false) or published (true) value. Defaults to false (draft).
 */
export async function setValue(
  item_id: string,
  itemIsPublished: boolean,
  field_id: string,
  fieldIsPublished: boolean,
  value: string | null,
  is_published: boolean = false
): Promise<CollectionItemValue> {
  const client = await getSupabaseAdmin();
  
  if (!client) {
    throw new Error('Supabase client not configured');
  }
  
  // Check if value already exists for this specific version (draft or published)
  const existing = await getValue(item_id, itemIsPublished, field_id, fieldIsPublished, is_published);
  
  if (existing) {
    // Update existing value
    const { data, error } = await client
      .from('collection_item_values')
      .update({
        value,
        updated_at: new Date().toISOString(),
      })
      .eq('id', existing.id)
      .eq('is_published', is_published)
      .select()
      .single();
    
    if (error) {
      throw new Error(`Failed to update value: ${error.message}`);
    }
    
    return data;
  } else {
    // Create new value
    const { data, error } = await client
      .from('collection_item_values')
      .insert({
        id: randomUUID(),
        item_id,
        item_is_published: itemIsPublished,
        field_id,
        field_is_published: fieldIsPublished,
        value,
        is_published,
        created_at: new Date().toISOString(),
        updated_at: new Date().toISOString(),
      })
      .select()
      .single();
    
    if (error) {
      throw new Error(`Failed to create value: ${error.message}`);
    }
    
    return data;
  }
}

/**
 * Set multiple values for an item (batch upsert)
 * @param item_id - Item UUID
 * @param itemIsPublished - Whether this is for draft (false) or published (true) item
 * @param values - Object mapping field_id (UUID) to value string
 * @param fieldIsPublished - Whether fields are draft (false) or published (true)
 * @param is_published - Draft (false) or published (true) values. Defaults to false (draft).
 */
export async function setValues(
  item_id: string,
  itemIsPublished: boolean,
  values: Record<string, string | null>,
  fieldIsPublished: boolean,
  is_published: boolean = false
): Promise<CollectionItemValue[]> {
  const results: CollectionItemValue[] = [];
  
  // Process each value
  for (const [field_id, value] of Object.entries(values)) {
    const result = await setValue(item_id, itemIsPublished, field_id, fieldIsPublished, value, is_published);
    results.push(result);
  }
  
  return results;
}

/**
 * Set multiple values by field name
 * Convenience method that looks up field IDs from collection
 * @param item_id - Item UUID
 * @param itemIsPublished - Whether this is for draft (false) or published (true) item
 * @param collection_id - Collection UUID
 * @param collectionIsPublished - Whether this is for draft (false) or published (true) collection
 * @param values - Object mapping field_name to value
 * @param fieldType - Field type mapping (for casting)
 * @param is_published - Draft (false) or published (true) values. Defaults to false (draft).
 */
export async function setValuesByFieldName(
<<<<<<< HEAD
  item_id: number,
  collection_id: string, // UUID
=======
  item_id: string,
  itemIsPublished: boolean,
  collection_id: string,
  collectionIsPublished: boolean,
>>>>>>> d8dedfdb
  values: Record<string, any>,
  fieldType: Record<string, CollectionFieldType>,
  is_published: boolean = false
): Promise<CollectionItemValue[]> {
  const client = await getSupabaseAdmin();
  
  if (!client) {
    throw new Error('Supabase client not configured');
  }
  
  // Get field mappings
  const { data: fields, error } = await client
    .from('collection_fields')
    .select('id, field_name, type')
    .eq('collection_id', collection_id)
    .eq('collection_is_published', collectionIsPublished)
    .eq('is_published', collectionIsPublished)
    .is('deleted_at', null);
  
  if (error) {
    throw new Error(`Failed to fetch fields: ${error.message}`);
  }
  
  // Create mapping of field_name -> field_id
  const fieldMap: Record<string, { id: string; type: CollectionFieldType }> = {};
  fields?.forEach((field: any) => {
    fieldMap[field.field_name] = { id: field.id, type: field.type };
  });
  
  // Convert values to strings based on type and set
  const valuesToSet: Record<string, string | null> = {};
  
  for (const [fieldName, value] of Object.entries(values)) {
    const field = fieldMap[fieldName];
    if (field) {
      valuesToSet[field.id] = valueToString(value, field.type);
    }
  }
  
  return setValues(item_id, itemIsPublished, valuesToSet, collectionIsPublished, is_published);
}

/**
 * Delete a value
 * @param item_id - Item UUID
 * @param itemIsPublished - Whether this is for draft (false) or published (true) item
 * @param field_id - Field UUID
 * @param fieldIsPublished - Whether this is for draft (false) or published (true) field
 * @param isPublished - Which version to delete: draft (false) or published (true). Defaults to false (draft).
 */
export async function deleteValue(
  item_id: string,
  itemIsPublished: boolean,
  field_id: string,
  fieldIsPublished: boolean,
  isPublished: boolean = false
): Promise<void> {
  const client = await getSupabaseAdmin();
  
  if (!client) {
    throw new Error('Supabase client not configured');
  }
  
  const { error } = await client
    .from('collection_item_values')
    .update({
      deleted_at: new Date().toISOString(),
      updated_at: new Date().toISOString(),
    })
    .eq('item_id', item_id)
    .eq('item_is_published', itemIsPublished)
    .eq('field_id', field_id)
    .eq('field_is_published', fieldIsPublished)
    .eq('is_published', isPublished)
    .is('deleted_at', null);
  
  if (error) {
    throw new Error(`Failed to delete value: ${error.message}`);
  }
}

/**
 * Publish values for an item
 * Copies all draft values to published values for the same item
 * @param item_id - Item UUID to publish
 * @returns Number of values published
 */
export async function publishValues(item_id: string): Promise<number> {
  const client = await getSupabaseAdmin();
  
  if (!client) {
    throw new Error('Supabase client not configured');
  }
  
  // Get all draft values for this item
  const draftValues = await getValuesByItemId(item_id, false, false);
  console.log(`[publishValues] Found ${draftValues.length} draft values for item ${item_id}`);
  
  if (draftValues.length === 0) {
    console.log(`[publishValues] No draft values to publish for item ${item_id}`);
    return 0;
  }
  
  let publishedCount = 0;
  
  // Copy each draft value to published
  for (const draftValue of draftValues) {
    console.log(`[publishValues] Publishing value for field ${draftValue.field_id}, value: ${draftValue.value}`);
    const result = await setValue(
      item_id,
      true, // Published item
      draftValue.field_id,
      true, // Published field
      draftValue.value,
      true // Published value
    );
    console.log(`[publishValues] Value published, result:`, result);
    publishedCount++;
  }
  
  console.log(`[publishValues] Total published: ${publishedCount} values for item ${item_id}`);
  return publishedCount;
}

/**
 * Cast a value to its proper type
 * Helper function to convert text values to typed values
 */
export function castValueByType(value: string | null, type: CollectionFieldType): any {
  return castValue(value, type);
}<|MERGE_RESOLUTION|>--- conflicted
+++ resolved
@@ -5,11 +5,11 @@
 
 /**
  * Collection Item Value Repository
- * 
+ *
  * Handles CRUD operations for collection item values (EAV values).
  * Each value represents one field value for one item.
  * Uses Supabase/PostgreSQL via admin client.
- * 
+ *
  * NOTE: Uses composite primary key (id, is_published) architecture.
  * References items using composite FK (item_id, item_is_published).
  * References fields using composite FK (field_id, field_is_published).
@@ -40,28 +40,28 @@
   is_published?: boolean
 ): Promise<CollectionItemValue[]> {
   const client = await getSupabaseAdmin();
-  
-  if (!client) {
-    throw new Error('Supabase client not configured');
-  }
-  
+
+  if (!client) {
+    throw new Error('Supabase client not configured');
+  }
+
   let query = client
     .from('collection_item_values')
     .select('*')
     .eq('item_id', item_id)
     .eq('item_is_published', itemIsPublished)
     .is('deleted_at', null);
-  
+
   if (is_published !== undefined) {
     query = query.eq('is_published', is_published);
   }
-  
+
   const { data, error } = await query;
-  
+
   if (error) {
     throw new Error(`Failed to fetch item values: ${error.message}`);
   }
-  
+
   return data || [];
 }
 
@@ -75,22 +75,22 @@
   fieldIsPublished: boolean
 ): Promise<CollectionItemValue[]> {
   const client = await getSupabaseAdmin();
-  
-  if (!client) {
-    throw new Error('Supabase client not configured');
-  }
-  
+
+  if (!client) {
+    throw new Error('Supabase client not configured');
+  }
+
   const { data, error } = await client
     .from('collection_item_values')
     .select('*')
     .eq('field_id', field_id)
     .eq('field_is_published', fieldIsPublished)
     .is('deleted_at', null);
-  
+
   if (error) {
     throw new Error(`Failed to fetch field values: ${error.message}`);
   }
-  
+
   return data || [];
 }
 
@@ -110,11 +110,11 @@
   is_published: boolean = false
 ): Promise<CollectionItemValue | null> {
   const client = await getSupabaseAdmin();
-  
-  if (!client) {
-    throw new Error('Supabase client not configured');
-  }
-  
+
+  if (!client) {
+    throw new Error('Supabase client not configured');
+  }
+
   const { data, error } = await client
     .from('collection_item_values')
     .select('*')
@@ -125,11 +125,11 @@
     .eq('is_published', is_published)
     .is('deleted_at', null)
     .single();
-  
+
   if (error && error.code !== 'PGRST116') {
     throw new Error(`Failed to fetch value: ${error.message}`);
   }
-  
+
   return data;
 }
 
@@ -151,14 +151,14 @@
   is_published: boolean = false
 ): Promise<CollectionItemValue> {
   const client = await getSupabaseAdmin();
-  
-  if (!client) {
-    throw new Error('Supabase client not configured');
-  }
-  
+
+  if (!client) {
+    throw new Error('Supabase client not configured');
+  }
+
   // Check if value already exists for this specific version (draft or published)
   const existing = await getValue(item_id, itemIsPublished, field_id, fieldIsPublished, is_published);
-  
+
   if (existing) {
     // Update existing value
     const { data, error } = await client
@@ -171,11 +171,11 @@
       .eq('is_published', is_published)
       .select()
       .single();
-    
+
     if (error) {
       throw new Error(`Failed to update value: ${error.message}`);
     }
-    
+
     return data;
   } else {
     // Create new value
@@ -194,11 +194,11 @@
       })
       .select()
       .single();
-    
+
     if (error) {
       throw new Error(`Failed to create value: ${error.message}`);
     }
-    
+
     return data;
   }
 }
@@ -219,13 +219,13 @@
   is_published: boolean = false
 ): Promise<CollectionItemValue[]> {
   const results: CollectionItemValue[] = [];
-  
+
   // Process each value
   for (const [field_id, value] of Object.entries(values)) {
     const result = await setValue(item_id, itemIsPublished, field_id, fieldIsPublished, value, is_published);
     results.push(result);
   }
-  
+
   return results;
 }
 
@@ -241,25 +241,20 @@
  * @param is_published - Draft (false) or published (true) values. Defaults to false (draft).
  */
 export async function setValuesByFieldName(
-<<<<<<< HEAD
-  item_id: number,
-  collection_id: string, // UUID
-=======
   item_id: string,
   itemIsPublished: boolean,
   collection_id: string,
   collectionIsPublished: boolean,
->>>>>>> d8dedfdb
   values: Record<string, any>,
   fieldType: Record<string, CollectionFieldType>,
   is_published: boolean = false
 ): Promise<CollectionItemValue[]> {
   const client = await getSupabaseAdmin();
-  
-  if (!client) {
-    throw new Error('Supabase client not configured');
-  }
-  
+
+  if (!client) {
+    throw new Error('Supabase client not configured');
+  }
+
   // Get field mappings
   const { data: fields, error } = await client
     .from('collection_fields')
@@ -268,27 +263,27 @@
     .eq('collection_is_published', collectionIsPublished)
     .eq('is_published', collectionIsPublished)
     .is('deleted_at', null);
-  
+
   if (error) {
     throw new Error(`Failed to fetch fields: ${error.message}`);
   }
-  
+
   // Create mapping of field_name -> field_id
   const fieldMap: Record<string, { id: string; type: CollectionFieldType }> = {};
   fields?.forEach((field: any) => {
     fieldMap[field.field_name] = { id: field.id, type: field.type };
   });
-  
+
   // Convert values to strings based on type and set
   const valuesToSet: Record<string, string | null> = {};
-  
+
   for (const [fieldName, value] of Object.entries(values)) {
     const field = fieldMap[fieldName];
     if (field) {
       valuesToSet[field.id] = valueToString(value, field.type);
     }
   }
-  
+
   return setValues(item_id, itemIsPublished, valuesToSet, collectionIsPublished, is_published);
 }
 
@@ -308,11 +303,11 @@
   isPublished: boolean = false
 ): Promise<void> {
   const client = await getSupabaseAdmin();
-  
-  if (!client) {
-    throw new Error('Supabase client not configured');
-  }
-  
+
+  if (!client) {
+    throw new Error('Supabase client not configured');
+  }
+
   const { error } = await client
     .from('collection_item_values')
     .update({
@@ -325,7 +320,7 @@
     .eq('field_is_published', fieldIsPublished)
     .eq('is_published', isPublished)
     .is('deleted_at', null);
-  
+
   if (error) {
     throw new Error(`Failed to delete value: ${error.message}`);
   }
@@ -339,22 +334,22 @@
  */
 export async function publishValues(item_id: string): Promise<number> {
   const client = await getSupabaseAdmin();
-  
-  if (!client) {
-    throw new Error('Supabase client not configured');
-  }
-  
+
+  if (!client) {
+    throw new Error('Supabase client not configured');
+  }
+
   // Get all draft values for this item
   const draftValues = await getValuesByItemId(item_id, false, false);
   console.log(`[publishValues] Found ${draftValues.length} draft values for item ${item_id}`);
-  
+
   if (draftValues.length === 0) {
     console.log(`[publishValues] No draft values to publish for item ${item_id}`);
     return 0;
   }
-  
+
   let publishedCount = 0;
-  
+
   // Copy each draft value to published
   for (const draftValue of draftValues) {
     console.log(`[publishValues] Publishing value for field ${draftValue.field_id}, value: ${draftValue.value}`);
@@ -369,7 +364,7 @@
     console.log(`[publishValues] Value published, result:`, result);
     publishedCount++;
   }
-  
+
   console.log(`[publishValues] Total published: ${publishedCount} values for item ${item_id}`);
   return publishedCount;
 }
