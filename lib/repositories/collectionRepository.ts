import { getSupabaseAdmin } from '../supabase-server';
import type { Collection, CreateCollectionData, UpdateCollectionData } from '@/types';
import { randomUUID } from 'crypto';

/**
 * Collection Repository
 *
 * Handles CRUD operations for collections (content types).
 * Uses Supabase/PostgreSQL via admin client.
 *
 * NOTE: Uses composite primary key (id, is_published) architecture.
 * All queries must specify is_published filter.
 */

export interface QueryFilters {
  is_published?: boolean;
  deleted?: boolean;
}

/**
 * Get all collections
 * @param filters - Optional filters (is_published, deleted)
 * @param filters.is_published - Get draft (false) or published (true) collections. Defaults to false (draft).
 */
export async function getAllCollections(filters?: QueryFilters): Promise<Collection[]> {
  const client = await getSupabaseAdmin();

  if (!client) {
    throw new Error('Supabase client not configured');
  }

  const isPublished = filters?.is_published ?? false;

  let query = client
    .from('collections')
    .select(`
      *,
      collection_items!left(id, deleted_at, is_published)
    `)
    .eq('is_published', isPublished)
    .order('order', { ascending: true })
    .order('created_at', { ascending: false });

  // Apply deleted filter
  if (filters?.deleted === false) {
    query = query.is('deleted_at', null);
  } else if (filters?.deleted === true) {
    query = query.not('deleted_at', 'is', null);
  } else {
    // Default: exclude deleted
    query = query.is('deleted_at', null);
  }

  const { data, error } = await query;

  if (error) {
    throw new Error(`Failed to fetch collections: ${error.message}`);
  }

  // Process the data to add draft_items_count
  const collections = (data || []).map((collection: any) => {
    const items = collection.collection_items || [];
    // Count only non-deleted items that match the same is_published state
    const draft_items_count = items.filter((item: any) =>
      item.deleted_at === null && item.is_published === isPublished
    ).length;

    // Remove the joined data and add the count
    const { collection_items, ...collectionData } = collection;
    return {
      ...collectionData,
      draft_items_count,
    };
  });

  return collections;
}

/**
 * Get collection by ID
 * @param id - Collection UUID
 * @param isPublished - Get draft (false) or published (true) version. Defaults to false (draft).
 * @param includeDeleted - Whether to include soft-deleted collections. Defaults to false.
 */
export async function getCollectionById(
  id: string,
  isPublished: boolean = false,
  includeDeleted: boolean = false
): Promise<Collection | null> {
  const client = await getSupabaseAdmin();

  if (!client) {
    throw new Error('Supabase client not configured');
  }

  let query = client
    .from('collections')
    .select('*')
    .eq('id', id)
    .eq('is_published', isPublished);

  // Filter out deleted unless explicitly requested
  if (!includeDeleted) {
    query = query.is('deleted_at', null);
  }

  const { data, error } = await query.single();

  if (error && error.code !== 'PGRST116') {
    throw new Error(`Failed to fetch collection: ${error.message}`);
  }

  return data;
}

/**
 * Get collection by name
 * @param name - Collection name
 * @param isPublished - Get draft (false) or published (true) version. Defaults to false (draft).
 */
export async function getCollectionByName(name: string, isPublished: boolean = false): Promise<Collection | null> {
  const client = await getSupabaseAdmin();

  if (!client) {
    throw new Error('Supabase client not configured');
  }

  const { data, error } = await client
    .from('collections')
    .select('*')
    .eq('name', name)
    .eq('is_published', isPublished)
    .is('deleted_at', null)
    .single();

  if (error && error.code !== 'PGRST116') {
    throw new Error(`Failed to fetch collection: ${error.message}`);
  }

  return data;
}

/**
 * Create a new collection (draft by default)
 */
export async function createCollection(collectionData: CreateCollectionData): Promise<Collection> {
  const client = await getSupabaseAdmin();

  if (!client) {
    throw new Error('Supabase client not configured');
  }

  const id = randomUUID();
  const isPublished = collectionData.is_published ?? false;

  const { data, error } = await client
    .from('collections')
    .insert({
      id,
      ...collectionData,
      order: collectionData.order ?? 0,
      is_published: isPublished,
      created_at: new Date().toISOString(),
      updated_at: new Date().toISOString(),
    })
    .select()
    .single();

  if (error) {
    throw new Error(`Failed to create collection: ${error.message}`);
  }

  return data;
}

/**
 * Update a collection
 * @param id - Collection UUID
 * @param collectionData - Data to update
 * @param isPublished - Which version to update: draft (false) or published (true). Defaults to false (draft).
 */
export async function updateCollection(
  id: string,
  collectionData: UpdateCollectionData,
  isPublished: boolean = false
): Promise<Collection> {
  const client = await getSupabaseAdmin();

  if (!client) {
    throw new Error('Supabase client not configured');
  }

  const { data, error } = await client
    .from('collections')
    .update({
      ...collectionData,
      updated_at: new Date().toISOString(),
    })
    .eq('id', id)
    .eq('is_published', isPublished)
    .is('deleted_at', null)
    .select()
    .single();

  if (error) {
    throw new Error(`Failed to update collection: ${error.message}`);
  }

  return data;
}

/**
 * Delete a collection (soft delete)
 * Also cascades soft delete to all related fields, items, and item values
 * @param id - Collection UUID
 * @param isPublished - Which version to delete: draft (false) or published (true). Defaults to false (draft).
 */
export async function deleteCollection(id: string, isPublished: boolean = false): Promise<void> {
  const client = await getSupabaseAdmin();

  if (!client) {
    throw new Error('Supabase client not configured');
  }

  const now = new Date().toISOString();

  // Soft delete the collection
  const { error: collectionError } = await client
    .from('collections')
    .update({
      deleted_at: now,
      updated_at: now,
    })
    .eq('id', id)
    .eq('is_published', isPublished)
    .is('deleted_at', null);

  if (collectionError) {
    throw new Error(`Failed to delete collection: ${collectionError.message}`);
  }

  // Soft delete all related fields
  const { error: fieldsError } = await client
    .from('collection_fields')
    .update({
      deleted_at: now,
      updated_at: now,
    })
    .eq('collection_id', id)
    .eq('is_published', isPublished)
    .is('deleted_at', null);

  if (fieldsError) {
    console.error('Error soft-deleting collection fields:', fieldsError);
  }

  // Soft delete all related items
  const { error: itemsError } = await client
    .from('collection_items')
    .update({
      deleted_at: now,
      updated_at: now,
    })
    .eq('collection_id', id)
    .eq('is_published', isPublished)
    .is('deleted_at', null);

  if (itemsError) {
    console.error('Error soft-deleting collection items:', itemsError);
  }

  // Soft delete all item values (these are linked to items via FK)
  // We need to get all items first to delete their values
  const { data: items } = await client
    .from('collection_items')
    .select('id')
    .eq('collection_id', id)
    .eq('is_published', isPublished);

  if (items && items.length > 0) {
    const itemIds = items.map(item => item.id);

    const { error: valuesError } = await client
      .from('collection_item_values')
      .update({
        deleted_at: now,
        updated_at: now,
      })
      .in('item_id', itemIds)
      .eq('is_published', isPublished)
      .is('deleted_at', null);

    if (valuesError) {
      console.error('Error soft-deleting collection item values:', valuesError);
    }
  }
}

/**
 * Hard delete a collection and all its related data
 * This permanently removes the collection, fields, items, and item values
 * CASCADE constraints will handle the related data deletion
 * @param id - Collection UUID
 * @param isPublished - Which version to delete: draft (false) or published (true). Defaults to false (draft).
 */
export async function hardDeleteCollection(id: string, isPublished: boolean = false): Promise<void> {
  const client = await getSupabaseAdmin();

  if (!client) {
    throw new Error('Supabase client not configured');
  }

  // Hard delete the collection (CASCADE will delete all related data)
  const { error } = await client
    .from('collections')
    .delete()
    .eq('id', id)
    .eq('is_published', isPublished);

  if (error) {
    throw new Error(`Failed to hard delete collection: ${error.message}`);
  }
}

/**
 * Publish a collection
 * Creates or updates the published version by copying the draft
 * Uses upsert with composite primary key for simplicity
 * @param id - Collection UUID
 */
export async function publishCollection(id: string): Promise<Collection> {
  const client = await getSupabaseAdmin();

  if (!client) {
    throw new Error('Supabase client not configured');
  }

  // Get the draft version
  const draft = await getCollectionById(id, false);
  if (!draft) {
    throw new Error('Draft collection not found');
  }

<<<<<<< HEAD
  // Check if published version exists
  const existingPublished = await getCollectionById(id, true);

  if (existingPublished) {
    // Update existing published version
    const { data, error } = await client
      .from('collections')
      .update({
        name: draft.name,
        sorting: draft.sorting,
        order: draft.order,
        updated_at: new Date().toISOString(),
      })
      .eq('id', id)
      .eq('is_published', true)
      .select()
      .single();

    if (error) {
      throw new Error(`Failed to update published collection: ${error.message}`);
    }

    return data;
  } else {
    // Create new published version with same ID
    const { data, error } = await client
      .from('collections')
      .insert({
        id: draft.id, // Same UUID
        name: draft.name,
        sorting: draft.sorting,
        order: draft.order,
        is_published: true,
        created_at: draft.created_at,
        updated_at: new Date().toISOString(),
      })
      .select()
      .single();

    if (error) {
      throw new Error(`Failed to create published collection: ${error.message}`);
    }

    return data;
=======
  // Upsert published version (composite key handles insert/update automatically)
  const { data, error } = await client
    .from('collections')
    .upsert({
      id: draft.id, // Same UUID
      name: draft.name,
      sorting: draft.sorting,
      order: draft.order,
      is_published: true,
      created_at: draft.created_at,
      updated_at: new Date().toISOString(),
    }, {
      onConflict: 'id,is_published', // Composite primary key
    })
    .select()
    .single();

  if (error) {
    throw new Error(`Failed to publish collection: ${error.message}`);
>>>>>>> 2f67ab84
  }

  return data;
}

/**
 * Get all unpublished collections
 * A collection needs publishing if:
 * - Published version doesn't exist, OR
 * - Draft data differs from published data
 */
export async function getUnpublishedCollections(): Promise<Collection[]> {
  const client = await getSupabaseAdmin();

  if (!client) {
    throw new Error('Supabase client not configured');
  }

  // Get all draft collections
  const draftCollections = await getAllCollections({ is_published: false });

  const unpublishedCollections: Collection[] = [];

  for (const draft of draftCollections) {
    // Check if published version exists
    const published = await getCollectionById(draft.id, true);

    if (!published) {
      // Never published
      unpublishedCollections.push(draft);
      continue;
    }

    // Check if draft differs from published
    const hasChanges =
    draft.name !== published.name ||
    JSON.stringify(draft.sorting) !== JSON.stringify(published.sorting) ||
    draft.order !== published.order;

    if (hasChanges) {
      unpublishedCollections.push(draft);
    }
  }

  return unpublishedCollections;
}<|MERGE_RESOLUTION|>--- conflicted
+++ resolved
@@ -341,52 +341,6 @@
     throw new Error('Draft collection not found');
   }
 
-<<<<<<< HEAD
-  // Check if published version exists
-  const existingPublished = await getCollectionById(id, true);
-
-  if (existingPublished) {
-    // Update existing published version
-    const { data, error } = await client
-      .from('collections')
-      .update({
-        name: draft.name,
-        sorting: draft.sorting,
-        order: draft.order,
-        updated_at: new Date().toISOString(),
-      })
-      .eq('id', id)
-      .eq('is_published', true)
-      .select()
-      .single();
-
-    if (error) {
-      throw new Error(`Failed to update published collection: ${error.message}`);
-    }
-
-    return data;
-  } else {
-    // Create new published version with same ID
-    const { data, error } = await client
-      .from('collections')
-      .insert({
-        id: draft.id, // Same UUID
-        name: draft.name,
-        sorting: draft.sorting,
-        order: draft.order,
-        is_published: true,
-        created_at: draft.created_at,
-        updated_at: new Date().toISOString(),
-      })
-      .select()
-      .single();
-
-    if (error) {
-      throw new Error(`Failed to create published collection: ${error.message}`);
-    }
-
-    return data;
-=======
   // Upsert published version (composite key handles insert/update automatically)
   const { data, error } = await client
     .from('collections')
@@ -400,16 +354,15 @@
       updated_at: new Date().toISOString(),
     }, {
       onConflict: 'id,is_published', // Composite primary key
-    })
-    .select()
+    }).select()
     .single();
 
   if (error) {
     throw new Error(`Failed to publish collection: ${error.message}`);
->>>>>>> 2f67ab84
   }
 
   return data;
+
 }
 
 /**
