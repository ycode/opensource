import { getSupabaseAdmin } from '../supabase-server';
import type { CollectionItem, CollectionItemWithValues } from '@/types';
import { randomUUID } from 'crypto';
import { getFieldsByCollectionId } from './collectionFieldRepository';
import { getValuesByFieldId } from './collectionItemValueRepository';

/**
 * Collection Item Repository
 *
 * Handles CRUD operations for collection items (EAV entities).
 * Items are the actual content entries in a collection.
 * Uses Supabase/PostgreSQL via admin client.
 *
 * NOTE: Uses composite primary key (id, is_published) architecture.
 * References parent collections using FK (collection_id).
 */

export interface QueryFilters {
  deleted?: boolean;
  search?: string;
  limit?: number;
  offset?: number;
}

export interface CreateCollectionItemData {
  collection_id: string; // UUID
  manual_order?: number;
  is_published?: boolean;
}

export interface UpdateCollectionItemData {
  manual_order?: number;
}

/**
 * Get all items for a collection with pagination support
 * @param collection_id - Collection UUID
 * @param is_published - Filter for draft (false) or published (true) items. Defaults to false (draft).
 * @param filters - Optional query filters
 */
export async function getItemsByCollectionId(
  collection_id: string,
  is_published: boolean = false,
  filters?: QueryFilters
): Promise<{ items: CollectionItem[], total: number }> {
  const client = await getSupabaseAdmin();

  if (!client) {
    throw new Error('Supabase client not configured');
  }

  // If search is provided, find matching item IDs from values table
  let matchingItemIds: string[] | null = null;
  if (filters?.search && filters.search.trim()) {
    const searchTerm = `%${filters.search.trim()}%`;

    // Query collection_item_values for matching values (same published state)
    const { data: matchingValues, error: searchError } = await client
      .from('collection_item_values')
      .select('item_id')
      .ilike('value', searchTerm)
      .eq('is_published', is_published)
      .is('deleted_at', null);

    if (searchError) {
      throw new Error(`Failed to search items: ${searchError.message}`);
    }

    if (matchingValues) {
      // Get unique item IDs
      matchingItemIds = [...new Set(matchingValues.map(v => v.item_id))];

      // If no matches found, return early
      if (matchingItemIds.length === 0) {
        return { items: [], total: 0 };
      }
    }
  }

  // Build base query for counting
  let countQuery = client
    .from('collection_items')
    .select('*', { count: 'exact', head: true })
    .eq('collection_id', collection_id)
<<<<<<< HEAD
    .eq('collection_is_published', collectionIsPublished)
    .eq('is_published', collectionIsPublished);
=======
    .eq('is_published', is_published);
>>>>>>> 2f67ab84

  // Apply search filter to count query
  if (matchingItemIds !== null) {
    countQuery = countQuery.in('id', matchingItemIds);
  }

  // Apply deleted filter to count query
  if (filters && 'deleted' in filters) {
    if (filters.deleted === false) {
      countQuery = countQuery.is('deleted_at', null);
    } else if (filters.deleted === true) {
      countQuery = countQuery.not('deleted_at', 'is', null);
    }
  } else {
    countQuery = countQuery.is('deleted_at', null);
  }

  // Execute count query
  const { count, error: countError } = await countQuery;

  if (countError) {
    throw new Error(`Failed to count collection items: ${countError.message}`);
  }

  // Build query for fetching items
  let query = client
    .from('collection_items')
    .select('*')
    .eq('collection_id', collection_id)
    .eq('is_published', is_published)
    .order('manual_order', { ascending: true })
    .order('created_at', { ascending: false });

  // Apply search filter if we found matching items
  if (matchingItemIds !== null) {
    query = query.in('id', matchingItemIds);
  }

  // Apply filters - only filter deleted_at when explicitly specified
  if (filters && 'deleted' in filters) {
    if (filters.deleted === false) {
      query = query.is('deleted_at', null);
    } else if (filters.deleted === true) {
      query = query.not('deleted_at', 'is', null);
    }
    // If deleted is explicitly undefined, include all items (no filter)
  } else {
    // No filters provided: default to excluding deleted items
    query = query.is('deleted_at', null);
  }

  // Apply pagination
  if (filters?.limit !== undefined) {
    query = query.limit(filters.limit);
  }
  if (filters?.offset !== undefined) {
    query = query.range(filters.offset, filters.offset + (filters.limit || 25) - 1);
  }

  const { data, error } = await query;

  if (error) {
    throw new Error(`Failed to fetch collection items: ${error.message}`);
  }

  return { items: data || [], total: count || 0 };
}

/**
 * Get item by ID
 * @param id - Item UUID
 * @param isPublished - Get draft (false) or published (true) version. Defaults to false (draft).
 */
export async function getItemById(id: string, isPublished: boolean = false): Promise<CollectionItem | null> {
  const client = await getSupabaseAdmin();

  if (!client) {
    throw new Error('Supabase client not configured');
  }

  const { data, error } = await client
    .from('collection_items')
    .select('*')
    .eq('id', id)
    .eq('is_published', isPublished)
    .single();

  if (error && error.code !== 'PGRST116') {
    throw new Error(`Failed to fetch collection item: ${error.message}`);
  }

  return data;
}

/**
 * Get item with all field values joined
 * Returns item with values as { field_id: value } object
 * @param id - Item UUID
 * @param is_published - Get draft (false) or published (true) values. Defaults to false (draft).
 */
export async function getItemWithValues(id: string, is_published: boolean = false): Promise<CollectionItemWithValues | null> {
  const client = await getSupabaseAdmin();

  if (!client) {
    throw new Error('Supabase client not configured');
  }

  // Get the item
  const item = await getItemById(id, is_published);
  if (!item) return null;

  // Build query for values
  let valuesQuery = client
    .from('collection_item_values')
    .select('value, field_id')
    .eq('item_id', id)
    .eq('is_published', is_published);

  // If the item itself is deleted, include deleted values (to show name in UI)
  // Otherwise, exclude deleted values
  if (!item.deleted_at) {
    valuesQuery = valuesQuery.is('deleted_at', null);
  }

  const { data: valuesData, error: valuesError } = await valuesQuery;

  if (valuesError) {
    throw new Error(`Failed to fetch item values: ${valuesError.message}`);
  }

<<<<<<< HEAD
  // Transform to { field_name: value } object
=======
  // Transform to { field_id: value } object
>>>>>>> 2f67ab84
  const values: Record<string, string> = {};
  valuesData?.forEach((row: any) => {
    if (row.field_id) {
      values[row.field_id] = row.value;
    }
  });

  return {
    ...item,
    values,
  };
}

/**
 * Get multiple items with their values
 * @param collection_id - Collection UUID
 * @param is_published - Filter for draft (false) or published (true) items and values. Defaults to false (draft).
 * @param filters - Optional query filters
 */
export async function getItemsWithValues(
  collection_id: string,
  is_published: boolean = false,
  filters?: QueryFilters
): Promise<{ items: CollectionItemWithValues[], total: number }> {
<<<<<<< HEAD
  const { items, total } = await getItemsByCollectionId(collection_id, collectionIsPublished, filters);
=======
  const { items, total } = await getItemsByCollectionId(collection_id, is_published, filters);
>>>>>>> 2f67ab84

  // Get all items with values in parallel
  // Values use the same is_published status as items
  const itemsWithValues = await Promise.all(
    items.map(item => getItemWithValues(item.id, is_published))
  );

  const filteredItems = itemsWithValues.filter((item): item is CollectionItemWithValues => item !== null);

  return { items: filteredItems, total };
}

/**
 * Get the maximum ID value for the ID field in a collection
 * @param collection_id - Collection UUID
 * @param is_published - Filter for draft (false) or published (true) values. Defaults to false (draft).
 * @returns The maximum numeric ID value, or 0 if no IDs exist
 */
export async function getMaxIdValue(
  collection_id: string,
  is_published: boolean = false
): Promise<number> {
  const client = await getSupabaseAdmin();

  if (!client) {
    throw new Error('Supabase client not configured');
  }

  // Get all fields for the collection
  const fields = await getFieldsByCollectionId(collection_id, is_published);

  // Find the field with key = 'id'
  const idField = fields.find(field => field.key === 'id');

  if (!idField) {
    // No ID field exists, return 0
    return 0;
  }

  // Get all values for the ID field
  const idValues = await getValuesByFieldId(idField.id, is_published);

  if (idValues.length === 0) {
    return 0;
  }

  // Parse all ID values as numbers and find the maximum
  let maxId = 0;
  for (const value of idValues) {
    if (value.value) {
      const numericId = parseInt(value.value, 10);
      if (!isNaN(numericId) && numericId > maxId) {
        maxId = numericId;
      }
    }
  }

  return maxId;
}

/**
 * Create a new item
 */
export async function createItem(itemData: CreateCollectionItemData): Promise<CollectionItem> {
  const client = await getSupabaseAdmin();

  if (!client) {
    throw new Error('Supabase client not configured');
  }

  const id = randomUUID();
  const isPublished = itemData.is_published ?? false;
<<<<<<< HEAD
  const collectionIsPublished = itemData.collection_is_published ?? false;
=======
>>>>>>> 2f67ab84

  const { data, error } = await client
    .from('collection_items')
    .insert({
      id,
      ...itemData,
      manual_order: itemData.manual_order ?? 0,
      is_published: isPublished,
      created_at: new Date().toISOString(),
      updated_at: new Date().toISOString(),
    })
    .select()
    .single();

  if (error) {
    throw new Error(`Failed to create collection item: ${error.message}`);
  }

  return data;
}

/**
 * Update an item
 * @param id - Item UUID
 * @param itemData - Data to update
 * @param isPublished - Which version to update: draft (false) or published (true). Defaults to false (draft).
 */
export async function updateItem(
  id: string,
  itemData: UpdateCollectionItemData,
  isPublished: boolean = false
): Promise<CollectionItem> {
  const client = await getSupabaseAdmin();

  if (!client) {
    throw new Error('Supabase client not configured');
  }

  const { data, error } = await client
    .from('collection_items')
    .update({
      ...itemData,
      updated_at: new Date().toISOString(),
    })
    .eq('id', id)
    .eq('is_published', isPublished)
    .is('deleted_at', null)
    .select()
    .single();

  if (error) {
    throw new Error(`Failed to update collection item: ${error.message}`);
  }

  return data;
}

/**
 * Delete an item (soft delete)
 * Sets deleted_at timestamp to mark item as deleted in draft
 * Also soft deletes all associated draft collection_item_values
 * Only deletes the draft version by default.
 * @param id - Item UUID
 * @param isPublished - Which version to delete: draft (false) or published (true). Defaults to false (draft).
 */
export async function deleteItem(id: string, isPublished: boolean = false): Promise<void> {
  const client = await getSupabaseAdmin();

  if (!client) {
    throw new Error('Supabase client not configured');
  }

  const now = new Date().toISOString();

  // Soft delete the collection item
  const { error: itemError } = await client
    .from('collection_items')
    .update({
      deleted_at: now,
      updated_at: now,
    })
    .eq('id', id)
    .eq('is_published', isPublished)
    .is('deleted_at', null);

  if (itemError) {
    throw new Error(`Failed to delete collection item: ${itemError.message}`);
  }

  // Soft delete all collection_item_values for this item (same published state)
  const { error: valuesError } = await client
    .from('collection_item_values')
    .update({
      deleted_at: now,
      updated_at: now,
    })
    .eq('item_id', id)
    .eq('is_published', isPublished)
    .is('deleted_at', null);

  if (valuesError) {
    throw new Error(`Failed to delete collection item values: ${valuesError.message}`);
  }
}

/**
 * Hard delete an item
 * Permanently removes item and all associated collection_item_values via CASCADE
 * Used during publish to permanently remove soft-deleted items
 * @param id - Item UUID
 * @param isPublished - Which version to delete: draft (false) or published (true). Defaults to false (draft).
 */
export async function hardDeleteItem(id: string, isPublished: boolean = false): Promise<void> {
  const client = await getSupabaseAdmin();

  if (!client) {
    throw new Error('Supabase client not configured');
  }

  const { error } = await client
    .from('collection_items')
    .delete()
    .eq('id', id)
    .eq('is_published', isPublished);

  if (error) {
    throw new Error(`Failed to hard delete collection item: ${error.message}`);
  }
}

/**
 * Duplicate a collection item with its draft values
 * Creates a copy of the item with a new ID and modified values
 * @param itemId - UUID of the item to duplicate
 * @param isPublished - Whether to duplicate draft (false) or published (true) version. Defaults to false (draft).
 */
export async function duplicateItem(itemId: string, isPublished: boolean = false): Promise<CollectionItemWithValues> {
  const client = await getSupabaseAdmin();

  if (!client) {
    throw new Error('Supabase client not configured');
  }

  // Get the original item with its values
  const originalItem = await getItemWithValues(itemId, isPublished);
  if (!originalItem) {
    throw new Error('Item not found');
  }

  // Get all items in the collection to find existing slugs
  const { items: allItems } = await getItemsWithValues(
    originalItem.collection_id,
    isPublished, // Filter items and values by is_published
    undefined
  );

  // Prepare the new values
  const newValues = { ...originalItem.values };

  // Auto-increment the ID field
  if (newValues.id) {
    // Find the highest ID among all items
    let highestId = 0;
    allItems.forEach(item => {
      if (item.values.id) {
        const itemId = parseInt(item.values.id, 10);
        if (!isNaN(itemId)) {
          highestId = Math.max(highestId, itemId);
        }
      }
    });
    // Set new auto-incremented ID
    newValues.id = String(highestId + 1);
  }

  // Update auto-generated timestamp fields
  const now = new Date().toISOString();
  if (newValues.created_at) {
    newValues.created_at = now;
  }
  if (newValues.updated_at) {
    newValues.updated_at = now;
  }

  // Add " (Copy)" to the name field if it exists
  if (newValues.name) {
    newValues.name = `${newValues.name} (Copy)`;
  }

  // Generate unique slug if slug field exists
  if (newValues.slug) {
    const originalSlug = newValues.slug;

    // Extract base slug (remove trailing numbers like -1, -2)
    const baseSlug = originalSlug.replace(/-\d+$/, '');

    // Find all slugs that match the base pattern
    const matchingSlugs = allItems
      .map(item => item.values.slug)
      .filter(slug => slug && (slug === baseSlug || slug.startsWith(`${baseSlug}-`)));

    // Extract numbers from matching slugs and find the highest
    let highestNumber = 0;
    matchingSlugs.forEach(slug => {
      if (slug === baseSlug) {
        highestNumber = Math.max(highestNumber, 0);
      } else {
        const match = slug.match(/-(\d+)$/);
        if (match) {
          const num = parseInt(match[1], 10);
          highestNumber = Math.max(highestNumber, num);
        }
      }
    });

    // Generate new slug with incremented number
    newValues.slug = `${baseSlug}-${highestNumber + 1}`;
  }

  // Create the new item with a new UUID
  const newId = randomUUID();
  const { data: newItem, error: itemError } = await client
    .from('collection_items')
    .insert({
      id: newId,
      collection_id: originalItem.collection_id,
      manual_order: originalItem.manual_order,
      is_published: isPublished,
      created_at: new Date().toISOString(),
      updated_at: new Date().toISOString(),
    })
    .select()
    .single();

  if (itemError) {
    throw new Error(`Failed to create duplicate item: ${itemError.message}`);
  }

  // Get field mappings for the collection
  const { data: fields, error: fieldsError } = await client
    .from('collection_fields')
    .select('id, type')
    .eq('collection_id', originalItem.collection_id)
    .eq('is_published', isPublished)
    .is('deleted_at', null);

  if (fieldsError) {
    throw new Error(`Failed to fetch fields: ${fieldsError.message}`);
  }

<<<<<<< HEAD
  // Create mapping of field_name -> field_id
  const fieldMap: Record<string, string> = {};
  fields?.forEach((field: any) => {
    fieldMap[field.field_name] = field.id;
  });
=======
  // Create set of valid field IDs
  const validFieldIds = new Set(fields?.map((field: any) => field.id) || []);
>>>>>>> 2f67ab84

  // Create new values for the duplicated item
  const valuesToInsert = Object.entries(newValues)
    .filter(([fieldId]) => validFieldIds.has(fieldId)) // Only include fields that exist
    .map(([fieldId, value]) => ({
      id: randomUUID(),
      item_id: newItem.id,
      field_id: fieldId,
      value: value,
      is_published: isPublished,
      created_at: new Date().toISOString(),
      updated_at: new Date().toISOString(),
    }));

  if (valuesToInsert.length > 0) {
    const { error: valuesError } = await client
      .from('collection_item_values')
      .insert(valuesToInsert);

    if (valuesError) {
      // If values insertion fails, we should still return the item
      // but log the error
      console.error('Failed to duplicate values:', valuesError);
    }
  }

  // Return the new item with its values
  return {
    ...newItem,
    values: newValues,
  };
}

/**
 * Search items by field values
 * @param collection_id - Collection UUID
 * @param is_published - Filter for draft (false) or published (true) items and values. Defaults to false (draft).
 * @param query - Search query string
 */
export async function searchItems(
  collection_id: string,
  is_published: boolean = false,
  query: string
): Promise<{ items: CollectionItemWithValues[], total: number }> {
  const client = await getSupabaseAdmin();

  if (!client) {
    throw new Error('Supabase client not configured');
  }

  // Get all items for this collection
<<<<<<< HEAD
  const { items, total } = await getItemsByCollectionId(collection_id, collectionIsPublished);
=======
  const { items, total } = await getItemsByCollectionId(collection_id, is_published);
>>>>>>> 2f67ab84

  if (!query || query.trim() === '') {
    // Return all items with values if no query
    return getItemsWithValues(collection_id, is_published, undefined);
  }

  // Search in item values
  const searchTerm = `%${query.toLowerCase()}%`;

  const { data: matchingValues, error } = await client
    .from('collection_item_values')
    .select('item_id')
    .ilike('value', searchTerm)
    .eq('is_published', is_published)
    .is('deleted_at', null);

  if (error) {
    throw new Error(`Failed to search items: ${error.message}`);
  }

  // Get unique item IDs
  const itemIds = [...new Set(matchingValues?.map(v => v.item_id) || [])];

  // Filter items and get with values
  const filteredItems = items.filter(item => itemIds.includes(item.id));

  const itemsWithValues = await Promise.all(
    filteredItems.map(item => getItemWithValues(item.id, is_published))
  ).then(results => results.filter((item): item is CollectionItemWithValues => item !== null));

  return { items: itemsWithValues, total: itemsWithValues.length };
}

/**
 * Publish an item
 * Creates or updates the published version by copying the draft
 * Uses upsert with composite primary key for simplicity
 * @param id - Item UUID
 */
export async function publishItem(id: string): Promise<CollectionItem> {
  const client = await getSupabaseAdmin();

  if (!client) {
    throw new Error('Supabase client not configured');
  }

  // Get the draft version
  const draft = await getItemById(id, false);
  if (!draft) {
    throw new Error('Draft item not found');
  }

<<<<<<< HEAD
  // Check if published version exists
  const existingPublished = await getItemById(id, true);

  if (existingPublished) {
    // Update existing published version
    const { data, error } = await client
      .from('collection_items')
      .update({
        r_id: draft.r_id,
        manual_order: draft.manual_order,
        updated_at: new Date().toISOString(),
      })
      .eq('id', id)
      .eq('is_published', true)
      .select()
      .single();

    if (error) {
      throw new Error(`Failed to update published item: ${error.message}`);
    }

    return data;
  } else {
    // Create new published version with same ID
    // Note: collection_is_published should be true for published items
    const { data, error } = await client
      .from('collection_items')
      .insert({
        id: draft.id, // Same UUID
        collection_id: draft.collection_id,
        collection_is_published: true, // Reference published collection
        r_id: draft.r_id,
        manual_order: draft.manual_order,
        is_published: true,
        created_at: draft.created_at,
        updated_at: new Date().toISOString(),
      })
      .select()
      .single();

    if (error) {
      throw new Error(`Failed to create published item: ${error.message}`);
    }

    return data;
=======
  // Upsert published version (composite key handles insert/update automatically)
  const { data, error } = await client
    .from('collection_items')
    .upsert({
      id: draft.id, // Same UUID
      collection_id: draft.collection_id,
      manual_order: draft.manual_order,
      is_published: true,
      created_at: draft.created_at,
      updated_at: new Date().toISOString(),
    }, {
      onConflict: 'id,is_published', // Composite primary key
    })
    .select()
    .single();

  if (error) {
    throw new Error(`Failed to publish item: ${error.message}`);
>>>>>>> 2f67ab84
  }

  return data;
}

/**
 * Get counts of unpublished items grouped by collection
 * An item is considered unpublished if:
 * - It has no published version (never published), OR
 * - Its draft data differs from published data
 *
 * NOTE: This only checks item metadata, not values. For values, use separate check.
 */
export async function getPublishableCountsByCollection(): Promise<Record<string, number>> {
  const client = await getSupabaseAdmin();

  if (!client) {
    throw new Error('Supabase client not configured');
  }

  // Get all draft collections
  const { data: collections, error: collectionsError } = await client
    .from('collections')
    .select('id')
    .eq('is_published', false)
    .is('deleted_at', null);

  if (collectionsError) {
    throw new Error(`Failed to fetch collections: ${collectionsError.message}`);
  }

  const counts: Record<string, number> = {};

  // For each collection, count items that need publishing
  for (const collection of collections || []) {
    // Get all draft items for this collection
    const { data: draftItems, error: itemsError } = await client
      .from('collection_items')
      .select('id, manual_order')
      .eq('collection_id', collection.id)
      .eq('is_published', false)
      .is('deleted_at', null);

    if (itemsError) {
      console.error(`Error fetching items for collection ${collection.id}:`, itemsError);
      counts[collection.id] = 0;
      continue;
    }

    if (!draftItems || draftItems.length === 0) {
      counts[collection.id] = 0;
      continue;
    }

    // Count items that need publishing
    let unpublishedCount = 0;

    for (const draftItem of draftItems) {
      // Check if published version exists
      const publishedItem = await getItemById(draftItem.id, true);

      if (!publishedItem) {
        // Never published
        unpublishedCount++;
        continue;
      }

      // Check if draft differs from published
      const hasChanges =
<<<<<<< HEAD
        draftItem.r_id !== publishedItem.r_id ||
=======
>>>>>>> 2f67ab84
        draftItem.manual_order !== publishedItem.manual_order;

      if (hasChanges) {
        unpublishedCount++;
      }
    }

    counts[collection.id] = unpublishedCount;
  }

  return counts;
}<|MERGE_RESOLUTION|>--- conflicted
+++ resolved
@@ -82,13 +82,7 @@
     .from('collection_items')
     .select('*', { count: 'exact', head: true })
     .eq('collection_id', collection_id)
-<<<<<<< HEAD
-    .eq('collection_is_published', collectionIsPublished)
-    .eq('is_published', collectionIsPublished);
-=======
     .eq('is_published', is_published);
->>>>>>> 2f67ab84
-
   // Apply search filter to count query
   if (matchingItemIds !== null) {
     countQuery = countQuery.in('id', matchingItemIds);
@@ -218,11 +212,7 @@
     throw new Error(`Failed to fetch item values: ${valuesError.message}`);
   }
 
-<<<<<<< HEAD
-  // Transform to { field_name: value } object
-=======
   // Transform to { field_id: value } object
->>>>>>> 2f67ab84
   const values: Record<string, string> = {};
   valuesData?.forEach((row: any) => {
     if (row.field_id) {
@@ -247,12 +237,7 @@
   is_published: boolean = false,
   filters?: QueryFilters
 ): Promise<{ items: CollectionItemWithValues[], total: number }> {
-<<<<<<< HEAD
-  const { items, total } = await getItemsByCollectionId(collection_id, collectionIsPublished, filters);
-=======
   const { items, total } = await getItemsByCollectionId(collection_id, is_published, filters);
->>>>>>> 2f67ab84
-
   // Get all items with values in parallel
   // Values use the same is_published status as items
   const itemsWithValues = await Promise.all(
@@ -324,10 +309,6 @@
 
   const id = randomUUID();
   const isPublished = itemData.is_published ?? false;
-<<<<<<< HEAD
-  const collectionIsPublished = itemData.collection_is_published ?? false;
-=======
->>>>>>> 2f67ab84
 
   const { data, error } = await client
     .from('collection_items')
@@ -578,16 +559,8 @@
     throw new Error(`Failed to fetch fields: ${fieldsError.message}`);
   }
 
-<<<<<<< HEAD
-  // Create mapping of field_name -> field_id
-  const fieldMap: Record<string, string> = {};
-  fields?.forEach((field: any) => {
-    fieldMap[field.field_name] = field.id;
-  });
-=======
   // Create set of valid field IDs
   const validFieldIds = new Set(fields?.map((field: any) => field.id) || []);
->>>>>>> 2f67ab84
 
   // Create new values for the duplicated item
   const valuesToInsert = Object.entries(newValues)
@@ -639,12 +612,7 @@
   }
 
   // Get all items for this collection
-<<<<<<< HEAD
-  const { items, total } = await getItemsByCollectionId(collection_id, collectionIsPublished);
-=======
   const { items, total } = await getItemsByCollectionId(collection_id, is_published);
->>>>>>> 2f67ab84
-
   if (!query || query.trim() === '') {
     // Return all items with values if no query
     return getItemsWithValues(collection_id, is_published, undefined);
@@ -696,53 +664,6 @@
     throw new Error('Draft item not found');
   }
 
-<<<<<<< HEAD
-  // Check if published version exists
-  const existingPublished = await getItemById(id, true);
-
-  if (existingPublished) {
-    // Update existing published version
-    const { data, error } = await client
-      .from('collection_items')
-      .update({
-        r_id: draft.r_id,
-        manual_order: draft.manual_order,
-        updated_at: new Date().toISOString(),
-      })
-      .eq('id', id)
-      .eq('is_published', true)
-      .select()
-      .single();
-
-    if (error) {
-      throw new Error(`Failed to update published item: ${error.message}`);
-    }
-
-    return data;
-  } else {
-    // Create new published version with same ID
-    // Note: collection_is_published should be true for published items
-    const { data, error } = await client
-      .from('collection_items')
-      .insert({
-        id: draft.id, // Same UUID
-        collection_id: draft.collection_id,
-        collection_is_published: true, // Reference published collection
-        r_id: draft.r_id,
-        manual_order: draft.manual_order,
-        is_published: true,
-        created_at: draft.created_at,
-        updated_at: new Date().toISOString(),
-      })
-      .select()
-      .single();
-
-    if (error) {
-      throw new Error(`Failed to create published item: ${error.message}`);
-    }
-
-    return data;
-=======
   // Upsert published version (composite key handles insert/update automatically)
   const { data, error } = await client
     .from('collection_items')
@@ -755,16 +676,15 @@
       updated_at: new Date().toISOString(),
     }, {
       onConflict: 'id,is_published', // Composite primary key
-    })
-    .select()
+    }).select()
     .single();
 
   if (error) {
     throw new Error(`Failed to publish item: ${error.message}`);
->>>>>>> 2f67ab84
   }
 
   return data;
+
 }
 
 /**
@@ -831,10 +751,7 @@
 
       // Check if draft differs from published
       const hasChanges =
-<<<<<<< HEAD
-        draftItem.r_id !== publishedItem.r_id ||
-=======
->>>>>>> 2f67ab84
+
         draftItem.manual_order !== publishedItem.manual_order;
 
       if (hasChanges) {
