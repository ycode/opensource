--- conflicted
+++ resolved
@@ -5,11 +5,11 @@
 
 /**
  * Collection Item Repository
- * 
+ *
  * Handles CRUD operations for collection items (EAV entities).
  * Items are the actual content entries in a collection.
  * Uses Supabase/PostgreSQL via admin client.
- * 
+ *
  * NOTE: Uses composite primary key (id, is_published) architecture.
  * References parent collections using composite FK (collection_id, collection_is_published).
  */
@@ -24,10 +24,7 @@
 export interface CreateCollectionItemData {
   r_id?: string;
   collection_id: string; // UUID
-<<<<<<< HEAD
-=======
   collection_is_published?: boolean; // Defaults to false (draft)
->>>>>>> d8dedfdb
   manual_order?: number;
   is_published?: boolean;
 }
@@ -44,25 +41,21 @@
  * @param filters - Optional query filters
  */
 export async function getItemsByCollectionId(
-<<<<<<< HEAD
-  collection_id: string, // UUID
-=======
   collection_id: string,
   collectionIsPublished: boolean = false,
->>>>>>> d8dedfdb
   filters?: QueryFilters
 ): Promise<{ items: CollectionItem[], total: number }> {
   const client = await getSupabaseAdmin();
-  
-  if (!client) {
-    throw new Error('Supabase client not configured');
-  }
-  
+
+  if (!client) {
+    throw new Error('Supabase client not configured');
+  }
+
   // If search is provided, find matching item IDs from values table
   let matchingItemIds: string[] | null = null;
   if (filters?.search && filters.search.trim()) {
     const searchTerm = `%${filters.search.trim()}%`;
-    
+
     // Query collection_item_values for matching values (same published state)
     const { data: matchingValues, error: searchError } = await client
       .from('collection_item_values')
@@ -71,22 +64,22 @@
       .eq('is_published', collectionIsPublished)
       .eq('item_is_published', collectionIsPublished)
       .is('deleted_at', null);
-    
+
     if (searchError) {
       throw new Error(`Failed to search items: ${searchError.message}`);
     }
-    
+
     if (matchingValues) {
       // Get unique item IDs
       matchingItemIds = [...new Set(matchingValues.map(v => v.item_id))];
-      
+
       // If no matches found, return early
       if (matchingItemIds.length === 0) {
         return { items: [], total: 0 };
       }
     }
   }
-  
+
   // Build base query for counting
   let countQuery = client
     .from('collection_items')
@@ -94,12 +87,12 @@
     .eq('collection_id', collection_id)
     .eq('collection_is_published', collectionIsPublished)
     .eq('is_published', collectionIsPublished);
-  
+
   // Apply search filter to count query
   if (matchingItemIds !== null) {
     countQuery = countQuery.in('id', matchingItemIds);
   }
-  
+
   // Apply deleted filter to count query
   if (filters && 'deleted' in filters) {
     if (filters.deleted === false) {
@@ -110,14 +103,14 @@
   } else {
     countQuery = countQuery.is('deleted_at', null);
   }
-  
+
   // Execute count query
   const { count, error: countError } = await countQuery;
-  
+
   if (countError) {
     throw new Error(`Failed to count collection items: ${countError.message}`);
   }
-  
+
   // Build query for fetching items
   let query = client
     .from('collection_items')
@@ -127,12 +120,12 @@
     .eq('is_published', collectionIsPublished)
     .order('manual_order', { ascending: true })
     .order('created_at', { ascending: false });
-  
+
   // Apply search filter if we found matching items
   if (matchingItemIds !== null) {
     query = query.in('id', matchingItemIds);
   }
-  
+
   // Apply filters - only filter deleted_at when explicitly specified
   if (filters && 'deleted' in filters) {
     if (filters.deleted === false) {
@@ -145,7 +138,7 @@
     // No filters provided: default to excluding deleted items
     query = query.is('deleted_at', null);
   }
-  
+
   // Apply pagination
   if (filters?.limit !== undefined) {
     query = query.limit(filters.limit);
@@ -153,13 +146,13 @@
   if (filters?.offset !== undefined) {
     query = query.range(filters.offset, filters.offset + (filters.limit || 25) - 1);
   }
-  
+
   const { data, error } = await query;
-  
+
   if (error) {
     throw new Error(`Failed to fetch collection items: ${error.message}`);
   }
-  
+
   return { items: data || [], total: count || 0 };
 }
 
@@ -170,22 +163,22 @@
  */
 export async function getItemById(id: string, isPublished: boolean = false): Promise<CollectionItem | null> {
   const client = await getSupabaseAdmin();
-  
-  if (!client) {
-    throw new Error('Supabase client not configured');
-  }
-  
+
+  if (!client) {
+    throw new Error('Supabase client not configured');
+  }
+
   const { data, error } = await client
     .from('collection_items')
     .select('*')
     .eq('id', id)
     .eq('is_published', isPublished)
     .single();
-  
+
   if (error && error.code !== 'PGRST116') {
     throw new Error(`Failed to fetch collection item: ${error.message}`);
   }
-  
+
   return data;
 }
 
@@ -197,15 +190,15 @@
  */
 export async function getItemWithValues(id: string, is_published: boolean = false): Promise<CollectionItemWithValues | null> {
   const client = await getSupabaseAdmin();
-  
-  if (!client) {
-    throw new Error('Supabase client not configured');
-  }
-  
+
+  if (!client) {
+    throw new Error('Supabase client not configured');
+  }
+
   // Get the item
   const item = await getItemById(id, is_published);
   if (!item) return null;
-  
+
   // Build query for values
   let valuesQuery = client
     .from('collection_item_values')
@@ -219,19 +212,19 @@
     .eq('item_id', id)
     .eq('item_is_published', is_published)
     .eq('is_published', is_published);
-  
+
   // If the item itself is deleted, include deleted values (to show name in UI)
   // Otherwise, exclude deleted values
   if (!item.deleted_at) {
     valuesQuery = valuesQuery.is('deleted_at', null);
   }
-  
+
   const { data: valuesData, error: valuesError } = await valuesQuery;
-  
+
   if (valuesError) {
     throw new Error(`Failed to fetch item values: ${valuesError.message}`);
   }
-  
+
   // Transform to { field_name: value } object
   const values: Record<string, string> = {};
   valuesData?.forEach((row: any) => {
@@ -240,7 +233,7 @@
       values[fieldName] = row.value;
     }
   });
-  
+
   return {
     ...item,
     values,
@@ -249,34 +242,26 @@
 
 /**
  * Get multiple items with their values
-<<<<<<< HEAD
- * @param collection_id - Collection ID (UUID)
-=======
  * @param collection_id - Collection UUID
  * @param collectionIsPublished - Whether to get items for draft (false) or published (true) collection
->>>>>>> d8dedfdb
  * @param filters - Optional query filters
  * @param is_published - Get draft (false) or published (true) values. Defaults to false (draft).
  */
 export async function getItemsWithValues(
-<<<<<<< HEAD
-  collection_id: string, // UUID
-=======
   collection_id: string,
   collectionIsPublished: boolean = false,
->>>>>>> d8dedfdb
   filters?: QueryFilters,
   is_published: boolean = false
 ): Promise<{ items: CollectionItemWithValues[], total: number }> {
   const { items, total } = await getItemsByCollectionId(collection_id, collectionIsPublished, filters);
-  
+
   // Get all items with values in parallel
   const itemsWithValues = await Promise.all(
     items.map(item => getItemWithValues(item.id, is_published))
   );
-  
+
   const filteredItems = itemsWithValues.filter((item): item is CollectionItemWithValues => item !== null);
-  
+
   return { items: filteredItems, total };
 }
 
@@ -285,15 +270,15 @@
  */
 export async function createItem(itemData: CreateCollectionItemData): Promise<CollectionItem> {
   const client = await getSupabaseAdmin();
-  
-  if (!client) {
-    throw new Error('Supabase client not configured');
-  }
-  
+
+  if (!client) {
+    throw new Error('Supabase client not configured');
+  }
+
   const id = randomUUID();
   const isPublished = itemData.is_published ?? false;
   const collectionIsPublished = itemData.collection_is_published ?? false;
-  
+
   const { data, error } = await client
     .from('collection_items')
     .insert({
@@ -308,11 +293,11 @@
     })
     .select()
     .single();
-  
+
   if (error) {
     throw new Error(`Failed to create collection item: ${error.message}`);
   }
-  
+
   return data;
 }
 
@@ -328,11 +313,11 @@
   isPublished: boolean = false
 ): Promise<CollectionItem> {
   const client = await getSupabaseAdmin();
-  
-  if (!client) {
-    throw new Error('Supabase client not configured');
-  }
-  
+
+  if (!client) {
+    throw new Error('Supabase client not configured');
+  }
+
   const { data, error } = await client
     .from('collection_items')
     .update({
@@ -344,11 +329,11 @@
     .is('deleted_at', null)
     .select()
     .single();
-  
+
   if (error) {
     throw new Error(`Failed to update collection item: ${error.message}`);
   }
-  
+
   return data;
 }
 
@@ -362,13 +347,13 @@
  */
 export async function deleteItem(id: string, isPublished: boolean = false): Promise<void> {
   const client = await getSupabaseAdmin();
-  
-  if (!client) {
-    throw new Error('Supabase client not configured');
-  }
-  
+
+  if (!client) {
+    throw new Error('Supabase client not configured');
+  }
+
   const now = new Date().toISOString();
-  
+
   // Soft delete the collection item
   const { error: itemError } = await client
     .from('collection_items')
@@ -379,11 +364,11 @@
     .eq('id', id)
     .eq('is_published', isPublished)
     .is('deleted_at', null);
-  
+
   if (itemError) {
     throw new Error(`Failed to delete collection item: ${itemError.message}`);
   }
-  
+
   // Soft delete all collection_item_values for this item (same published state)
   const { error: valuesError } = await client
     .from('collection_item_values')
@@ -395,7 +380,7 @@
     .eq('item_is_published', isPublished)
     .eq('is_published', isPublished)
     .is('deleted_at', null);
-  
+
   if (valuesError) {
     throw new Error(`Failed to delete collection item values: ${valuesError.message}`);
   }
@@ -410,17 +395,17 @@
  */
 export async function hardDeleteItem(id: string, isPublished: boolean = false): Promise<void> {
   const client = await getSupabaseAdmin();
-  
-  if (!client) {
-    throw new Error('Supabase client not configured');
-  }
-  
+
+  if (!client) {
+    throw new Error('Supabase client not configured');
+  }
+
   const { error } = await client
     .from('collection_items')
     .delete()
     .eq('id', id)
     .eq('is_published', isPublished);
-  
+
   if (error) {
     throw new Error(`Failed to hard delete collection item: ${error.message}`);
   }
@@ -434,17 +419,17 @@
  */
 export async function duplicateItem(itemId: string, isPublished: boolean = false): Promise<CollectionItemWithValues> {
   const client = await getSupabaseAdmin();
-  
-  if (!client) {
-    throw new Error('Supabase client not configured');
-  }
-  
+
+  if (!client) {
+    throw new Error('Supabase client not configured');
+  }
+
   // Get the original item with its values
   const originalItem = await getItemWithValues(itemId, isPublished);
   if (!originalItem) {
     throw new Error('Item not found');
   }
-  
+
   // Get all items in the collection to find existing slugs
   const { items: allItems } = await getItemsWithValues(
     originalItem.collection_id,
@@ -452,10 +437,10 @@
     undefined,
     isPublished
   );
-  
+
   // Prepare the new values
   const newValues = { ...originalItem.values };
-  
+
   // Auto-increment the ID field
   if (newValues.id) {
     // Find the highest ID among all items
@@ -471,7 +456,7 @@
     // Set new auto-incremented ID
     newValues.id = String(highestId + 1);
   }
-  
+
   // Update auto-generated timestamp fields
   const now = new Date().toISOString();
   if (newValues.created_at) {
@@ -480,24 +465,24 @@
   if (newValues.updated_at) {
     newValues.updated_at = now;
   }
-  
+
   // Add " (Copy)" to the name field if it exists
   if (newValues.name) {
     newValues.name = `${newValues.name} (Copy)`;
   }
-  
+
   // Generate unique slug if slug field exists
   if (newValues.slug) {
     const originalSlug = newValues.slug;
-    
+
     // Extract base slug (remove trailing numbers like -1, -2)
     const baseSlug = originalSlug.replace(/-\d+$/, '');
-    
+
     // Find all slugs that match the base pattern
     const matchingSlugs = allItems
       .map(item => item.values.slug)
       .filter(slug => slug && (slug === baseSlug || slug.startsWith(`${baseSlug}-`)));
-    
+
     // Extract numbers from matching slugs and find the highest
     let highestNumber = 0;
     matchingSlugs.forEach(slug => {
@@ -511,11 +496,11 @@
         }
       }
     });
-    
+
     // Generate new slug with incremented number
     newValues.slug = `${baseSlug}-${highestNumber + 1}`;
   }
-  
+
   // Create the new item with a new UUID
   const newId = randomUUID();
   const { data: newItem, error: itemError } = await client
@@ -532,11 +517,11 @@
     })
     .select()
     .single();
-  
+
   if (itemError) {
     throw new Error(`Failed to create duplicate item: ${itemError.message}`);
   }
-  
+
   // Get field mappings for the collection
   const { data: fields, error: fieldsError } = await client
     .from('collection_fields')
@@ -545,17 +530,17 @@
     .eq('collection_is_published', originalItem.collection_is_published)
     .eq('is_published', isPublished)
     .is('deleted_at', null);
-  
+
   if (fieldsError) {
     throw new Error(`Failed to fetch fields: ${fieldsError.message}`);
   }
-  
+
   // Create mapping of field_name -> field_id
   const fieldMap: Record<string, string> = {};
   fields?.forEach((field: any) => {
     fieldMap[field.field_name] = field.id;
   });
-  
+
   // Create new values for the duplicated item
   const valuesToInsert = Object.entries(newValues)
     .filter(([fieldName]) => fieldMap[fieldName]) // Only include fields that exist
@@ -570,19 +555,19 @@
       created_at: new Date().toISOString(),
       updated_at: new Date().toISOString(),
     }));
-  
+
   if (valuesToInsert.length > 0) {
     const { error: valuesError } = await client
       .from('collection_item_values')
       .insert(valuesToInsert);
-    
+
     if (valuesError) {
       // If values insertion fails, we should still return the item
       // but log the error
       console.error('Failed to duplicate values:', valuesError);
     }
   }
-  
+
   // Return the new item with its values
   return {
     ...newItem,
@@ -598,33 +583,28 @@
  * @param isPublished - Whether to search draft (false) or published (true) values
  */
 export async function searchItems(
-<<<<<<< HEAD
-  collection_id: string, // UUID
-  query: string
-=======
   collection_id: string,
   collectionIsPublished: boolean,
   query: string,
   isPublished: boolean = false
->>>>>>> d8dedfdb
 ): Promise<{ items: CollectionItemWithValues[], total: number }> {
   const client = await getSupabaseAdmin();
-  
-  if (!client) {
-    throw new Error('Supabase client not configured');
-  }
-  
+
+  if (!client) {
+    throw new Error('Supabase client not configured');
+  }
+
   // Get all items for this collection
   const { items, total } = await getItemsByCollectionId(collection_id, collectionIsPublished);
-  
+
   if (!query || query.trim() === '') {
     // Return all items with values if no query
     return getItemsWithValues(collection_id, collectionIsPublished, undefined, isPublished);
   }
-  
+
   // Search in item values
   const searchTerm = `%${query.toLowerCase()}%`;
-  
+
   const { data: matchingValues, error } = await client
     .from('collection_item_values')
     .select('item_id')
@@ -632,21 +612,21 @@
     .eq('is_published', isPublished)
     .eq('item_is_published', isPublished)
     .is('deleted_at', null);
-  
+
   if (error) {
     throw new Error(`Failed to search items: ${error.message}`);
   }
-  
+
   // Get unique item IDs
   const itemIds = [...new Set(matchingValues?.map(v => v.item_id) || [])];
-  
+
   // Filter items and get with values
   const filteredItems = items.filter(item => itemIds.includes(item.id));
-  
+
   const itemsWithValues = await Promise.all(
     filteredItems.map(item => getItemWithValues(item.id, isPublished))
   ).then(results => results.filter((item): item is CollectionItemWithValues => item !== null));
-  
+
   return { items: itemsWithValues, total: itemsWithValues.length };
 }
 
@@ -657,20 +637,20 @@
  */
 export async function publishItem(id: string): Promise<CollectionItem> {
   const client = await getSupabaseAdmin();
-  
-  if (!client) {
-    throw new Error('Supabase client not configured');
-  }
-  
+
+  if (!client) {
+    throw new Error('Supabase client not configured');
+  }
+
   // Get the draft version
   const draft = await getItemById(id, false);
   if (!draft) {
     throw new Error('Draft item not found');
   }
-  
+
   // Check if published version exists
   const existingPublished = await getItemById(id, true);
-  
+
   if (existingPublished) {
     // Update existing published version
     const { data, error } = await client
@@ -684,11 +664,11 @@
       .eq('is_published', true)
       .select()
       .single();
-    
+
     if (error) {
       throw new Error(`Failed to update published item: ${error.message}`);
     }
-    
+
     return data;
   } else {
     // Create new published version with same ID
@@ -707,11 +687,11 @@
       })
       .select()
       .single();
-    
+
     if (error) {
       throw new Error(`Failed to create published item: ${error.message}`);
     }
-    
+
     return data;
   }
 }
@@ -721,29 +701,29 @@
  * An item is considered unpublished if:
  * - It has no published version (never published), OR
  * - Its draft data differs from published data
- * 
+ *
  * NOTE: This only checks item metadata, not values. For values, use separate check.
  */
 export async function getPublishableCountsByCollection(): Promise<Record<string, number>> {
   const client = await getSupabaseAdmin();
-  
-  if (!client) {
-    throw new Error('Supabase client not configured');
-  }
-  
+
+  if (!client) {
+    throw new Error('Supabase client not configured');
+  }
+
   // Get all draft collections
   const { data: collections, error: collectionsError } = await client
     .from('collections')
     .select('id')
     .eq('is_published', false)
     .is('deleted_at', null);
-  
+
   if (collectionsError) {
     throw new Error(`Failed to fetch collections: ${collectionsError.message}`);
   }
-  
+
   const counts: Record<string, number> = {};
-  
+
   // For each collection, count items that need publishing
   for (const collection of collections || []) {
     // Get all draft items for this collection
@@ -754,43 +734,43 @@
       .eq('collection_is_published', false)
       .eq('is_published', false)
       .is('deleted_at', null);
-    
+
     if (itemsError) {
       console.error(`Error fetching items for collection ${collection.id}:`, itemsError);
       counts[collection.id] = 0;
       continue;
     }
-    
+
     if (!draftItems || draftItems.length === 0) {
       counts[collection.id] = 0;
       continue;
     }
-    
+
     // Count items that need publishing
     let unpublishedCount = 0;
-    
+
     for (const draftItem of draftItems) {
       // Check if published version exists
       const publishedItem = await getItemById(draftItem.id, true);
-      
+
       if (!publishedItem) {
         // Never published
         unpublishedCount++;
         continue;
       }
-      
+
       // Check if draft differs from published
-      const hasChanges = 
+      const hasChanges =
         draftItem.r_id !== publishedItem.r_id ||
         draftItem.manual_order !== publishedItem.manual_order;
-      
+
       if (hasChanges) {
         unpublishedCount++;
       }
     }
-    
+
     counts[collection.id] = unpublishedCount;
   }
-  
+
   return counts;
 }