--- conflicted
+++ resolved
@@ -4,11 +4,7 @@
  * Handles communication with Next.js API routes
  */
 
-<<<<<<< HEAD
-import type { Page, PageLayers, Layer, Asset, PageFolder, ApiResponse, Collection, CollectionField, CollectionItem, CollectionItemWithValues, Component, LayerStyle } from '../types';
-=======
-import type { Page, PageLayers, Layer, Asset, PageFolder, ApiResponse, Component, LayerStyle, Setting } from '../types';
->>>>>>> 0f9de2e1
+import type { Page, PageLayers, Layer, Asset, PageFolder, ApiResponse, Collection, CollectionField, CollectionItem, CollectionItemWithValues, Component, LayerStyle, Setting } from '../types';
 
 // All API routes are now relative (Next.js API routes)
 const API_BASE = '';
@@ -280,7 +276,6 @@
   },
 };
 
-<<<<<<< HEAD
 // Collections API (EAV Architecture)
 export const collectionsApi = {
   // Collections
@@ -455,7 +450,9 @@
       method: 'POST',
       body: JSON.stringify({ style_ids: styleIds }),
     });
-=======
+  },
+};
+
 // Editor API - Load all initial data at once
 export const editorApi = {
   // Get all initial editor data in one request
@@ -467,6 +464,5 @@
     settings: Setting[];
   }>> {
     return apiRequest('/api/editor/init');
->>>>>>> 0f9de2e1
   },
 };