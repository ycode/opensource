--- conflicted
+++ resolved
@@ -347,11 +347,7 @@
     fillable?: boolean;
     built_in?: boolean;
     order?: number;
-<<<<<<< HEAD
     reference_collection_id?: string | null; // UUID
-=======
-    reference_collection_id?: string | null;
->>>>>>> d8dedfdb
     hidden?: boolean;
     data?: Record<string, any>;
   }): Promise<ApiResponse<CollectionField>> {
@@ -361,32 +357,20 @@
     });
   },
 
-<<<<<<< HEAD
-  async updateField(collectionId: string, fieldId: number, data: Partial<CollectionField>): Promise<ApiResponse<CollectionField>> {
-=======
   async updateField(collectionId: string, fieldId: string, data: Partial<CollectionField>): Promise<ApiResponse<CollectionField>> {
->>>>>>> d8dedfdb
     return apiRequest<CollectionField>(`/api/collections/${collectionId}/fields/${fieldId}`, {
       method: 'PUT',
       body: JSON.stringify(data),
     });
   },
 
-<<<<<<< HEAD
-  async deleteField(collectionId: string, fieldId: number): Promise<ApiResponse<void>> {
-=======
   async deleteField(collectionId: string, fieldId: string): Promise<ApiResponse<void>> {
->>>>>>> d8dedfdb
     return apiRequest<void>(`/api/collections/${collectionId}/fields/${fieldId}`, {
       method: 'DELETE',
     });
   },
 
-<<<<<<< HEAD
-  async reorderFields(collectionId: string, fieldIds: number[]): Promise<ApiResponse<{ success: boolean }>> {
-=======
   async reorderFields(collectionId: string, fieldIds: string[]): Promise<ApiResponse<{ success: boolean }>> {
->>>>>>> d8dedfdb
     return apiRequest<{ success: boolean }>(`/api/collections/${collectionId}/fields/reorder`, {
       method: 'PUT',
       body: JSON.stringify({ field_ids: fieldIds }),
@@ -444,11 +428,7 @@
     return apiRequest<{ items: CollectionItemWithValues[]; total: number; page: number; limit: number }>(url);
   },
 
-<<<<<<< HEAD
-  async getItemById(collectionId: string, itemId: number): Promise<ApiResponse<CollectionItemWithValues>> {
-=======
   async getItemById(collectionId: string, itemId: string): Promise<ApiResponse<CollectionItemWithValues>> {
->>>>>>> d8dedfdb
     return apiRequest<CollectionItemWithValues>(`/api/collections/${collectionId}/items/${itemId}`);
   },
 
@@ -459,22 +439,14 @@
     });
   },
 
-<<<<<<< HEAD
-  async updateItem(collectionId: string, itemId: number, values: Record<string, any>): Promise<ApiResponse<CollectionItemWithValues>> {
-=======
   async updateItem(collectionId: string, itemId: string, values: Record<string, any>): Promise<ApiResponse<CollectionItemWithValues>> {
->>>>>>> d8dedfdb
     return apiRequest<CollectionItemWithValues>(`/api/collections/${collectionId}/items/${itemId}`, {
       method: 'PUT',
       body: JSON.stringify({ values }),
     });
   },
 
-<<<<<<< HEAD
-  async deleteItem(collectionId: string, itemId: number): Promise<ApiResponse<void>> {
-=======
   async deleteItem(collectionId: string, itemId: string): Promise<ApiResponse<void>> {
->>>>>>> d8dedfdb
     return apiRequest<void>(`/api/collections/${collectionId}/items/${itemId}`, {
       method: 'DELETE',
     });
@@ -521,22 +493,14 @@
   },
 
   // Duplicate item
-<<<<<<< HEAD
-  async duplicateItem(collectionId: string, itemId: number): Promise<ApiResponse<CollectionItemWithValues>> {
-=======
   async duplicateItem(collectionId: string, itemId: string): Promise<ApiResponse<CollectionItemWithValues>> {
->>>>>>> d8dedfdb
     return apiRequest<CollectionItemWithValues>(`/api/collections/${collectionId}/items/${itemId}/duplicate`, {
       method: 'POST',
     });
   },
 
   // Reorder items (bulk update manual_order)
-<<<<<<< HEAD
-  async reorderItems(collectionId: string, updates: Array<{ id: number; manual_order: number }>): Promise<ApiResponse<{ updated: number }>> {
-=======
   async reorderItems(collectionId: string, updates: Array<{ id: string; manual_order: number }>): Promise<ApiResponse<{ updated: number }>> {
->>>>>>> d8dedfdb
     return apiRequest<{ updated: number }>(`/api/collections/${collectionId}/items/reorder`, {
       method: 'POST',
       body: JSON.stringify({ updates }),
